--- conflicted
+++ resolved
@@ -349,8 +349,6 @@
             }
         }
 
-        private int[] CatCounts = new int[9];
-
         /// <summary>
         /// Start the process of sending a packet to the client.
         /// </summary>
@@ -413,17 +411,9 @@
 
             #region Queue or Send
 
-<<<<<<< HEAD
-            OutgoingPacket outgoingPacket = new OutgoingPacket(udpClient, buffer, category);
-            if (category == ThrottleOutPacketType.Unknown)
-                Interlocked.Increment(ref CatCounts[8]);
-            else
-                Interlocked.Increment(ref CatCounts[(int)category]);
-=======
             OutgoingPacket outgoingPacket = new OutgoingPacket(udpClient, buffer, category, null);
             // If we were not provided a method for handling unacked, use the UDPServer default method
             outgoingPacket.UnackedMethod = ((method == null) ? delegate(OutgoingPacket oPacket) { ResendUnacked(oPacket); } : method);
->>>>>>> c7fa637f
 
             // If a Linden Lab 1.23.5 client receives an update packet after a kill packet for an object, it will 
             // continue to display the deleted object until relog.  Therefore, we need to always queue a kill object
