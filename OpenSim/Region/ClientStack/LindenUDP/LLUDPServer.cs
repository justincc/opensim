/*
 * Copyright (c) Contributors, http://opensimulator.org/
 * See CONTRIBUTORS.TXT for a full list of copyright holders.
 *
 * Redistribution and use in source and binary forms, with or without
 * modification, are permitted provided that the following conditions are met:
 *     * Redistributions of source code must retain the above copyright
 *       notice, this list of conditions and the following disclaimer.
 *     * Redistributions in binary form must reproduce the above copyright
 *       notice, this list of conditions and the following disclaimer in the
 *       documentation and/or other materials provided with the distribution.
 *     * Neither the name of the OpenSimulator Project nor the
 *       names of its contributors may be used to endorse or promote products
 *       derived from this software without specific prior written permission.
 *
 * THIS SOFTWARE IS PROVIDED BY THE DEVELOPERS ``AS IS'' AND ANY
 * EXPRESS OR IMPLIED WARRANTIES, INCLUDING, BUT NOT LIMITED TO, THE IMPLIED
 * WARRANTIES OF MERCHANTABILITY AND FITNESS FOR A PARTICULAR PURPOSE ARE
 * DISCLAIMED. IN NO EVENT SHALL THE CONTRIBUTORS BE LIABLE FOR ANY
 * DIRECT, INDIRECT, INCIDENTAL, SPECIAL, EXEMPLARY, OR CONSEQUENTIAL DAMAGES
 * (INCLUDING, BUT NOT LIMITED TO, PROCUREMENT OF SUBSTITUTE GOODS OR SERVICES;
 * LOSS OF USE, DATA, OR PROFITS; OR BUSINESS INTERRUPTION) HOWEVER CAUSED AND
 * ON ANY THEORY OF LIABILITY, WHETHER IN CONTRACT, STRICT LIABILITY, OR TORT
 * (INCLUDING NEGLIGENCE OR OTHERWISE) ARISING IN ANY WAY OUT OF THE USE OF THIS
 * SOFTWARE, EVEN IF ADVISED OF THE POSSIBILITY OF SUCH DAMAGE.
 */

using System;
using System.Collections.Generic;
using System.Diagnostics;
using System.IO;
using System.Net;
using System.Net.Sockets;
using System.Reflection;
using System.Threading;
using log4net;
using Nini.Config;
using OpenMetaverse.Packets;
using OpenSim.Framework;
using OpenSim.Framework.Statistics;
using OpenSim.Region.Framework.Scenes;
using OpenMetaverse;

using TokenBucket = OpenSim.Region.ClientStack.LindenUDP.TokenBucket;

namespace OpenSim.Region.ClientStack.LindenUDP
{
    /// <summary>
    /// A shim around LLUDPServer that implements the IClientNetworkServer interface
    /// </summary>
    public sealed class LLUDPServerShim : IClientNetworkServer
    {
        LLUDPServer m_udpServer;

        public LLUDPServerShim()
        {
        }

        public void Initialise(IPAddress listenIP, ref uint port, int proxyPortOffsetParm, bool allow_alternate_port, IConfigSource configSource, AgentCircuitManager circuitManager)
        {
            m_udpServer = new LLUDPServer(listenIP, ref port, proxyPortOffsetParm, allow_alternate_port, configSource, circuitManager);
        }

        public void NetworkStop()
        {
            m_udpServer.Stop();
        }

        public void AddScene(IScene scene)
        {
            m_udpServer.AddScene(scene);
        }

        public bool HandlesRegion(Location x)
        {
            return m_udpServer.HandlesRegion(x);
        }

        public void Start()
        {
            m_udpServer.Start();
        }

        public void Stop()
        {
            m_udpServer.Stop();
        }
    }

    /// <summary>
    /// The LLUDP server for a region. This handles incoming and outgoing
    /// packets for all UDP connections to the region
    /// </summary>
    public class LLUDPServer : OpenSimUDPBase
    {
        /// <summary>Maximum transmission unit, or UDP packet size, for the LLUDP protocol</summary>
        public const int MTU = 1400;

        private static readonly ILog m_log = LogManager.GetLogger(MethodBase.GetCurrentMethod().DeclaringType);

        /// <summary>The measured resolution of Environment.TickCount</summary>
        public readonly float TickCountResolution;
        /// <summary>Number of prim updates to put on the queue each time the 
        /// OnQueueEmpty event is triggered for updates</summary>
        public readonly int PrimUpdatesPerCallback;
        /// <summary>Number of texture packets to put on the queue each time the
        /// OnQueueEmpty event is triggered for textures</summary>
        public readonly int TextureSendLimit;

        /// <summary>Handlers for incoming packets</summary>
        //PacketEventDictionary packetEvents = new PacketEventDictionary();
        /// <summary>Incoming packets that are awaiting handling</summary>
        private OpenMetaverse.BlockingQueue<IncomingPacket> packetInbox = new OpenMetaverse.BlockingQueue<IncomingPacket>();
        /// <summary></summary>
        //private UDPClientCollection m_clients = new UDPClientCollection();
        /// <summary>Bandwidth throttle for this UDP server</summary>
        protected TokenBucket m_throttle;
        
        /// <summary>Bandwidth throttle rates for this UDP server</summary>
        public ThrottleRates ThrottleRates { get; private set; }
        
        /// <summary>Manages authentication for agent circuits</summary>
        private AgentCircuitManager m_circuitManager;
        /// <summary>Reference to the scene this UDP server is attached to</summary>
        protected Scene m_scene;
        /// <summary>The X/Y coordinates of the scene this UDP server is attached to</summary>
        private Location m_location;
        /// <summary>The size of the receive buffer for the UDP socket. This value
        /// is passed up to the operating system and used in the system networking
        /// stack. Use zero to leave this value as the default</summary>
        private int m_recvBufferSize;
        /// <summary>Flag to process packets asynchronously or synchronously</summary>
        private bool m_asyncPacketHandling;
        /// <summary>Tracks whether or not a packet was sent each round so we know
        /// whether or not to sleep</summary>
        private bool m_packetSent;

        /// <summary>Environment.TickCount of the last time that packet stats were reported to the scene</summary>
        private int m_elapsedMSSinceLastStatReport = 0;
        /// <summary>Environment.TickCount of the last time the outgoing packet handler executed</summary>
        private int m_tickLastOutgoingPacketHandler;
        /// <summary>Keeps track of the number of elapsed milliseconds since the last time the outgoing packet handler looped</summary>
        private int m_elapsedMSOutgoingPacketHandler;
        /// <summary>Keeps track of the number of 100 millisecond periods elapsed in the outgoing packet handler executed</summary>
        private int m_elapsed100MSOutgoingPacketHandler;
        /// <summary>Keeps track of the number of 500 millisecond periods elapsed in the outgoing packet handler executed</summary>
        private int m_elapsed500MSOutgoingPacketHandler;

        /// <summary>Flag to signal when clients should check for resends</summary>
        private bool m_resendUnacked;
        /// <summary>Flag to signal when clients should send ACKs</summary>
        private bool m_sendAcks;
        /// <summary>Flag to signal when clients should send pings</summary>
        private bool m_sendPing;

        private int m_defaultRTO = 0;
        private int m_maxRTO = 0;

        private bool m_disableFacelights = false;

        public Socket Server { get { return null; } }

        public LLUDPServer(IPAddress listenIP, ref uint port, int proxyPortOffsetParm, bool allow_alternate_port, IConfigSource configSource, AgentCircuitManager circuitManager)
            : base(listenIP, (int)port)
        {
            #region Environment.TickCount Measurement

            // Measure the resolution of Environment.TickCount
            TickCountResolution = 0f;
            for (int i = 0; i < 5; i++)
            {
                int start = Environment.TickCount;
                int now = start;
                while (now == start)
                    now = Environment.TickCount;
                TickCountResolution += (float)(now - start) * 0.2f;
            }
            m_log.Info("[LLUDPSERVER]: Average Environment.TickCount resolution: " + TickCountResolution + "ms");
            TickCountResolution = (float)Math.Ceiling(TickCountResolution);

            #endregion Environment.TickCount Measurement

            m_circuitManager = circuitManager;
            int sceneThrottleBps = 0;

            IConfig config = configSource.Configs["ClientStack.LindenUDP"];
            if (config != null)
            {
                m_asyncPacketHandling = config.GetBoolean("async_packet_handling", true);
                m_recvBufferSize = config.GetInt("client_socket_rcvbuf_size", 0);
                sceneThrottleBps = config.GetInt("scene_throttle_max_bps", 0);

                PrimUpdatesPerCallback = config.GetInt("PrimUpdatesPerCallback", 100);
                TextureSendLimit = config.GetInt("TextureSendLimit", 20);

                m_defaultRTO = config.GetInt("DefaultRTO", 0);
                m_maxRTO = config.GetInt("MaxRTO", 0);
                m_disableFacelights = config.GetBoolean("DisableFacelights", false);
            }
            else
            {
                PrimUpdatesPerCallback = 100;
                TextureSendLimit = 20;
            }

            #region BinaryStats
            config = configSource.Configs["Statistics.Binary"];
            m_shouldCollectStats = false;
            if (config != null)
            {
               if (config.Contains("enabled") && config.GetBoolean("enabled"))
               {
                   if (config.Contains("collect_packet_headers"))
                       m_shouldCollectStats = config.GetBoolean("collect_packet_headers");
                   if (config.Contains("packet_headers_period_seconds"))
                   {
                       binStatsMaxFilesize = TimeSpan.FromSeconds(config.GetInt("region_stats_period_seconds"));
                   }
                   if (config.Contains("stats_dir"))
                   {
                       binStatsDir = config.GetString("stats_dir");
                   }
               }
               else
               {
                   m_shouldCollectStats = false;
               }
           }
           #endregion BinaryStats

            m_throttle = new TokenBucket(null, sceneThrottleBps, sceneThrottleBps);
            ThrottleRates = new ThrottleRates(configSource);
        }

        public void Start()
        {
            if (m_scene == null)
                throw new InvalidOperationException("[LLUDPSERVER]: Cannot LLUDPServer.Start() without an IScene reference");

            m_log.Info("[LLUDPSERVER]: Starting the LLUDP server in " + (m_asyncPacketHandling ? "asynchronous" : "synchronous") + " mode");

            base.Start(m_recvBufferSize, m_asyncPacketHandling);

            // Start the packet processing threads
            Watchdog.StartThread(IncomingPacketHandler, "Incoming Packets (" + m_scene.RegionInfo.RegionName + ")", ThreadPriority.Normal, false);
            Watchdog.StartThread(OutgoingPacketHandler, "Outgoing Packets (" + m_scene.RegionInfo.RegionName + ")", ThreadPriority.Normal, false);
            m_elapsedMSSinceLastStatReport = Environment.TickCount;
            /*
            System.Timers.Timer packet_type_timer = new System.Timers.Timer(60000);
            packet_type_timer.Elapsed +=new System.Timers.ElapsedEventHandler(packet_type_timer_Elapsed);
            packet_type_timer.AutoReset = true;
            packet_type_timer.Start();
<<<<<<< HEAD
        }

        void  packet_type_timer_Elapsed(object sender, System.Timers.ElapsedEventArgs e)
        {
            for (int i = 0; i < 9; ++i)
            {
                int val = Interlocked.Exchange(ref CatCounts[i], 0);
                m_log.WarnFormat("OutgoingPacket type {0} count = {1}", i, val);
            }
=======
             */
        }

        void  packet_type_timer_Elapsed(object sender, System.Timers.ElapsedEventArgs e)
        {
            for (int i = 0; i < 9; ++i)
            {
                int val = Interlocked.Exchange(ref OutgoingPacket.CatCounts[i], 0);
                m_log.DebugFormat("OutgoingPacket type {0} count = {1}", i, val);
            }
>>>>>>> b7dc2af5
        }

        public new void Stop()
        {
            m_log.Info("[LLUDPSERVER]: Shutting down the LLUDP server for " + m_scene.RegionInfo.RegionName);
            base.Stop();
        }

        public void AddScene(IScene scene)
        {
            if (m_scene != null)
            {
                m_log.Error("[LLUDPSERVER]: AddScene() called on an LLUDPServer that already has a scene");
                return;
            }

            if (!(scene is Scene))
            {
                m_log.Error("[LLUDPSERVER]: AddScene() called with an unrecognized scene type " + scene.GetType());
                return;
            }

            m_scene = (Scene)scene;
            m_location = new Location(m_scene.RegionInfo.RegionHandle);
        }

        public bool HandlesRegion(Location x)
        {
            return x == m_location;
        }

        public void BroadcastPacket(Packet packet, ThrottleOutPacketType category, bool sendToPausedAgents, bool allowSplitting)
        {
            // CoarseLocationUpdate and AvatarGroupsReply packets cannot be split in an automated way
            if ((packet.Type == PacketType.CoarseLocationUpdate || packet.Type == PacketType.AvatarGroupsReply) && allowSplitting)
                allowSplitting = false;

            if (allowSplitting && packet.HasVariableBlocks)
            {
                byte[][] datas = packet.ToBytesMultiple();
                int packetCount = datas.Length;

                if (packetCount < 1)
                    m_log.Error("[LLUDPSERVER]: Failed to split " + packet.Type + " with estimated length " + packet.Length);

                for (int i = 0; i < packetCount; i++)
                {
                    byte[] data = datas[i];
                    m_scene.ForEachClient(
                        delegate(IClientAPI client)
                        {
                            if (client is LLClientView)
                                SendPacketData(((LLClientView)client).UDPClient, data, packet.Type, category);
                        }
                    );
                }
            }
            else
            {
                byte[] data = packet.ToBytes();
                m_scene.ForEachClient(
                    delegate(IClientAPI client)
                    {
                        if (client is LLClientView)
                            SendPacketData(((LLClientView)client).UDPClient, data, packet.Type, category);
                    }
                );
            }
        }

        /// <summary>
        /// Start the process of sending a packet to the client.
        /// </summary>
        /// <param name="udpClient"></param>
        /// <param name="packet"></param>
        /// <param name="category"></param>
        /// <param name="allowSplitting"></param>
        public void SendPacket(LLUDPClient udpClient, Packet packet, ThrottleOutPacketType category, bool allowSplitting)
        {
            // CoarseLocationUpdate packets cannot be split in an automated way
            if (packet.Type == PacketType.CoarseLocationUpdate && allowSplitting)
                allowSplitting = false;

            if (allowSplitting && packet.HasVariableBlocks)
            {
                byte[][] datas = packet.ToBytesMultiple();
                int packetCount = datas.Length;

                if (packetCount < 1)
                    m_log.Error("[LLUDPSERVER]: Failed to split " + packet.Type + " with estimated length " + packet.Length);

                for (int i = 0; i < packetCount; i++)
                {
                    byte[] data = datas[i];
                    SendPacketData(udpClient, data, packet.Type, category);
                }
            }
            else
            {
                byte[] data = packet.ToBytes();
                SendPacketData(udpClient, data, packet.Type, category);
            }
        }

        private int[] CatCounts = new int[9];

        /// <summary>
        /// Start the process of sending a packet to the client.
        /// </summary>
        /// <param name="udpClient"></param>
        /// <param name="data"></param>
        /// <param name="type"></param>
        /// <param name="category"></param>        
        public void SendPacketData(LLUDPClient udpClient, byte[] data, PacketType type, ThrottleOutPacketType category)
        {
            int dataLength = data.Length;
            bool doZerocode = (data[0] & Helpers.MSG_ZEROCODED) != 0;
            bool doCopy = true;

            // Frequency analysis of outgoing packet sizes shows a large clump of packets at each end of the spectrum.
            // The vast majority of packets are less than 200 bytes, although due to asset transfers and packet splitting
            // there are a decent number of packets in the 1000-1140 byte range. We allocate one of two sizes of data here
            // to accomodate for both common scenarios and provide ample room for ACK appending in both
            int bufferSize = (dataLength > 180) ? LLUDPServer.MTU : 200;

            UDPPacketBuffer buffer = new UDPPacketBuffer(udpClient.RemoteEndPoint, bufferSize);

            // Zerocode if needed
            if (doZerocode)
            {
                try
                {
                    dataLength = Helpers.ZeroEncode(data, dataLength, buffer.Data);
                    doCopy = false;
                }
                catch (IndexOutOfRangeException)
                {
                    // The packet grew larger than the bufferSize while zerocoding.
                    // Remove the MSG_ZEROCODED flag and send the unencoded data
                    // instead
                    m_log.Debug("[LLUDPSERVER]: Packet exceeded buffer size during zerocoding for " + type + ". DataLength=" + dataLength +
                        " and BufferLength=" + buffer.Data.Length + ". Removing MSG_ZEROCODED flag");
                    data[0] = (byte)(data[0] & ~Helpers.MSG_ZEROCODED);
                }
            }

            // If the packet data wasn't already copied during zerocoding, copy it now
            if (doCopy)
            {
                if (dataLength <= buffer.Data.Length)
                {
                    Buffer.BlockCopy(data, 0, buffer.Data, 0, dataLength);
                }
                else
                {
                    bufferSize = dataLength;
                    buffer = new UDPPacketBuffer(udpClient.RemoteEndPoint, bufferSize);

                    // m_log.Error("[LLUDPSERVER]: Packet exceeded buffer size! This could be an indication of packet assembly not obeying the MTU. Type=" +
                    //     type + ", DataLength=" + dataLength + ", BufferLength=" + buffer.Data.Length + ". Dropping packet");
                    Buffer.BlockCopy(data, 0, buffer.Data, 0, dataLength);
                }
            }

            buffer.DataLength = dataLength;

            #region Queue or Send

            OutgoingPacket outgoingPacket = new OutgoingPacket(udpClient, buffer, category);
            if (category == ThrottleOutPacketType.Unknown)
                Interlocked.Increment(ref CatCounts[8]);
            else
                Interlocked.Increment(ref CatCounts[(int)category]);

            // If a Linden Lab 1.23.5 client receives an update packet after a kill packet for an object, it will 
            // continue to display the deleted object until relog.  Therefore, we need to always queue a kill object
            // packet so that it isn't sent before a queued update packet.
            bool requestQueue = type == PacketType.KillObject;
            if (!outgoingPacket.Client.EnqueueOutgoing(outgoingPacket, requestQueue))
                SendPacketFinal(outgoingPacket);

            #endregion Queue or Send
        }

        public void SendAcks(LLUDPClient udpClient)
        {
            uint ack;

            if (udpClient.PendingAcks.Dequeue(out ack))
            {
                List<PacketAckPacket.PacketsBlock> blocks = new List<PacketAckPacket.PacketsBlock>();
                PacketAckPacket.PacketsBlock block = new PacketAckPacket.PacketsBlock();
                block.ID = ack;
                blocks.Add(block);

                while (udpClient.PendingAcks.Dequeue(out ack))
                {
                    block = new PacketAckPacket.PacketsBlock();
                    block.ID = ack;
                    blocks.Add(block);
                }

                PacketAckPacket packet = new PacketAckPacket();
                packet.Header.Reliable = false;
                packet.Packets = blocks.ToArray();

                SendPacket(udpClient, packet, ThrottleOutPacketType.Unknown, true);
            }
        }

        public void SendPing(LLUDPClient udpClient)
        {
            StartPingCheckPacket pc = (StartPingCheckPacket)PacketPool.Instance.GetPacket(PacketType.StartPingCheck);
            pc.Header.Reliable = false;

            pc.PingID.PingID = (byte)udpClient.CurrentPingSequence++;
            // We *could* get OldestUnacked, but it would hurt performance and not provide any benefit
            pc.PingID.OldestUnacked = 0;

            SendPacket(udpClient, pc, ThrottleOutPacketType.Unknown, false);
        }

        public void CompletePing(LLUDPClient udpClient, byte pingID)
        {
            CompletePingCheckPacket completePing = new CompletePingCheckPacket();
            completePing.PingID.PingID = pingID;
            SendPacket(udpClient, completePing, ThrottleOutPacketType.Unknown, false);
        }

        public void ResendUnacked(LLUDPClient udpClient)
        {
            if (!udpClient.IsConnected)
                return;

            // Disconnect an agent if no packets are received for some time
            //FIXME: Make 60 an .ini setting
            if ((Environment.TickCount & Int32.MaxValue) - udpClient.TickLastPacketReceived > 1000 * 60)
            {
                m_log.Warn("[LLUDPSERVER]: Ack timeout, disconnecting " + udpClient.AgentID);

                RemoveClient(udpClient);
                return;
            }

            // Get a list of all of the packets that have been sitting unacked longer than udpClient.RTO
            List<OutgoingPacket> expiredPackets = udpClient.NeedAcks.GetExpiredPackets(udpClient.RTO);

            if (expiredPackets != null)
            {
                //m_log.Debug("[LLUDPSERVER]: Resending " + expiredPackets.Count + " packets to " + udpClient.AgentID + ", RTO=" + udpClient.RTO);

                // Exponential backoff of the retransmission timeout
                udpClient.BackoffRTO();

                // Resend packets
                for (int i = 0; i < expiredPackets.Count; i++)
                {
                    OutgoingPacket outgoingPacket = expiredPackets[i];

                    //m_log.DebugFormat("[LLUDPSERVER]: Resending packet #{0} (attempt {1}), {2}ms have passed",
                    //    outgoingPacket.SequenceNumber, outgoingPacket.ResendCount, Environment.TickCount - outgoingPacket.TickCount);

                    // Set the resent flag
                    outgoingPacket.Buffer.Data[0] = (byte)(outgoingPacket.Buffer.Data[0] | Helpers.MSG_RESENT);
                    outgoingPacket.Category = ThrottleOutPacketType.Resend;

                    // Bump up the resend count on this packet
                    Interlocked.Increment(ref outgoingPacket.ResendCount);

                    // Requeue or resend the packet
                    if (!outgoingPacket.Client.EnqueueOutgoing(outgoingPacket, false))
                        SendPacketFinal(outgoingPacket);
                }
            }
        }

        public void Flush(LLUDPClient udpClient)
        {
            // FIXME: Implement?
        }

        /// <summary>
        /// Actually send a packet to a client.
        /// </summary>
        /// <param name="outgoingPacket"></param>
        internal void SendPacketFinal(OutgoingPacket outgoingPacket)
        {
            UDPPacketBuffer buffer = outgoingPacket.Buffer;
            byte flags = buffer.Data[0];
            bool isResend = (flags & Helpers.MSG_RESENT) != 0;
            bool isReliable = (flags & Helpers.MSG_RELIABLE) != 0;
            bool isZerocoded = (flags & Helpers.MSG_ZEROCODED) != 0;
            LLUDPClient udpClient = outgoingPacket.Client;

            if (!udpClient.IsConnected)
                return;

            #region ACK Appending

            int dataLength = buffer.DataLength;

            // NOTE: I'm seeing problems with some viewers when ACKs are appended to zerocoded packets so I've disabled that here
            if (!isZerocoded)
            {
                // Keep appending ACKs until there is no room left in the buffer or there are
                // no more ACKs to append
                uint ackCount = 0;
                uint ack;
                while (dataLength + 5 < buffer.Data.Length && udpClient.PendingAcks.Dequeue(out ack))
                {
                    Utils.UIntToBytesBig(ack, buffer.Data, dataLength);
                    dataLength += 4;
                    ++ackCount;
                }

                if (ackCount > 0)
                {
                    // Set the last byte of the packet equal to the number of appended ACKs
                    buffer.Data[dataLength++] = (byte)ackCount;
                    // Set the appended ACKs flag on this packet
                    buffer.Data[0] = (byte)(buffer.Data[0] | Helpers.MSG_APPENDED_ACKS);
                }
            }

            buffer.DataLength = dataLength;

            #endregion ACK Appending

            #region Sequence Number Assignment

            if (!isResend)
            {
                // Not a resend, assign a new sequence number
                uint sequenceNumber = (uint)Interlocked.Increment(ref udpClient.CurrentSequence);
                Utils.UIntToBytesBig(sequenceNumber, buffer.Data, 1);
                outgoingPacket.SequenceNumber = sequenceNumber;

                if (isReliable)
                {
                    // Add this packet to the list of ACK responses we are waiting on from the server
                    udpClient.NeedAcks.Add(outgoingPacket);
                }
            }
            else
            {
                Interlocked.Increment(ref udpClient.PacketsResent);
            }

            #endregion Sequence Number Assignment

            // Stats tracking
            Interlocked.Increment(ref udpClient.PacketsSent);

            // Put the UDP payload on the wire
            AsyncBeginSend(buffer);

            // Keep track of when this packet was sent out (right now)
            outgoingPacket.TickCount = Environment.TickCount & Int32.MaxValue;
        }

        protected override void PacketReceived(UDPPacketBuffer buffer)
        {
            // Debugging/Profiling
            //try { Thread.CurrentThread.Name = "PacketReceived (" + m_scene.RegionInfo.RegionName + ")"; }
            //catch (Exception) { }

            LLUDPClient udpClient = null;
            Packet packet = null;
            int packetEnd = buffer.DataLength - 1;
            IPEndPoint address = (IPEndPoint)buffer.RemoteEndPoint;

            #region Decoding

            try
            {
                packet = Packet.BuildPacket(buffer.Data, ref packetEnd,
                    // Only allocate a buffer for zerodecoding if the packet is zerocoded
                    ((buffer.Data[0] & Helpers.MSG_ZEROCODED) != 0) ? new byte[4096] : null);
            }
            catch (MalformedDataException)
            {
            }

            // Fail-safe check
            if (packet == null)
            {
                m_log.ErrorFormat("[LLUDPSERVER]: Malformed data, cannot parse {0} byte packet from {1}:",
                    buffer.DataLength, buffer.RemoteEndPoint);
                m_log.Error(Utils.BytesToHexString(buffer.Data, buffer.DataLength, null));
                return;
            }

            #endregion Decoding

            #region Packet to Client Mapping

            // UseCircuitCode handling
            if (packet.Type == PacketType.UseCircuitCode)
            {
                object[] array = new object[] { buffer, packet };

                Util.FireAndForget(HandleUseCircuitCode, array);

                return;
            }

            // Determine which agent this packet came from
            IClientAPI client;
            if (!m_scene.TryGetClient(address, out client) || !(client is LLClientView))
            {
                //m_log.Debug("[LLUDPSERVER]: Received a " + packet.Type + " packet from an unrecognized source: " + address + " in " + m_scene.RegionInfo.RegionName);
                return;
            }

            udpClient = ((LLClientView)client).UDPClient;

            if (!udpClient.IsConnected)
                return;

            #endregion Packet to Client Mapping

            // Stats tracking
            Interlocked.Increment(ref udpClient.PacketsReceived);

            int now = Environment.TickCount & Int32.MaxValue;
            udpClient.TickLastPacketReceived = now;

            #region ACK Receiving

            // Handle appended ACKs
            if (packet.Header.AppendedAcks && packet.Header.AckList != null)
            {
                for (int i = 0; i < packet.Header.AckList.Length; i++)
                    udpClient.NeedAcks.Remove(packet.Header.AckList[i], now, packet.Header.Resent);
            }

            // Handle PacketAck packets
            if (packet.Type == PacketType.PacketAck)
            {
                PacketAckPacket ackPacket = (PacketAckPacket)packet;

                for (int i = 0; i < ackPacket.Packets.Length; i++)
                    udpClient.NeedAcks.Remove(ackPacket.Packets[i].ID, now, packet.Header.Resent);

                // We don't need to do anything else with PacketAck packets
                return;
            }

            #endregion ACK Receiving

            #region ACK Sending

            if (packet.Header.Reliable)
            {
                udpClient.PendingAcks.Enqueue(packet.Header.Sequence);

                // This is a somewhat odd sequence of steps to pull the client.BytesSinceLastACK value out,
                // add the current received bytes to it, test if 2*MTU bytes have been sent, if so remove
                // 2*MTU bytes from the value and send ACKs, and finally add the local value back to
                // client.BytesSinceLastACK. Lockless thread safety
                int bytesSinceLastACK = Interlocked.Exchange(ref udpClient.BytesSinceLastACK, 0);
                bytesSinceLastACK += buffer.DataLength;
                if (bytesSinceLastACK > LLUDPServer.MTU * 2)
                {
                    bytesSinceLastACK -= LLUDPServer.MTU * 2;
                    SendAcks(udpClient);
                }
                Interlocked.Add(ref udpClient.BytesSinceLastACK, bytesSinceLastACK);
            }

            #endregion ACK Sending

            #region Incoming Packet Accounting

            // Check the archive of received reliable packet IDs to see whether we already received this packet
            if (packet.Header.Reliable && !udpClient.PacketArchive.TryEnqueue(packet.Header.Sequence))
            {
                if (packet.Header.Resent)
                    m_log.DebugFormat(
                        "[LLUDPSERVER]: Received a resend of already processed packet #{0}, type {1} from {2}", 
                        packet.Header.Sequence, packet.Type, client.Name);
                 else
                    m_log.WarnFormat(
                        "[LLUDPSERVER]: Received a duplicate (not marked as resend) of packet #{0}, type {1} from {2}",
                        packet.Header.Sequence, packet.Type, client.Name);

                // Avoid firing a callback twice for the same packet
                return;
            }

            #endregion Incoming Packet Accounting

            #region BinaryStats
            LogPacketHeader(true, udpClient.CircuitCode, 0, packet.Type, (ushort)packet.Length);
            #endregion BinaryStats

            #region Ping Check Handling

            if (packet.Type == PacketType.StartPingCheck)
            {
                // We don't need to do anything else with ping checks
                StartPingCheckPacket startPing = (StartPingCheckPacket)packet;
                CompletePing(udpClient, startPing.PingID.PingID);

                if ((Environment.TickCount - m_elapsedMSSinceLastStatReport) >= 3000)
                {
                    udpClient.SendPacketStats();
                    m_elapsedMSSinceLastStatReport = Environment.TickCount;
                }
                return;
            }
            else if (packet.Type == PacketType.CompletePingCheck)
            {
                // We don't currently track client ping times
                return;
            }

            #endregion Ping Check Handling

            // Inbox insertion
            packetInbox.Enqueue(new IncomingPacket(udpClient, packet));
        }

        #region BinaryStats

        public class PacketLogger
        {
            public DateTime StartTime;
            public string Path = null;
            public System.IO.BinaryWriter Log = null;
        }

        public static PacketLogger PacketLog;

        protected static bool m_shouldCollectStats = false;
        // Number of seconds to log for
        static TimeSpan binStatsMaxFilesize = TimeSpan.FromSeconds(300);
        static object binStatsLogLock = new object();
        static string binStatsDir = "";

        public static void LogPacketHeader(bool incoming, uint circuit, byte flags, PacketType packetType, ushort size)
        {
            if (!m_shouldCollectStats) return;

            // Binary logging format is TTTTTTTTCCCCFPPPSS, T=Time, C=Circuit, F=Flags, P=PacketType, S=size

            // Put the incoming bit into the least significant bit of the flags byte
            if (incoming)
                flags |= 0x01;
            else
                flags &= 0xFE;

            // Put the flags byte into the most significant bits of the type integer
            uint type = (uint)packetType;
            type |= (uint)flags << 24;

            // m_log.Debug("1 LogPacketHeader(): Outside lock");
            lock (binStatsLogLock)
            {
                DateTime now = DateTime.Now;

                // m_log.Debug("2 LogPacketHeader(): Inside lock. now is " + now.Ticks);
                try
                {
                    if (PacketLog == null || (now > PacketLog.StartTime + binStatsMaxFilesize))
                    {
                        if (PacketLog != null && PacketLog.Log != null)
                        {
                            PacketLog.Log.Close();
                        }

                        // First log file or time has expired, start writing to a new log file
                        PacketLog = new PacketLogger();
                        PacketLog.StartTime = now;
                        PacketLog.Path = (binStatsDir.Length > 0 ? binStatsDir + System.IO.Path.DirectorySeparatorChar.ToString() : "")
                                + String.Format("packets-{0}.log", now.ToString("yyyyMMddHHmmss"));
                        PacketLog.Log = new BinaryWriter(File.Open(PacketLog.Path, FileMode.Append, FileAccess.Write));
                    }

                    // Serialize the data
                    byte[] output = new byte[18];
                    Buffer.BlockCopy(BitConverter.GetBytes(now.Ticks), 0, output, 0, 8);
                    Buffer.BlockCopy(BitConverter.GetBytes(circuit), 0, output, 8, 4);
                    Buffer.BlockCopy(BitConverter.GetBytes(type), 0, output, 12, 4);
                    Buffer.BlockCopy(BitConverter.GetBytes(size), 0, output, 16, 2);

                    // Write the serialized data to disk
                    if (PacketLog != null && PacketLog.Log != null)
                        PacketLog.Log.Write(output);
                }
                catch (Exception ex)
                {
                    m_log.Error("Packet statistics gathering failed: " + ex.Message, ex);
                    if (PacketLog.Log != null)
                    {
                        PacketLog.Log.Close();
                    }
                    PacketLog = null;
                }
            }
        }

        #endregion BinaryStats

        private void HandleUseCircuitCode(object o)
        {
//            DateTime startTime = DateTime.Now;
            object[] array = (object[])o;
            UDPPacketBuffer buffer = (UDPPacketBuffer)array[0];
            UseCircuitCodePacket packet = (UseCircuitCodePacket)array[1];
            
            m_log.DebugFormat("[LLUDPSERVER]: Handling UseCircuitCode request from {0}", buffer.RemoteEndPoint);

            IPEndPoint remoteEndPoint = (IPEndPoint)buffer.RemoteEndPoint;

            // Begin the process of adding the client to the simulator
            AddNewClient((UseCircuitCodePacket)packet, remoteEndPoint);

            // Send ack
            SendAckImmediate(remoteEndPoint, packet.Header.Sequence);

            //            m_log.DebugFormat(
//                "[LLUDPSERVER]: Handling UseCircuitCode request from {0} took {1}ms", 
//                buffer.RemoteEndPoint, (DateTime.Now - startTime).Milliseconds);
        }

        private void SendAckImmediate(IPEndPoint remoteEndpoint, uint sequenceNumber)
        {
            PacketAckPacket ack = new PacketAckPacket();
            ack.Header.Reliable = false;
            ack.Packets = new PacketAckPacket.PacketsBlock[1];
            ack.Packets[0] = new PacketAckPacket.PacketsBlock();
            ack.Packets[0].ID = sequenceNumber;

            byte[] packetData = ack.ToBytes();
            int length = packetData.Length;

            UDPPacketBuffer buffer = new UDPPacketBuffer(remoteEndpoint, length);
            buffer.DataLength = length;

            Buffer.BlockCopy(packetData, 0, buffer.Data, 0, length);

            AsyncBeginSend(buffer);
        }

        private bool IsClientAuthorized(UseCircuitCodePacket useCircuitCode, out AuthenticateResponse sessionInfo)
        {
            UUID agentID = useCircuitCode.CircuitCode.ID;
            UUID sessionID = useCircuitCode.CircuitCode.SessionID;
            uint circuitCode = useCircuitCode.CircuitCode.Code;

            sessionInfo = m_circuitManager.AuthenticateSession(sessionID, agentID, circuitCode);
            return sessionInfo.Authorised;
        }

        private void AddNewClient(UseCircuitCodePacket useCircuitCode, IPEndPoint remoteEndPoint)
        {
            UUID agentID = useCircuitCode.CircuitCode.ID;
            UUID sessionID = useCircuitCode.CircuitCode.SessionID;
            uint circuitCode = useCircuitCode.CircuitCode.Code;

            if (m_scene.RegionStatus != RegionStatus.SlaveScene)
            {
                AuthenticateResponse sessionInfo;
                if (IsClientAuthorized(useCircuitCode, out sessionInfo))
                {
                    AddClient(circuitCode, agentID, sessionID, remoteEndPoint, sessionInfo);
                }
                else
                {
                    // Don't create circuits for unauthorized clients
                    m_log.WarnFormat(
                        "[LLUDPSERVER]: Connection request for client {0} connecting with unnotified circuit code {1} from {2}",
                        useCircuitCode.CircuitCode.ID, useCircuitCode.CircuitCode.Code, remoteEndPoint);
                }
            }
            else
            {
                // Slave regions don't accept new clients
                m_log.Debug("[LLUDPSERVER]: Slave region " + m_scene.RegionInfo.RegionName + " ignoring UseCircuitCode packet");
            }
        }

        protected virtual void AddClient(uint circuitCode, UUID agentID, UUID sessionID, IPEndPoint remoteEndPoint, AuthenticateResponse sessionInfo)
        {
            // REGION SYNC (Load Balancing)
            //ScenePresence presence;
            //m_scene.TryGetScenePresence(agentID, out presence);
            //bool syncedAvatar = (presence != null && presence.IsSyncedAvatar);

            // In priciple there shouldn't be more than one thread here, ever.
            // But in case that happens, we need to synchronize this piece of code
            // because it's too important
            lock (this) 
            {
                IClientAPI existingClient;

                if (!m_scene.TryGetClient(agentID, out existingClient))
                {
                    // Create the LLUDPClient
                    LLUDPClient udpClient = new LLUDPClient(this, ThrottleRates, m_throttle, circuitCode, agentID, remoteEndPoint, m_defaultRTO, m_maxRTO);
                    // Create the LLClientView
                    LLClientView client = new LLClientView(remoteEndPoint, m_scene, this, udpClient, sessionInfo, agentID, sessionID, circuitCode);
                    client.OnLogout += LogoutHandler;

                    client.DisableFacelights = m_disableFacelights;

                    // Start the IClientAPI
                    client.Start();

                }
                else
                {
                    m_log.WarnFormat("[LLUDPSERVER]: Ignoring a repeated UseCircuitCode from {0} at {1} for circuit {2}",
                        existingClient.AgentId, remoteEndPoint, circuitCode);
                }
            }
        }

        private void RemoveClient(LLUDPClient udpClient)
        {
            // Remove this client from the scene
            IClientAPI client;
            if (m_scene.TryGetClient(udpClient.AgentID, out client))
            {
                client.IsLoggingOut = true;
                client.Close();
            }
        }

        private void IncomingPacketHandler()
        {
            // Set this culture for the thread that incoming packets are received
            // on to en-US to avoid number parsing issues
            Culture.SetCurrentCulture();

            while (base.IsRunning)
            {
                try
                {
                    IncomingPacket incomingPacket = null;

                    // HACK: This is a test to try and rate limit packet handling on Mono.
                    // If it works, a more elegant solution can be devised
                    if (Util.FireAndForgetCount() < 2)
                    {
                        //m_log.Debug("[LLUDPSERVER]: Incoming packet handler is sleeping");
                        Thread.Sleep(30);
                    }

                    if (packetInbox.Dequeue(100, ref incomingPacket))
                        ProcessInPacket(incomingPacket);//, incomingPacket); Util.FireAndForget(ProcessInPacket, incomingPacket);
                }
                catch (Exception ex)
                {
                    m_log.Error("[LLUDPSERVER]: Error in the incoming packet handler loop: " + ex.Message, ex);
                }

                Watchdog.UpdateThread();
            }

            if (packetInbox.Count > 0)
                m_log.Warn("[LLUDPSERVER]: IncomingPacketHandler is shutting down, dropping " + packetInbox.Count + " packets");
            packetInbox.Clear();

            Watchdog.RemoveThread();
        }

        private void OutgoingPacketHandler()
        {
            // Set this culture for the thread that outgoing packets are sent
            // on to en-US to avoid number parsing issues
            Culture.SetCurrentCulture();

            // Typecast the function to an Action<IClientAPI> once here to avoid allocating a new
            // Action generic every round
            Action<IClientAPI> clientPacketHandler = ClientOutgoingPacketHandler;

            while (base.IsRunning)
            {
                try
                {
                    m_packetSent = false;

                    #region Update Timers

                    m_resendUnacked = false;
                    m_sendAcks = false;
                    m_sendPing = false;

                    // Update elapsed time
                    int thisTick = Environment.TickCount & Int32.MaxValue;
                    if (m_tickLastOutgoingPacketHandler > thisTick)
                        m_elapsedMSOutgoingPacketHandler += ((Int32.MaxValue - m_tickLastOutgoingPacketHandler) + thisTick);
                    else
                        m_elapsedMSOutgoingPacketHandler += (thisTick - m_tickLastOutgoingPacketHandler);

                    m_tickLastOutgoingPacketHandler = thisTick;

                    // Check for pending outgoing resends every 100ms
                    if (m_elapsedMSOutgoingPacketHandler >= 100)
                    {
                        m_resendUnacked = true;
                        m_elapsedMSOutgoingPacketHandler = 0;
                        m_elapsed100MSOutgoingPacketHandler += 1;
                    }

                    // Check for pending outgoing ACKs every 500ms
                    if (m_elapsed100MSOutgoingPacketHandler >= 5)
                    {
                        m_sendAcks = true;
                        m_elapsed100MSOutgoingPacketHandler = 0;
                        m_elapsed500MSOutgoingPacketHandler += 1;
                    }

                    // Send pings to clients every 5000ms
                    if (m_elapsed500MSOutgoingPacketHandler >= 10)
                    {
                        m_sendPing = true;
                        m_elapsed500MSOutgoingPacketHandler = 0;
                    }

                    #endregion Update Timers

                    // Use this for emergency monitoring -- bug hunting
                    //if (m_scene.EmergencyMonitoring)
                    //    clientPacketHandler = MonitoredClientOutgoingPacketHandler;
                    //else
                    //    clientPacketHandler = ClientOutgoingPacketHandler;

                    // Handle outgoing packets, resends, acknowledgements, and pings for each
                    // client. m_packetSent will be set to true if a packet is sent
                    m_scene.ForEachClient(clientPacketHandler);

                    // If nothing was sent, sleep for the minimum amount of time before a
                    // token bucket could get more tokens
                    if (!m_packetSent)
                        Thread.Sleep((int)TickCountResolution);

                    Watchdog.UpdateThread();
                }
                catch (Exception ex)
                {
                    m_log.Error("[LLUDPSERVER]: OutgoingPacketHandler loop threw an exception: " + ex.Message, ex);
                }

            }

            Watchdog.RemoveThread();
        }

        private void ClientOutgoingPacketHandler(IClientAPI client)
        {
            try
            {
                if (client is LLClientView)
                {
                    LLUDPClient udpClient = ((LLClientView)client).UDPClient;

                    if (udpClient.IsConnected)
                    {
                        if (m_resendUnacked)
                            ResendUnacked(udpClient);

                        if (m_sendAcks)
                            SendAcks(udpClient);

                        if (m_sendPing)
                            SendPing(udpClient);

                        // Dequeue any outgoing packets that are within the throttle limits
                        if (udpClient.DequeueOutgoing())
                            m_packetSent = true;
                    }
                }
            }
            catch (Exception ex)
            {
                m_log.Error("[LLUDPSERVER]: OutgoingPacketHandler iteration for " + client.Name +
                    " threw an exception: " + ex.Message, ex);
            }
        }

        #region Emergency Monitoring
        // Alternative packet handler fuull of instrumentation
        // Handy for hunting bugs
        private Stopwatch watch1 = new Stopwatch();
        private Stopwatch watch2 = new Stopwatch();

        private float avgProcessingTicks = 0;
        private float avgResendUnackedTicks = 0;
        private float avgSendAcksTicks = 0;
        private float avgSendPingTicks = 0;
        private float avgDequeueTicks = 0;
        private long nticks = 0;
        private long nticksUnack = 0;
        private long nticksAck = 0;
        private long nticksPing = 0;
        private int npacksSent = 0;
        private int npackNotSent = 0;

        private void MonitoredClientOutgoingPacketHandler(IClientAPI client)
        {
            nticks++;
            watch1.Start();
            try
            {
                if (client is LLClientView)
                {
                    LLUDPClient udpClient = ((LLClientView)client).UDPClient;

                    if (udpClient.IsConnected)
                    {
                        if (m_resendUnacked)
                        {
                            nticksUnack++;
                            watch2.Start();

                            ResendUnacked(udpClient);

                            watch2.Stop();
                            avgResendUnackedTicks = (nticksUnack - 1)/(float)nticksUnack * avgResendUnackedTicks + (watch2.ElapsedTicks / (float)nticksUnack);
                            watch2.Reset();
                        }

                        if (m_sendAcks)
                        {
                            nticksAck++;
                            watch2.Start();
                            
                            SendAcks(udpClient);

                            watch2.Stop();
                            avgSendAcksTicks = (nticksAck - 1) / (float)nticksAck * avgSendAcksTicks + (watch2.ElapsedTicks / (float)nticksAck);
                            watch2.Reset();
                        }

                        if (m_sendPing)
                        {
                            nticksPing++;
                            watch2.Start();
                            
                            SendPing(udpClient);

                            watch2.Stop();
                            avgSendPingTicks = (nticksPing - 1) / (float)nticksPing * avgSendPingTicks + (watch2.ElapsedTicks / (float)nticksPing);
                            watch2.Reset();
                        }

                        watch2.Start();
                        // Dequeue any outgoing packets that are within the throttle limits
                        if (udpClient.DequeueOutgoing())
                        {
                            m_packetSent = true;
                            npacksSent++;
                        }
                        else
                            npackNotSent++;

                        watch2.Stop();
                        avgDequeueTicks = (nticks - 1) / (float)nticks * avgDequeueTicks + (watch2.ElapsedTicks / (float)nticks);
                        watch2.Reset();

                    }
                    else
                        m_log.WarnFormat("[LLUDPSERVER]: Client is not connected");
                }
            }
            catch (Exception ex)
            {
                m_log.Error("[LLUDPSERVER]: OutgoingPacketHandler iteration for " + client.Name +
                    " threw an exception: " + ex.Message, ex);
            }
            watch1.Stop();
            avgProcessingTicks = (nticks - 1) / (float)nticks * avgProcessingTicks + (watch1.ElapsedTicks / (float)nticks);
            watch1.Reset();

            // reuse this -- it's every ~100ms
            if (m_scene.EmergencyMonitoring && nticks % 100 == 0)
            {
                m_log.InfoFormat("[LLUDPSERVER]: avg processing ticks: {0} avg unacked: {1} avg acks: {2} avg ping: {3} avg dequeue: {4} (TickCountRes: {5} sent: {6} notsent: {7})", 
                    avgProcessingTicks, avgResendUnackedTicks, avgSendAcksTicks, avgSendPingTicks, avgDequeueTicks, TickCountResolution, npacksSent, npackNotSent);
                npackNotSent = npacksSent = 0;
            }

        }

        #endregion 

        private void ProcessInPacket(object state)
        {
            IncomingPacket incomingPacket = (IncomingPacket)state;
            Packet packet = incomingPacket.Packet;
            LLUDPClient udpClient = incomingPacket.Client;
            IClientAPI client;

            // Sanity check
            if (packet == null || udpClient == null)
            {
                m_log.WarnFormat("[LLUDPSERVER]: Processing a packet with incomplete state. Packet=\"{0}\", UDPClient=\"{1}\"",
                    packet, udpClient);
            }

            // Make sure this client is still alive
            if (m_scene.TryGetClient(udpClient.AgentID, out client))
            {
                try
                {
                    // Process this packet
                    client.ProcessInPacket(packet);
                }
                catch (ThreadAbortException)
                {
                    // If something is trying to abort the packet processing thread, take that as a hint that it's time to shut down
                    m_log.Info("[LLUDPSERVER]: Caught a thread abort, shutting down the LLUDP server");
                    Stop();
                }
                catch (Exception e)
                {
                    // Don't let a failure in an individual client thread crash the whole sim.
                    m_log.ErrorFormat("[LLUDPSERVER]: Client packet handler for {0} for packet {1} threw an exception", udpClient.AgentID, packet.Type);
                    m_log.Error(e.Message, e);
                }
            }
            else
            {
                m_log.DebugFormat("[LLUDPSERVER]: Dropping incoming {0} packet for dead client {1}", packet.Type, udpClient.AgentID);
            }
        }

        protected void LogoutHandler(IClientAPI client)
        {
            client.SendLogoutPacket();
            if (client.IsActive)
                RemoveClient(((LLClientView)client).UDPClient);
        }
    }
}<|MERGE_RESOLUTION|>--- conflicted
+++ resolved
@@ -245,33 +245,6 @@
             Watchdog.StartThread(IncomingPacketHandler, "Incoming Packets (" + m_scene.RegionInfo.RegionName + ")", ThreadPriority.Normal, false);
             Watchdog.StartThread(OutgoingPacketHandler, "Outgoing Packets (" + m_scene.RegionInfo.RegionName + ")", ThreadPriority.Normal, false);
             m_elapsedMSSinceLastStatReport = Environment.TickCount;
-            /*
-            System.Timers.Timer packet_type_timer = new System.Timers.Timer(60000);
-            packet_type_timer.Elapsed +=new System.Timers.ElapsedEventHandler(packet_type_timer_Elapsed);
-            packet_type_timer.AutoReset = true;
-            packet_type_timer.Start();
-<<<<<<< HEAD
-        }
-
-        void  packet_type_timer_Elapsed(object sender, System.Timers.ElapsedEventArgs e)
-        {
-            for (int i = 0; i < 9; ++i)
-            {
-                int val = Interlocked.Exchange(ref CatCounts[i], 0);
-                m_log.WarnFormat("OutgoingPacket type {0} count = {1}", i, val);
-            }
-=======
-             */
-        }
-
-        void  packet_type_timer_Elapsed(object sender, System.Timers.ElapsedEventArgs e)
-        {
-            for (int i = 0; i < 9; ++i)
-            {
-                int val = Interlocked.Exchange(ref OutgoingPacket.CatCounts[i], 0);
-                m_log.DebugFormat("OutgoingPacket type {0} count = {1}", i, val);
-            }
->>>>>>> b7dc2af5
         }
 
         public new void Stop()
@@ -374,8 +347,8 @@
                 byte[] data = packet.ToBytes();
                 SendPacketData(udpClient, data, packet.Type, category);
             }
-        }
-
+        }
+
         private int[] CatCounts = new int[9];
 
         /// <summary>
@@ -440,9 +413,9 @@
 
             #region Queue or Send
 
-            OutgoingPacket outgoingPacket = new OutgoingPacket(udpClient, buffer, category);
-            if (category == ThrottleOutPacketType.Unknown)
-                Interlocked.Increment(ref CatCounts[8]);
+            OutgoingPacket outgoingPacket = new OutgoingPacket(udpClient, buffer, category);
+            if (category == ThrottleOutPacketType.Unknown)
+                Interlocked.Increment(ref CatCounts[8]);
             else
                 Interlocked.Increment(ref CatCounts[(int)category]);
 
