--- conflicted
+++ resolved
@@ -292,12 +292,8 @@
                 case RegionSyncMessage.MsgType.Terrain:
                     {
                         m_scene.Heightmap.LoadFromXmlString(Encoding.ASCII.GetString(msg.Data, 0, msg.Length));
-<<<<<<< HEAD
                         m_scene.PhysicsScene.SetTerrain(m_scene.Heightmap.GetFloatsSerialised());
-                        RegionSyncMessage.HandleSuccess(LogHeader, msg, "Synchronized terrain");
-=======
                         RegionSyncMessage.HandleSuccess(LogHeader(), msg, "Synchronized terrain");
->>>>>>> a34e152e
                         return;
                     }
                 case RegionSyncMessage.MsgType.NewObject:
@@ -321,12 +317,7 @@
                         if (m_scene.AddNewSceneObject(sog, true));
                             //RegionSyncMessage.HandleSuccess(LogHeader(), msg, String.Format("Object \"{0}\" ({1}) ({1}) updated.", sog.Name, sog.UUID.ToString(), sog.LocalId.ToString()));
                         //else
-<<<<<<< HEAD
-                            //RegionSyncMessage.HandleSuccess(LogHeader, msg, String.Format("Object \"{0}\" ({1}) ({1}) added.", sog.Name, sog.UUID.ToString(), sog.LocalId.ToString()));
-
-=======
                         //RegionSyncMessage.HandleSuccess(LogHeader(), msg, String.Format("Object \"{0}\" ({1}) ({1}) added.", sog.Name, sog.UUID.ToString(), sog.LocalId.ToString()));
->>>>>>> a34e152e
                         sog.ScheduleGroupForFullUpdate();
                         return;
                     }
@@ -1005,11 +996,7 @@
 
         public void HandleGrabObject(uint localID, Vector3 offsetPos, IClientAPI remoteClient, List<SurfaceTouchEventArgs> surfaceArgs)
         {
-<<<<<<< HEAD
-            // m_log.DebugFormat("[REGION SYNC CLIENT] HandleGrabObject for {0}", remoteClient.AgentId.ToString());
-=======
             m_log.DebugFormat("{0} HandleGrabObject for {1}", LogHeader(), remoteClient.AgentId.ToString());
->>>>>>> a34e152e
             OSDMap data = new OSDMap(4);
             data["agentID"] = OSD.FromUUID(remoteClient.AgentId);
             data["localID"] = OSD.FromUInteger(localID);
@@ -1020,11 +1007,7 @@
 
         public void HandleGrabUpdate(UUID objectID, Vector3 offset, Vector3 pos, IClientAPI remoteClient, List<SurfaceTouchEventArgs> surfaceArgs)
         {
-<<<<<<< HEAD
-            // m_log.DebugFormat("[REGION SYNC CLIENT] HandleGrabUpdate for {0}", remoteClient.AgentId.ToString());
-=======
             m_log.DebugFormat("{0} HandleGrabUpdate for {1}", LogHeader(), remoteClient.AgentId.ToString());
->>>>>>> a34e152e
             OSDMap data = new OSDMap(5);
             data["agentID"] = OSD.FromUUID(remoteClient.AgentId);
             data["objectID"] = OSD.FromUUID(objectID);
@@ -1036,11 +1019,7 @@
 
         public void HandleDeGrabObject(uint localID, IClientAPI remoteClient, List<SurfaceTouchEventArgs> surfaceArgs)
         {
-<<<<<<< HEAD
-            // m_log.DebugFormat("[REGION SYNC CLIENT] HandleDeGrabObject for {0}", remoteClient.AgentId.ToString());
-=======
             m_log.DebugFormat("{0} HandleDeGrabObject for {1}", LogHeader(), remoteClient.AgentId.ToString());
->>>>>>> a34e152e
             OSDMap data = new OSDMap(3);
             data["agentID"] = OSD.FromUUID(remoteClient.AgentId);
             data["localID"] = OSD.FromUInteger(localID);
