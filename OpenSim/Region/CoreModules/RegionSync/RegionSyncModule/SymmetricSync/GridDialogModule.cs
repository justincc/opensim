﻿
/* Copyright 2011 (c) Intel Corporation
 * Redistribution and use in source and binary forms, with or without
 * modification, are permitted provided that the following conditions are met:
 *     * Redistributions of source code must retain the above copyright
 *       notice, this list of conditions and the following disclaimer.
 *     * Redistributions in binary form must reproduce the above copyright
 *       notice, this list of conditions and the following disclaimer in the
 *       documentation and/or other materials provided with the distribution.
 *     * The name of the copyright holder may not be used to endorse or promote products
 *       derived from this software without specific prior written permission.
 *
 * THIS SOFTWARE IS PROVIDED BY THE DEVELOPERS ``AS IS'' AND ANY
 * EXPRESS OR IMPLIED WARRANTIES, INCLUDING, BUT NOT LIMITED TO, THE IMPLIED
 * WARRANTIES OF MERCHANTABILITY AND FITNESS FOR A PARTICULAR PURPOSE ARE
 * DISCLAIMED. IN NO EVENT SHALL THE CONTRIBUTORS BE LIABLE FOR ANY
 * DIRECT, INDIRECT, INCIDENTAL, SPECIAL, EXEMPLARY, OR CONSEQUENTIAL DAMAGES
 * (INCLUDING, BUT NOT LIMITED TO, PROCUREMENT OF SUBSTITUTE GOODS OR SERVICES;
 * LOSS OF USE, DATA, OR PROFITS; OR BUSINESS INTERRUPTION) HOWEVER CAUSED AND
 * ON ANY THEORY OF LIABILITY, WHETHER IN CONTRACT, STRICT LIABILITY, OR TORT
 * (INCLUDING NEGLIGENCE OR OTHERWISE) ARISING IN ANY WAY OUT OF THE USE OF THIS
 * SOFTWARE, EVEN IF ADVISED OF THE POSSIBILITY OF SUCH DAMAGE.
 */

using System;
using System.Collections.Generic;
using System.Linq;
using System.Text;
using System.Collections;
using System.Net;
using System.Reflection;

using OpenSim.Region.Framework.Interfaces;
using OpenSim.Region.Framework.Scenes;
using OpenSim.Services.Interfaces;
using OpenSim.Framework;
using OpenMetaverse;
using log4net;
using Nini.Config;
using Nwc.XmlRpc;
using Mono.Addins;

using GridRegion = OpenSim.Services.Interfaces.GridRegion;
using PresenceInfo = OpenSim.Services.Interfaces.PresenceInfo;

namespace OpenSim.Region.CoreModules.RegionSync.RegionSyncModule
{
    //DSG added to support llDialog with distributed script engine and client manager,
    //following the same communication pattern as grid_instant_message
    [Extension(Path = "/OpenSim/RegionModules", NodeName = "RegionModule", Id = "GridDialogModule")]
    public class GridDialogModule : ISharedRegionModule, IGridDialogModule
    {
        private static readonly ILog m_log = LogManager.GetLogger(MethodBase.GetCurrentMethod().DeclaringType);

        //private bool m_Enabled = false;
        protected List<Scene> m_Scenes = new List<Scene>();

        private IPresenceService m_PresenceService;
        protected IPresenceService PresenceService
        {
            get
            {
                if (m_PresenceService == null)
                    m_PresenceService = m_Scenes[0].RequestModuleInterface<IPresenceService>();
                return m_PresenceService;
            }
        }

        #region ISharedRegionModule

        public virtual void Initialise(IConfigSource config)
        {
            //m_log.Debug("[GRID DIALOG MODULE]: Initialise");
        }

        public virtual void AddRegion(Scene scene)
        {
            lock (m_Scenes)
            {
                m_log.Debug("[GRID DIALOG MODULE]: Grid Dialog Module active");
                scene.RegisterModuleInterface<IGridDialogModule>(this);
                m_Scenes.Add(scene);
            }
        }

        public virtual void PostInitialise()
        {
            //if (!m_Enabled)
            //    return;

            MainServer.Instance.AddXmlRPCHandler(
                "grid_dialog", processXMLRPCGridDialog);
        }

        public virtual void RegionLoaded(Scene scene)
        {
        }

        public virtual void RemoveRegion(Scene scene)
        {
            //if (!m_Enabled)
            //    return;

            lock (m_Scenes)
            {
                m_Scenes.Remove(scene);
            }
        }

        public virtual void Close()
        {
        }

        public virtual string Name
        {
            get { return "GridDialogModule"; }
        }

        public virtual Type ReplaceableInterface
        {
            get { return null; }
        }

        #endregion //ISharedRegionModule


        #region GridCommunication

        public delegate void GridDialogDelegate(UUID avatarID, string objectName, UUID objectID, UUID ownerID, string ownerFirstName,
            string ownerLastName, string message, UUID textureID, int ch, string[] buttonlabels, UUID prevRegionID);

        protected virtual void GridDialogCompleted(IAsyncResult iar)
        {
            GridDialogDelegate icon =
                    (GridDialogDelegate)iar.AsyncState;
            icon.EndInvoke(iar);
        }

        public void SendGridDialogViaXMLRPC(UUID avatarID, string objectName, UUID objectID, UUID ownerID, string ownerFirstName,
            string ownerLastName, string message, UUID textureID, int ch, string[] buttonlabels, UUID prevRegionID)
        {
            GridDialogDelegate d = SendGridDialogViaXMLRPCAsync;

            d.BeginInvoke(avatarID, objectName, objectID, ownerID, ownerFirstName, ownerLastName, message, textureID, ch, buttonlabels, prevRegionID,
                GridDialogCompleted, d);
        }


        private void SendGridDialogViaXMLRPCAsync(UUID avatarID, string objectName, UUID objectID, UUID ownerID, string ownerFirstName,
            string ownerLastName, string message, UUID textureID, int ch, string[] buttonlabels, UUID prevRegionID)
        {
            PresenceInfo upd = null;
            // Non-cached user agent lookup.
            PresenceInfo[] presences = PresenceService.GetAgents(new string[] { avatarID.ToString() });

            if (presences != null && presences.Length > 0)
            {
                foreach (PresenceInfo p in presences)
                {
                    if (p.RegionID != UUID.Zero)
                    {
                        upd = p;
                        break;
                    }
                }

                if (upd != null)
                {
                    // check if we've tried this before..
                    // This is one way to end the recursive loop
                    //
                    if (upd.RegionID == prevRegionID)
                    {
                        //Dialog content undelivered
                        m_log.WarnFormat("Couldn't deliver dialog to {0}" + avatarID);
                        return;
                    }
                }
                else
                {
                    //Dialog content undelivered
                    m_log.WarnFormat("Couldn't deliver dialog to {0}" + avatarID);
                    return;
                }
            }

            if (upd != null)
            {
                GridRegion reginfo = m_Scenes[0].GridService.GetRegionByUUID(m_Scenes[0].RegionInfo.ScopeID,
                    upd.RegionID);
                if (reginfo != null)
                {
                    Hashtable msgdata = ConvertGridDialogToXMLRPC(avatarID, objectName, objectID, ownerID, ownerFirstName, ownerLastName, message, textureID, ch, buttonlabels);
                    //= ConvertGridInstantMessageToXMLRPC(im);
                    // Not actually used anymore, left in for compatibility
                    // Remove at next interface change
                    //
                    msgdata["region_handle"] = 0;

                    bool imresult = doDialogSending(reginfo, msgdata);
                    if (!imresult)
                    {
<<<<<<< HEAD
                        SendGridDialogViaXMLRPCAsync(avatarID, objectName, objectID, ownerID, ownerFirstName, ownerLastName, message, textureID, ch, buttonlabels, prevRegionID);
=======
                        //SendGridDialogViaXMLRPCAsync(avatarID, objectName, objectID, ownerFirstName, ownerLastName, message, textureID, ch, buttonlabels, prevRegionID);
                        m_log.WarnFormat("Couldn't deliver dialog to {0}" + avatarID);
                        return;
>>>>>>> 941cec55
                    }
                }
            }
        }

        private Hashtable ConvertGridDialogToXMLRPC(UUID avatarID, string objectName, UUID objectID, UUID ownerID, string ownerFirstName, string ownerLastName,
            string message, UUID textureID, int ch, string[] buttonlabels)
        {
            Hashtable msgdata = new Hashtable();
            msgdata["avatarID"] = avatarID.ToString();
            msgdata["objectName"] = objectName;
            msgdata["objectID"] = objectID.ToString();
            msgdata["ownerID"] = ownerID.ToString();
            msgdata["ownerFirstName"] = ownerFirstName;
            msgdata["ownerLastName"] = ownerLastName;
            msgdata["message"] = message;
            msgdata["textureID"] = textureID.ToString();
            msgdata["ch"] = ch.ToString();
            msgdata["buttonlabelsNum"] = buttonlabels.Length.ToString();

            for (int i = 0; i < buttonlabels.Length; i++)
            {
                string key = "buttonlabel_" + i;
                msgdata[key] = buttonlabels[i];
            }

            return msgdata;
        }

        /// <summary>
        /// This actually does the XMLRPC Request
        /// </summary>
        /// <param name="reginfo">RegionInfo we pull the data out of to send the request to</param>
        /// <param name="xmlrpcdata">The Instant Message data Hashtable</param>
        /// <returns>Bool if the message was successfully delivered at the other side.</returns>
        protected virtual bool doDialogSending(GridRegion reginfo, Hashtable xmlrpcdata)
        {

            ArrayList SendParams = new ArrayList();
            SendParams.Add(xmlrpcdata);
            XmlRpcRequest GridReq = new XmlRpcRequest("grid_dialog", SendParams);
            try
            {

                XmlRpcResponse GridResp = GridReq.Send(reginfo.ServerURI, 3000);

                Hashtable responseData = (Hashtable)GridResp.Value;

                if (responseData.ContainsKey("success"))
                {
                    if ((string)responseData["success"] == "TRUE")
                    {
                        return true;
                    }
                    else
                    {
                        return false;
                    }
                }
                else
                {
                    return false;
                }
            }
            catch (WebException e)
            {
                m_log.ErrorFormat("[GRID INSTANT MESSAGE]: Error sending grid_dialog to {0} the host didn't respond " + e.ToString(), reginfo.ServerURI.ToString());
            }

            return false;
        }

        /// <summary>
        /// Process a XMLRPC Grid Instant Message
        /// </summary>
        /// <param name="request">XMLRPC parameters
        /// </param>
        /// <returns>Nothing much</returns>
        protected virtual XmlRpcResponse processXMLRPCGridDialog(XmlRpcRequest request, IPEndPoint remoteClient)
        {
            bool decodingSuccessful = true;
            bool deliverSuccessful = false;
            UUID avatarID = UUID.Zero;
            UUID objectID = UUID.Zero;
            UUID textureID = UUID.Zero;
            UUID ownerID = UUID.Zero;
            string objectName="", ownerFirstName="", ownerLastName="";
            string message="";
            int ch=0;
            string[] buttonlabels = null;

            Hashtable requestData = (Hashtable)request.Params[0];

                            // Check if it's got all the data
            if (requestData.ContainsKey("avatarID")
                    && requestData.ContainsKey("objectName") && requestData.ContainsKey("objectID")
                    && requestData.ContainsKey("ownerID")
                    && requestData.ContainsKey("ownerFirstName") && requestData.ContainsKey("ownerLastName")
                    && requestData.ContainsKey("message") && requestData.ContainsKey("textureID")
                    && requestData.ContainsKey("ch")
                    && requestData.ContainsKey("buttonlabelsNum"))
            {
                try
                {
                    // Do the easy way of validating the UUIDs
                    UUID.TryParse((string)requestData["avatarID"], out avatarID);
                    UUID.TryParse((string)requestData["objectID"], out objectID);
                    UUID.TryParse((string)requestData["textureID"], out textureID);
                    UUID.TryParse((string)requestData["ownerID"], out ownerID);

                    objectName = (string)requestData["objectName"];
                    ownerFirstName = (string)requestData["ownerFirstName"];
                    ownerLastName = (string)requestData["ownerLastName"];
                    ch = Convert.ToInt32((string)requestData["ch"]);

                    int buttonlabelsNum = Convert.ToInt32((string)requestData["buttonlabelsNum"]);
                    buttonlabels = new string[buttonlabelsNum];

                    for (int i = 0; i < buttonlabelsNum; i++)
                    {
                        string key = "buttonlabel_" + i;
                        if (requestData.ContainsKey(key))
                        {
                            buttonlabels[i] = (string)requestData[key];
                        }
                        else
                        {
                            decodingSuccessful = false;
                            break;
                        }
                    }

                }
                catch (Exception e)
                {
                    m_log.ErrorFormat("Error in processXMLRPCGridDialog: {0}", e.Message);
                    deliverSuccessful = false;
                }

                if (decodingSuccessful)
                {
                    //Deliver the dialog to the client
                    foreach (Scene scene in m_Scenes)
                    {
                        if (scene.Entities.ContainsKey(avatarID) &&
                                scene.Entities[avatarID] is ScenePresence)
                        {
                            ScenePresence user =
                                    (ScenePresence)scene.Entities[avatarID];

                            if (!user.IsChildAgent)
                            {
                                user.ControllingClient.SendDialog(objectName, objectID, ownerID, ownerFirstName, ownerLastName, message, textureID, ch, buttonlabels);
                                deliverSuccessful = true;
                            }
                        }
                    }
                }
            }

            //Send response back to region calling if it was successful
            // calling region uses this to know when to look up a user's location again.
            XmlRpcResponse resp = new XmlRpcResponse();
            Hashtable respdata = new Hashtable();
            if (deliverSuccessful)
                respdata["success"] = "TRUE";
            else
                respdata["success"] = "FALSE";
            resp.Value = respdata;

            return resp;
        }

        #endregion //GridCommunication
    }
}<|MERGE_RESOLUTION|>--- conflicted
+++ resolved
@@ -200,13 +200,9 @@
                     bool imresult = doDialogSending(reginfo, msgdata);
                     if (!imresult)
                     {
-<<<<<<< HEAD
                         SendGridDialogViaXMLRPCAsync(avatarID, objectName, objectID, ownerID, ownerFirstName, ownerLastName, message, textureID, ch, buttonlabels, prevRegionID);
-=======
-                        //SendGridDialogViaXMLRPCAsync(avatarID, objectName, objectID, ownerFirstName, ownerLastName, message, textureID, ch, buttonlabels, prevRegionID);
                         m_log.WarnFormat("Couldn't deliver dialog to {0}" + avatarID);
                         return;
->>>>>>> 941cec55
                     }
                 }
             }
@@ -218,7 +214,7 @@
             Hashtable msgdata = new Hashtable();
             msgdata["avatarID"] = avatarID.ToString();
             msgdata["objectName"] = objectName;
-            msgdata["objectID"] = objectID.ToString();
+            msgdata["objectID"] = objectID.ToString();
             msgdata["ownerID"] = ownerID.ToString();
             msgdata["ownerFirstName"] = ownerFirstName;
             msgdata["ownerLastName"] = ownerLastName;
