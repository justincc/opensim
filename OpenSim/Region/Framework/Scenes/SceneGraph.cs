/*
 * Copyright (c) Contributors, http://opensimulator.org/
 * See CONTRIBUTORS.TXT for a full list of copyright holders.
 *
 * Redistribution and use in source and binary forms, with or without
 * modification, are permitted provided that the following conditions are met:
 *     * Redistributions of source code must retain the above copyright
 *       notice, this list of conditions and the following disclaimer.
 *     * Redistributions in binary form must reproduce the above copyright
 *       notice, this list of conditions and the following disclaimer in the
 *       documentation and/or other materials provided with the distribution.
 *     * Neither the name of the OpenSimulator Project nor the
 *       names of its contributors may be used to endorse or promote products
 *       derived from this software without specific prior written permission.
 *
 * THIS SOFTWARE IS PROVIDED BY THE DEVELOPERS ``AS IS'' AND ANY
 * EXPRESS OR IMPLIED WARRANTIES, INCLUDING, BUT NOT LIMITED TO, THE IMPLIED
 * WARRANTIES OF MERCHANTABILITY AND FITNESS FOR A PARTICULAR PURPOSE ARE
 * DISCLAIMED. IN NO EVENT SHALL THE CONTRIBUTORS BE LIABLE FOR ANY
 * DIRECT, INDIRECT, INCIDENTAL, SPECIAL, EXEMPLARY, OR CONSEQUENTIAL DAMAGES
 * (INCLUDING, BUT NOT LIMITED TO, PROCUREMENT OF SUBSTITUTE GOODS OR SERVICES;
 * LOSS OF USE, DATA, OR PROFITS; OR BUSINESS INTERRUPTION) HOWEVER CAUSED AND
 * ON ANY THEORY OF LIABILITY, WHETHER IN CONTRACT, STRICT LIABILITY, OR TORT
 * (INCLUDING NEGLIGENCE OR OTHERWISE) ARISING IN ANY WAY OUT OF THE USE OF THIS
 * SOFTWARE, EVEN IF ADVISED OF THE POSSIBILITY OF SUCH DAMAGE.
 */

using System;
using System.Threading;
using System.Collections.Generic;
using System.Reflection;
using OpenMetaverse;
using OpenMetaverse.Packets;
using log4net;
using OpenSim.Framework;
using OpenSim.Region.Framework.Scenes.Types;
using OpenSim.Region.Physics.Manager;
using OpenSim.Region.Framework.Interfaces;

namespace OpenSim.Region.Framework.Scenes
{
    public delegate void PhysicsCrash();

    public delegate void ObjectDuplicateDelegate(EntityBase original, EntityBase clone);

    public delegate void ObjectCreateDelegate(EntityBase obj);

    public delegate void ObjectDeleteDelegate(EntityBase obj);

    //DSG SYNC
    public delegate void ObjectCreateBySyncDelegate(EntityBase obj);
    //end of DSG SYNC


    /// <summary>
    /// This class used to be called InnerScene and may not yet truly be a SceneGraph.  The non scene graph components
    /// should be migrated out over time.
    /// </summary>
    public class SceneGraph
    {
        private static readonly ILog m_log = LogManager.GetLogger(MethodBase.GetCurrentMethod().DeclaringType);

        #region Events

        protected internal event PhysicsCrash UnRecoverableError;
        private PhysicsCrash handlerPhysicsCrash = null;

        public event ObjectDuplicateDelegate OnObjectDuplicate;
        public event ObjectCreateDelegate OnObjectCreate;
        public event ObjectDeleteDelegate OnObjectRemove;

        //DSG SYNC
        public event ObjectCreateBySyncDelegate OnObjectCreateBySync;
        //end of DSG SYNC

        #endregion

        #region Fields

        protected object m_presenceLock = new object();
        protected Dictionary<UUID, ScenePresence> m_scenePresenceMap = new Dictionary<UUID, ScenePresence>();
        protected List<ScenePresence> m_scenePresenceArray = new List<ScenePresence>();

        protected internal EntityManager Entities = new EntityManager();

        protected RegionInfo m_regInfo;
        protected Scene m_parentScene;
        protected Dictionary<UUID, SceneObjectGroup> m_updateList = new Dictionary<UUID, SceneObjectGroup>();
        protected int m_numRootAgents = 0;
        protected int m_numPrim = 0;
        protected int m_numChildAgents = 0;
        protected int m_physicalPrim = 0;

        protected int m_activeScripts = 0;
        protected int m_scriptLPS = 0;

        protected internal object m_syncRoot = new object();

        protected internal PhysicsScene _PhyScene;
        
        /// <summary>
        /// Index the SceneObjectGroup for each part by the root part's UUID.
        /// </summary>
        protected internal Dictionary<UUID, SceneObjectGroup> SceneObjectGroupsByFullID = new Dictionary<UUID, SceneObjectGroup>();
        
        /// <summary>
        /// Index the SceneObjectGroup for each part by that part's UUID.
        /// </summary>
        protected internal Dictionary<UUID, SceneObjectGroup> SceneObjectGroupsByFullPartID = new Dictionary<UUID, SceneObjectGroup>();
        
        /// <summary>
        /// Index the SceneObjectGroup for each part by that part's local ID.
        /// </summary>
        protected internal Dictionary<uint, SceneObjectGroup> SceneObjectGroupsByLocalPartID = new Dictionary<uint, SceneObjectGroup>();        

        private Object m_updateLock = new Object();

        #endregion

        protected internal SceneGraph(Scene parent, RegionInfo regInfo)
        {
            m_parentScene = parent;
            m_regInfo = regInfo;
        }

        public PhysicsScene PhysicsScene
        {
            get { return _PhyScene; }
            set
            {
                // If we're not doing the initial set
                // Then we've got to remove the previous
                // event handler

                if (_PhyScene != null)
                    _PhyScene.OnPhysicsCrash -= physicsBasedCrash;

                _PhyScene = value;

                if (_PhyScene != null)
                    _PhyScene.OnPhysicsCrash += physicsBasedCrash;
            }
        }

        protected internal void Close()
        {
            lock (m_presenceLock)
            {
                Dictionary<UUID, ScenePresence> newmap = new Dictionary<UUID, ScenePresence>();
                List<ScenePresence> newlist = new List<ScenePresence>();
                m_scenePresenceMap = newmap;
                m_scenePresenceArray = newlist;
            }

            lock (SceneObjectGroupsByFullID)
                SceneObjectGroupsByFullID.Clear();
            lock (SceneObjectGroupsByFullPartID)
                SceneObjectGroupsByFullPartID.Clear();
            lock (SceneObjectGroupsByLocalPartID)
                SceneObjectGroupsByLocalPartID.Clear();

            Entities.Clear();
        }

        #region Update Methods

        protected internal void UpdatePreparePhysics()
        {
            // If we are using a threaded physics engine
            // grab the latest scene from the engine before
            // trying to process it.

            // PhysX does this (runs in the background).

            if (_PhyScene.IsThreaded)
            {
                _PhyScene.GetResults();
            }
        }

        protected internal void UpdatePresences()
        {
            ForEachScenePresence(delegate(ScenePresence presence)
            {
                presence.Update();
            });
        }

        protected internal float UpdatePhysics(double elapsed)
        {
            lock (m_syncRoot)
            {
                // Here is where the Scene calls the PhysicsScene. This is a one-way
                // interaction; the PhysicsScene cannot access the calling Scene directly.
                // But with joints, we want a PhysicsActor to be able to influence a
                // non-physics SceneObjectPart. In particular, a PhysicsActor that is connected
                // with a joint should be able to move the SceneObjectPart which is the visual
                // representation of that joint (for editing and serialization purposes).
                // However the PhysicsActor normally cannot directly influence anything outside
                // of the PhysicsScene, and the non-physical SceneObjectPart which represents
                // the joint in the Scene does not exist in the PhysicsScene.
                //
                // To solve this, we have an event in the PhysicsScene that is fired when a joint
                // has changed position (because one of its associated PhysicsActors has changed 
                // position).
                //
                // Therefore, JointMoved and JointDeactivated events will be fired as a result of the following Simulate().

                return _PhyScene.Simulate((float)elapsed);
            }
        }

        protected internal void UpdateScenePresenceMovement()
        {
            ForEachScenePresence(delegate(ScenePresence presence)
            {
                presence.UpdateMovement();
            });
        }

        public void GetCoarseLocations(out List<Vector3> coarseLocations, out List<UUID> avatarUUIDs, uint maxLocations)
        {
            coarseLocations = new List<Vector3>();
            avatarUUIDs = new List<UUID>();

            List<ScenePresence> presences = GetScenePresences();
            for (int i = 0; i < Math.Min(presences.Count, maxLocations); ++i)
            {
                ScenePresence sp = presences[i];
                
                // If this presence is a child agent, we don't want its coarse locations
                if (sp.IsChildAgent)
                    continue;

                if (sp.ParentID != 0)
                {
                    // sitting avatar
                    SceneObjectPart sop = m_parentScene.GetSceneObjectPart(sp.ParentID);
                    if (sop != null)
                    {
                        coarseLocations.Add(sop.AbsolutePosition + sp.OffsetPosition);
                        avatarUUIDs.Add(sp.UUID);
                    }
                    else
                    {
                        // we can't find the parent..  ! arg!
                        coarseLocations.Add(sp.AbsolutePosition);
                        avatarUUIDs.Add(sp.UUID);
                    }
                }
                else
                {
                    coarseLocations.Add(sp.AbsolutePosition);
                    avatarUUIDs.Add(sp.UUID);
                }
            }
        }

        #endregion

        #region Entity Methods

        /// <summary>
        /// Add an object into the scene that has come from storage
        /// </summary>
        /// <param name="sceneObject"></param>
        /// <param name="attachToBackup">
        /// If true, changes to the object will be reflected in its persisted data
        /// If false, the persisted data will not be changed even if the object in the scene is changed
        /// </param>
        /// <param name="alreadyPersisted">
        /// If true, we won't persist this object until it changes
        /// If false, we'll persist this object immediately
        /// </param>
        /// <param name="sendClientUpdates">
        /// If true, we send updates to the client to tell it about this object
        /// If false, we leave it up to the caller to do this
        /// </param>
        /// <returns>
        /// true if the object was added, false if an object with the same uuid was already in the scene
        /// </returns>
        protected internal bool AddRestoredSceneObject(
            SceneObjectGroup sceneObject, bool attachToBackup, bool alreadyPersisted, bool sendClientUpdates)
        {
            if (attachToBackup && (!alreadyPersisted))
            {
                sceneObject.ForceInventoryPersistence();
                sceneObject.HasGroupChanged = true;
            }

            return AddSceneObject(sceneObject, attachToBackup, sendClientUpdates, true);
        }
                
        /// <summary>
        /// Add a newly created object to the scene.  This will both update the scene, and send information about the
        /// new object to all clients interested in the scene.
        /// </summary>
        /// <param name="sceneObject"></param>
        /// <param name="attachToBackup">
        /// If true, the object is made persistent into the scene.
        /// If false, the object will not persist over server restarts
        /// </param>
        /// <returns>
        /// true if the object was added, false if an object with the same uuid was already in the scene
        /// </returns>
        protected internal bool AddNewSceneObject(SceneObjectGroup sceneObject, bool attachToBackup, bool sendClientUpdates)
        {
            // Ensure that we persist this new scene object if it's not an
            // attachment
            if (attachToBackup)
                sceneObject.HasGroupChanged = true;

            //DSG SYNC: passing true to trigger SyncNewObject
            return AddSceneObject(sceneObject, attachToBackup, sendClientUpdates, true);
        }
        
        /// <summary>
        /// Add a newly created object to the scene.
        /// </summary>
        /// 
        /// This method does not send updates to the client - callers need to handle this themselves.
        /// <param name="sceneObject"></param>
        /// <param name="attachToBackup"></param>
        /// <param name="pos">Position of the object.  If null then the position stored in the object is used.</param>
        /// <param name="rot">Rotation of the object.  If null then the rotation stored in the object is used.</param>
        /// <param name="vel">Velocity of the object.  This parameter only has an effect if the object is physical</param>
        /// <returns></returns>
        public bool AddNewSceneObject(
            SceneObjectGroup sceneObject, bool attachToBackup, Vector3? pos, Quaternion? rot, Vector3 vel)
        {
<<<<<<< HEAD
            // we set it's position in world.
            sceneObject.AbsolutePosition = pos;
=======
            AddNewSceneObject(sceneObject, true, false);

            if (pos != null)
                sceneObject.AbsolutePosition = (Vector3)pos;
>>>>>>> 0bd24d1f

            if (sceneObject.RootPart.Shape.PCode == (byte)PCode.Prim)
            {
                sceneObject.ClearPartAttachmentData();
            }

            if (rot != null)
                sceneObject.UpdateGroupRotationR((Quaternion)rot);

            //group.ApplyPhysics(m_physicalPrim);
            if (sceneObject.RootPart.PhysActor != null && sceneObject.RootPart.PhysActor.IsPhysical && vel != Vector3.Zero)
            {
                sceneObject.RootPart.ApplyImpulse((vel * sceneObject.GetMass()), false);
                sceneObject.Velocity = vel;
            }

            //DSG SYNC
            //Moving AddNewSceneObject to the end of this function, so that 
            //all object properties are set when AddNewSceneObject is called.
            AddNewSceneObject(sceneObject, true, false);

            return true;
        }

        /// <summary>
        /// Add an object to the scene.  This will both update the scene, and send information about the
        /// new object to all clients interested in the scene.
        /// </summary>
        /// <remarks>
        /// The object's stored position, rotation and velocity are used.
        /// </remarks>
        /// <param name="sceneObject"></param>
        /// <param name="attachToBackup">
        /// If true, the object is made persistent into the scene.
        /// If false, the object will not persist over server restarts
        /// </param>
        /// <param name="sendClientUpdates">
        /// If true, updates for the new scene object are sent to all viewers in range.
        /// If false, it is left to the caller to schedule the update
        /// </param>
        /// <returns>
        /// true if the object was added, false if an object with the same uuid was already in the scene
        /// </returns>
        protected bool AddSceneObject(SceneObjectGroup sceneObject, bool attachToBackup, bool sendClientUpdates, bool triggerSyncNewObject)
        {
            if (sceneObject == null || sceneObject.RootPart == null || sceneObject.RootPart.UUID == UUID.Zero)
                return false;

            if (Entities.ContainsKey(sceneObject.UUID))
                return false;

            //            m_log.DebugFormat(
            //                "[SCENEGRAPH]: Adding scene object {0} {1}, with {2} parts on {3}", 
            //                sceneObject.Name, sceneObject.UUID, sceneObject.Parts.Length, m_parentScene.RegionInfo.RegionName);

            SceneObjectPart[] children = sceneObject.Parts;

            // Clamp child prim sizes and add child prims to the m_numPrim count
            if (m_parentScene.m_clampPrimSize)
            {
                foreach (SceneObjectPart part in children)
                {
                    Vector3 scale = part.Shape.Scale;

                    if (scale.X > m_parentScene.m_maxNonphys)
                        scale.X = m_parentScene.m_maxNonphys;
                    if (scale.Y > m_parentScene.m_maxNonphys)
                        scale.Y = m_parentScene.m_maxNonphys;
                    if (scale.Z > m_parentScene.m_maxNonphys)
                        scale.Z = m_parentScene.m_maxNonphys;

                    //part.Shape.Scale = scale;
                    part.Scale = scale;
                }
            }
            m_numPrim += children.Length;

            sceneObject.AttachToScene(m_parentScene);

            Entities.Add(sceneObject);

            if (attachToBackup)
                sceneObject.AttachToBackup();

            if (OnObjectCreate != null)
                OnObjectCreate(sceneObject);

            lock (SceneObjectGroupsByFullID)
                SceneObjectGroupsByFullID[sceneObject.UUID] = sceneObject;

            lock (SceneObjectGroupsByFullPartID)
            {
                SceneObjectGroupsByFullPartID[sceneObject.UUID] = sceneObject;
                foreach (SceneObjectPart part in children)
                    SceneObjectGroupsByFullPartID[part.UUID] = sceneObject;
            }

            lock (SceneObjectGroupsByLocalPartID)
            {
                SceneObjectGroupsByLocalPartID[sceneObject.LocalId] = sceneObject;
                foreach (SceneObjectPart part in children)
                    SceneObjectGroupsByLocalPartID[part.LocalId] = sceneObject;
            }

            if (sendClientUpdates)
                //sceneObject.ScheduleGroupForFullUpdate();
                sceneObject.ScheduleGroupForFullUpdate(null);

            //DSG SYNC: sending NewObject event,
            if (m_parentScene.RegionSyncModule != null && triggerSyncNewObject)
            {
                m_parentScene.RegionSyncModule.SyncNewObject(sceneObject);
            }

            return true;
        }

        /// <summary>
        /// Delete an object from the scene
        /// </summary>
        /// <returns>true if the object was deleted, false if there was no object to delete</returns>
        public bool DeleteSceneObject(UUID uuid, bool resultOfObjectLinked)
        {
            EntityBase entity;
            if (!Entities.TryGetValue(uuid, out entity) || (!(entity is SceneObjectGroup)))
                return false;

            SceneObjectGroup grp = (SceneObjectGroup)entity;

            if (entity == null)
                return false;

            if (!resultOfObjectLinked)
            {
                m_numPrim -= grp.PrimCount;

                if ((grp.RootPart.Flags & PrimFlags.Physics) == PrimFlags.Physics)
                    RemovePhysicalPrim(grp.PrimCount);
            }

            if (OnObjectRemove != null)
                OnObjectRemove(Entities[uuid]);
            
            lock (SceneObjectGroupsByFullID)
                SceneObjectGroupsByFullID.Remove(grp.UUID);

            lock (SceneObjectGroupsByFullPartID)
            {
                SceneObjectPart[] parts = grp.Parts;
                for (int i = 0; i < parts.Length; i++)
                    SceneObjectGroupsByFullPartID.Remove(parts[i].UUID);
                SceneObjectGroupsByFullPartID.Remove(grp.RootPart.UUID);
            }

            lock (SceneObjectGroupsByLocalPartID)
            {
                SceneObjectPart[] parts = grp.Parts;
                for (int i = 0; i < parts.Length; i++)
                    SceneObjectGroupsByLocalPartID.Remove(parts[i].LocalId);
                SceneObjectGroupsByLocalPartID.Remove(grp.RootPart.LocalId);
            }

            return Entities.Remove(uuid);
        }

        /// <summary>
        /// Add an object to the list of prims to process on the next update
        /// </summary>
        /// <param name="obj">
        /// A <see cref="SceneObjectGroup"/>
        /// </param>
        protected internal void AddToUpdateList(SceneObjectGroup obj)
        {
            lock (m_updateList)
            {
                m_updateList[obj.UUID] = obj;
                //m_log.Debug("added " + obj.Name+","+ obj.UUID + " to m_updateList");
            }
        }

        /// <summary>
        /// Process all pending updates
        /// </summary>
        protected internal void UpdateObjectGroups()
        {
            if (!Monitor.TryEnter(m_updateLock))
                return;
            try
            {
                List<SceneObjectGroup> updates;

                // Some updates add more updates to the updateList. 
                // Get the current list of updates and clear the list before iterating
                lock (m_updateList)
                {
                    updates = new List<SceneObjectGroup>(m_updateList.Values);

                    
                    if (updates.Count > 0)
                    {
                        //m_log.Debug("SceneGraph.UpdateObjectGroups: " + updates.Count + " objects to send updates for");
                    }
                     


                    m_updateList.Clear();
                }

                // Go through all updates
                for (int i = 0; i < updates.Count; i++)
                {
                    SceneObjectGroup sog = updates[i];

                    // Don't abort the whole update if one entity happens to give us an exception.
                    try
                    {
                        sog.Update();
                    }
                    catch (Exception e)
                    {
                        m_log.ErrorFormat(
                            "[INNER SCENE]: Failed to update {0}, {1} - {2}", sog.Name, sog.UUID, e);
                    }
                }
            }
            finally
            {
                Monitor.Exit(m_updateLock);
            }
        }

        protected internal void AddPhysicalPrim(int number)
        {
            m_physicalPrim++;
        }

        protected internal void RemovePhysicalPrim(int number)
        {
            m_physicalPrim--;
        }

        protected internal void AddToScriptLPS(int number)
        {
            m_scriptLPS += number;
        }

        protected internal void AddActiveScripts(int number)
        {
            m_activeScripts += number;
        }

        public void DropObject(uint objectLocalID, IClientAPI remoteClient)
        {
            SceneObjectGroup group = GetGroupByPrim(objectLocalID);
            if (group != null)
                m_parentScene.AttachmentsModule.DetachSingleAttachmentToGround(group.UUID, remoteClient);
        }

        protected internal void HandleUndo(IClientAPI remoteClient, UUID primId)
        {
            if (primId != UUID.Zero)
            {
                SceneObjectPart part =  m_parentScene.GetSceneObjectPart(primId);
                if (part != null)
                    part.Undo();
            }
        }
        protected internal void HandleRedo(IClientAPI remoteClient, UUID primId)
        {
            if (primId != UUID.Zero)
            {
                SceneObjectPart part = m_parentScene.GetSceneObjectPart(primId);
                if (part != null)
                    part.Redo();
            }
        }

        protected internal void HandleObjectGroupUpdate(
            IClientAPI remoteClient, UUID GroupID, uint objectLocalID, UUID Garbage)
        {
            if (!remoteClient.IsGroupMember(GroupID))
                return;

            SceneObjectGroup group = GetGroupByPrim(objectLocalID);
            if (group != null)
            {
                if (group.OwnerID == remoteClient.AgentId)
                    group.SetGroup(GroupID, remoteClient);
            }
        }

        protected internal ScenePresence CreateAndAddChildScenePresence(IClientAPI client, AvatarAppearance appearance)
        {
            ScenePresence newAvatar = null;

            // ScenePresence always defaults to child agent
            newAvatar = new ScenePresence(client, m_parentScene, m_regInfo, appearance);

            AddScenePresence(newAvatar);

            return newAvatar;
        }

        /// <summary>
        /// Add a presence to the scene
        /// </summary>
        /// <param name="presence"></param>
        protected internal void AddScenePresence(ScenePresence presence)
        {
            // Always a child when added to the scene
            bool child = presence.IsChildAgent;

            if (child)
            {
                m_numChildAgents++;
            }
            else
            {
                m_numRootAgents++;
                presence.AddToPhysicalScene(false);
            }

            Entities[presence.UUID] = presence;

            lock (m_presenceLock)
            {
                Dictionary<UUID, ScenePresence> newmap = new Dictionary<UUID, ScenePresence>(m_scenePresenceMap);
                List<ScenePresence> newlist = new List<ScenePresence>(m_scenePresenceArray);

                if (!newmap.ContainsKey(presence.UUID))
                {
                    newmap.Add(presence.UUID, presence);
                    newlist.Add(presence);
                }
                else
                {
                    // Remember the old presene reference from the dictionary
                    ScenePresence oldref = newmap[presence.UUID];
                    // Replace the presence reference in the dictionary with the new value
                    newmap[presence.UUID] = presence;
                    // Find the index in the list where the old ref was stored and update the reference
                    newlist[newlist.IndexOf(oldref)] = presence;
                }

                // Swap out the dictionary and list with new references
                m_scenePresenceMap = newmap;
                m_scenePresenceArray = newlist;
            }
        }

        /// <summary>
        /// Remove a presence from the scene
        /// </summary>
        protected internal void RemoveScenePresence(UUID agentID)
        {
            if (!Entities.Remove(agentID))
            {
                m_log.WarnFormat(
                    "[SCENEGRAPH]: Tried to remove non-existent scene presence with agent ID {0} from scene Entities list",
                    agentID);
            }

            lock (m_presenceLock)
            {
                Dictionary<UUID, ScenePresence> newmap = new Dictionary<UUID, ScenePresence>(m_scenePresenceMap);
                List<ScenePresence> newlist = new List<ScenePresence>(m_scenePresenceArray);

                // Remove the presence reference from the dictionary
                if (newmap.ContainsKey(agentID))
                {
                    ScenePresence oldref = newmap[agentID];
                    newmap.Remove(agentID);

                    // Find the index in the list where the old ref was stored and remove the reference
                    newlist.RemoveAt(newlist.IndexOf(oldref));
                    // Swap out the dictionary and list with new references
                    m_scenePresenceMap = newmap;
                    m_scenePresenceArray = newlist;
                }
                else
                {
                    m_log.WarnFormat("[SCENEGRAPH]: Tried to remove non-existent scene presence with agent ID {0} from scene ScenePresences list", agentID);
                }
            }
        }

        protected internal void SwapRootChildAgent(bool direction_RC_CR_T_F)
        {
            if (direction_RC_CR_T_F)
            {
                m_numRootAgents--;
                m_numChildAgents++;
            }
            else
            {
                m_numChildAgents--;
                m_numRootAgents++;
            }
        }

        public void removeUserCount(bool TypeRCTF)
        {
            if (TypeRCTF)
            {
                m_numRootAgents--;
            }
            else
            {
                m_numChildAgents--;
            }
        }

        public void RecalculateStats()
        {
            int rootcount = 0;
            int childcount = 0;

            ForEachScenePresence(delegate(ScenePresence presence)
            {
                if (presence.IsChildAgent)
                    ++childcount;
                else
                    ++rootcount;
            });

            m_numRootAgents = rootcount;
            m_numChildAgents = childcount;
        }

        public int GetChildAgentCount()
        {
            // some network situations come in where child agents get closed twice.
            if (m_numChildAgents < 0)
            {
                m_numChildAgents = 0;
            }

            return m_numChildAgents;
        }

        public int GetRootAgentCount()
        {
            return m_numRootAgents;
        }

        public int GetTotalObjectsCount()
        {
            return m_numPrim;
        }

        public int GetActiveObjectsCount()
        {
            return m_physicalPrim;
        }

        public int GetActiveScriptsCount()
        {
            return m_activeScripts;
        }

        public int GetScriptLPS()
        {
            int returnval = m_scriptLPS;
            m_scriptLPS = 0;
            return returnval;
        }

        #endregion

        #region Get Methods
        /// <summary>
        /// Get the controlling client for the given avatar, if there is one.
        ///
        /// FIXME: The only user of the method right now is Caps.cs, in order to resolve a client API since it can't
        /// use the ScenePresence.  This could be better solved in a number of ways - we could establish an
        /// OpenSim.Framework.IScenePresence, or move the caps code into a region package (which might be the more
        /// suitable solution).
        /// </summary>
        /// <param name="agentId"></param>
        /// <returns>null if either the avatar wasn't in the scene, or
        /// they do not have a controlling client</returns>
        /// <remarks>this used to be protected internal, but that
        /// prevents CapabilitiesModule from accessing it</remarks>
        public IClientAPI GetControllingClient(UUID agentId)
        {
            ScenePresence presence = GetScenePresence(agentId);

            if (presence != null)
            {
                return presence.ControllingClient;
            }

            return null;
        }

        /// <summary>
        /// Get a reference to the scene presence list. Changes to the list will be done in a copy
        /// There is no guarantee that presences will remain in the scene after the list is returned.
        /// This list should remain private to SceneGraph. Callers wishing to iterate should instead
        /// pass a delegate to ForEachScenePresence.
        /// </summary>
        /// <returns></returns>
        private List<ScenePresence> GetScenePresences()
        {
            return m_scenePresenceArray;
        }

        public int GetNumberOfScenePresences()
        {
            return m_scenePresenceArray.Count;
        }

        /// <summary>
        /// Request a scene presence by UUID. Fast, indexed lookup.
        /// </summary>
        /// <param name="agentID"></param>
        /// <returns>null if the presence was not found</returns>
        protected internal ScenePresence GetScenePresence(UUID agentID)
        {
            Dictionary<UUID, ScenePresence> presences = m_scenePresenceMap;
            ScenePresence presence;
            presences.TryGetValue(agentID, out presence);
            return presence;
        }

        /// <summary>
        /// Request the scene presence by name.
        /// </summary>
        /// <param name="firstName"></param>
        /// <param name="lastName"></param>
        /// <returns>null if the presence was not found</returns>
        protected internal ScenePresence GetScenePresence(string firstName, string lastName)
        {
            List<ScenePresence> presences = GetScenePresences();
            foreach (ScenePresence presence in presences)
            {
                if (presence.Firstname == firstName && presence.Lastname == lastName)
                    return presence;
            }
            return null;
        }

        /// <summary>
        /// Request the scene presence by localID.
        /// </summary>
        /// <param name="localID"></param>
        /// <returns>null if the presence was not found</returns>
        protected internal ScenePresence GetScenePresence(uint localID)
        {
            List<ScenePresence> presences = GetScenePresences();
            foreach (ScenePresence presence in presences)
                if (presence.LocalId == localID)
                    return presence;
            return null;
        }

        protected internal bool TryGetScenePresence(UUID agentID, out ScenePresence avatar)
        {
            Dictionary<UUID, ScenePresence> presences = m_scenePresenceMap;
            presences.TryGetValue(agentID, out avatar);
            return (avatar != null);
        }

        protected internal bool TryGetAvatarByName(string name, out ScenePresence avatar)
        {
            avatar = null;
            foreach (ScenePresence presence in GetScenePresences())
            {
                if (String.Compare(name, presence.ControllingClient.Name, true) == 0)
                {
                    avatar = presence;
                    break;
                }
            }
            return (avatar != null);
        }

        /// <summary>
        /// Get a scene object group that contains the prim with the given local id
        /// </summary>
        /// <param name="localID"></param>
        /// <returns>null if no scene object group containing that prim is found</returns>
        public SceneObjectGroup GetGroupByPrim(uint localID)
        {
            EntityBase entity;
            if (Entities.TryGetValue(localID, out entity))
                return entity as SceneObjectGroup;

            //m_log.DebugFormat("Entered GetGroupByPrim with localID {0}", localID);
            SceneObjectGroup sog;
            lock (SceneObjectGroupsByLocalPartID)
                SceneObjectGroupsByLocalPartID.TryGetValue(localID, out sog);

            if (sog != null)
            {
                if (sog.HasChildPrim(localID))
                    return sog;
                SceneObjectGroupsByLocalPartID.Remove(localID);
            }

            EntityBase[] entityList = GetEntities();
            foreach (EntityBase ent in entityList)
            {
                //m_log.DebugFormat("Looking at entity {0}", ent.UUID);
                if (ent is SceneObjectGroup)
                {
                    sog = (SceneObjectGroup)ent;
                    if (sog.HasChildPrim(localID))
                    {
                        lock (SceneObjectGroupsByLocalPartID)
                            SceneObjectGroupsByLocalPartID[localID] = sog;
                        return sog;
                    }
                }
            }

            return null;
        }

        /// <summary>
        /// Get a scene object group that contains the prim with the given uuid
        /// </summary>
        /// <param name="fullID"></param>
        /// <returns>null if no scene object group containing that prim is found</returns>
        public SceneObjectGroup GetGroupByPrim(UUID fullID)
        {
            SceneObjectGroup sog;
            lock (SceneObjectGroupsByFullPartID)
                SceneObjectGroupsByFullPartID.TryGetValue(fullID, out sog);

            if (sog != null)
            {
                if (sog.ContainsPart(fullID))
                    return sog;

                lock (SceneObjectGroupsByFullPartID)
                    SceneObjectGroupsByFullPartID.Remove(fullID);
            }

            EntityBase[] entityList = GetEntities();
            foreach (EntityBase ent in entityList)
            {
                if (ent is SceneObjectGroup)
                {
                    sog = (SceneObjectGroup)ent;
                    if (sog.HasChildPrim(fullID))
                    {
                        lock (SceneObjectGroupsByFullPartID)
                            SceneObjectGroupsByFullPartID[fullID] = sog;
                        return sog;
                    }
                }
            }

            return null;
        }

        protected internal EntityIntersection GetClosestIntersectingPrim(Ray hray, bool frontFacesOnly, bool faceCenters)
        {
            // Primitive Ray Tracing
            float closestDistance = 280f;
            EntityIntersection result = new EntityIntersection();
            EntityBase[] EntityList = GetEntities();
            foreach (EntityBase ent in EntityList)
            {
                if (ent is SceneObjectGroup)
                {
                    SceneObjectGroup reportingG = (SceneObjectGroup)ent;
                    EntityIntersection inter = reportingG.TestIntersection(hray, frontFacesOnly, faceCenters);
                    if (inter.HitTF && inter.distance < closestDistance)
                    {
                        closestDistance = inter.distance;
                        result = inter;
                    }
                }
            }
            return result;
        }

        /// <summary>
        /// Get a group in the scene
        /// </summary>
        /// <param name="fullID">UUID of the group</param>
        /// <returns>null if no such group was found</returns>
        protected internal SceneObjectGroup GetSceneObjectGroup(UUID fullID)
        {
            lock (SceneObjectGroupsByFullID)
            {
                if (SceneObjectGroupsByFullID.ContainsKey(fullID))
                    return SceneObjectGroupsByFullID[fullID];
            }

            return null;
        }

        /// <summary>
        /// Get a group by name from the scene (will return the first
        /// found, if there are more than one prim with the same name)
        /// </summary>
        /// <param name="name"></param>
        /// <returns>null if the part was not found</returns>
        protected internal SceneObjectGroup GetSceneObjectGroup(string name)
        {
            SceneObjectGroup so = null;

            Entities.Find(
                delegate(EntityBase entity)
                {
                    if (entity is SceneObjectGroup)
                    {
                        if (entity.Name == name)
                        {
                            so = (SceneObjectGroup)entity;
                            return true;
                        }
                    }

                    return false;
                }
            );

            return so;
        }

        /// <summary>
        /// Get a part contained in this scene.
        /// </summary>
        /// <param name="localID"></param>
        /// <returns>null if the part was not found</returns>
        protected internal SceneObjectPart GetSceneObjectPart(uint localID)
        {
            SceneObjectGroup group = GetGroupByPrim(localID);
            if (group == null)
                return null;
            return group.GetChildPart(localID);
        }
        
        /// <summary>
        /// Get a prim by name from the scene (will return the first
        /// found, if there are more than one prim with the same name)
        /// </summary>
        /// <param name="name"></param>
        /// <returns>null if the part was not found</returns>
        protected internal SceneObjectPart GetSceneObjectPart(string name)
        {
            SceneObjectPart sop = null;

            Entities.Find(
                delegate(EntityBase entity)
                {
                    if (entity is SceneObjectGroup)
                    {
                        foreach (SceneObjectPart p in ((SceneObjectGroup)entity).Parts)
                        {
//                            m_log.DebugFormat("[SCENE GRAPH]: Part {0} has name {1}", p.UUID, p.Name);
                        
                            if (p.Name == name)
                            {
                                sop = p;
                                return true;
                            }
                        }
                    }

                    return false;
                }
            );

            return sop;
        }

        /// <summary>
        /// Get a part contained in this scene.
        /// </summary>
        /// <param name="fullID"></param>
        /// <returns>null if the part was not found</returns>
        protected internal SceneObjectPart GetSceneObjectPart(UUID fullID)
        {
            SceneObjectGroup group = GetGroupByPrim(fullID);
            if (group == null)
                return null;
            return group.GetChildPart(fullID);
        }

        /// <summary>
        /// Returns a list of the entities in the scene.  This is a new list so no locking is required to iterate over
        /// it
        /// </summary>
        /// <returns></returns>
        protected internal EntityBase[] GetEntities()
        {
            return Entities.GetEntities();
        }

        public Dictionary<uint, float> GetTopScripts()
        {
            Dictionary<uint, float> topScripts = new Dictionary<uint, float>();

            EntityBase[] EntityList = GetEntities();
            int limit = 0;
            foreach (EntityBase ent in EntityList)
            {
                if (ent is SceneObjectGroup)
                {
                    SceneObjectGroup grp = (SceneObjectGroup)ent;
                    if ((grp.RootPart.GetEffectiveObjectFlags() & (uint)PrimFlags.Scripted) != 0)
                    {
                        if (grp.scriptScore >= 0.01)
                        {
                            topScripts.Add(grp.LocalId, grp.scriptScore);
                            limit++;
                            if (limit >= 100)
                            {
                                break;
                            }
                        }
                        grp.scriptScore = 0;
                    }
                }
            }

            return topScripts;
        }

        #endregion

        #region Other Methods

        protected internal void physicsBasedCrash()
        {
            handlerPhysicsCrash = UnRecoverableError;
            if (handlerPhysicsCrash != null)
            {
                handlerPhysicsCrash();
            }
        }

        protected internal UUID ConvertLocalIDToFullID(uint localID)
        {
            SceneObjectGroup group = GetGroupByPrim(localID);
            if (group != null)
                return group.GetPartsFullID(localID);
            else
                return UUID.Zero;
        }

        /// <summary>
        /// Performs action once on all scene object groups.
        /// </summary>
        /// <param name="action"></param>
        protected internal void ForEachSOG(Action<SceneObjectGroup> action)
        {
            // FIXME: Need to lock here, really.
            List<SceneObjectGroup> objlist = new List<SceneObjectGroup>(SceneObjectGroupsByFullID.Values);
            foreach (SceneObjectGroup obj in objlist)
            {
                try
                {
                    action(obj);
                }
                catch (Exception e)
                {
                    // Catch it and move on. This includes situations where splist has inconsistent info
                    m_log.WarnFormat(
                        "[SCENEGRAPH]: Problem processing action in ForEachSOG: {0} {1}", e.Message, e.StackTrace);
                }
            }
        }
        
        /// <summary>
        /// Performs action on all scene presences. This can ultimately run the actions in parallel but
        /// any delegates passed in will need to implement their own locking on data they reference and
        /// modify outside of the scope of the delegate. 
        /// </summary>
        /// <param name="action"></param>
        public void ForEachScenePresence(Action<ScenePresence> action)
        {
            // Once all callers have their delegates configured for parallelism, we can unleash this
            /*
            Action<ScenePresence> protectedAction = new Action<ScenePresence>(delegate(ScenePresence sp)
                {
                    try
                    {
                        action(sp);
                    }
                    catch (Exception e)
                    {
                        m_log.Info("[SCENEGRAPH]: Error in " + m_parentScene.RegionInfo.RegionName + ": " + e.ToString());
                        m_log.Info("[SCENEGRAPH]: Stack Trace: " + e.StackTrace);
                    }
                });
            Parallel.ForEach<ScenePresence>(GetScenePresences(), protectedAction);
            */
            // For now, perform actions serially
            List<ScenePresence> presences = GetScenePresences();
            foreach (ScenePresence sp in presences)
            {
                try
                {
                    action(sp);
                }
                catch (Exception e)
                {
                    m_log.Error("[SCENEGRAPH]: Error in " + m_parentScene.RegionInfo.RegionName + ": " + e.ToString());
                }
            }
        }
        
        #endregion

        #region Client Event handlers

        /// <summary>
        ///
        /// </summary>
        /// <param name="localID"></param>
        /// <param name="scale"></param>
        /// <param name="remoteClient"></param>
        protected internal void UpdatePrimScale(uint localID, Vector3 scale, IClientAPI remoteClient)
        {
            SceneObjectGroup group = GetGroupByPrim(localID);
            if (group != null)
            {
                if (m_parentScene.Permissions.CanEditObject(group.UUID, remoteClient.AgentId))
                {
                    group.Resize(scale, localID);
                }
            }
        }

        protected internal void UpdatePrimGroupScale(uint localID, Vector3 scale, IClientAPI remoteClient)
        {
            SceneObjectGroup group = GetGroupByPrim(localID);
            if (group != null)
            {
                if (m_parentScene.Permissions.CanEditObject(group.UUID, remoteClient.AgentId))
                {
                    group.GroupResize(scale, localID);
                }
            }
        }

        /// <summary>
        /// This handles the nifty little tool tip that you get when you drag your mouse over an object
        /// Send to the Object Group to process.  We don't know enough to service the request
        /// </summary>
        /// <param name="remoteClient"></param>
        /// <param name="AgentID"></param>
        /// <param name="RequestFlags"></param>
        /// <param name="ObjectID"></param>
        protected internal void RequestObjectPropertiesFamily(
             IClientAPI remoteClient, UUID AgentID, uint RequestFlags, UUID ObjectID)
        {
            SceneObjectGroup group = GetGroupByPrim(ObjectID);
            if (group != null)
            {
                group.ServiceObjectPropertiesFamilyRequest(remoteClient, AgentID, RequestFlags);
            }
        }

        /// <summary>
        ///
        /// </summary>
        /// <param name="localID"></param>
        /// <param name="rot"></param>
        /// <param name="remoteClient"></param>
        protected internal void UpdatePrimSingleRotation(uint localID, Quaternion rot, IClientAPI remoteClient)
        {
            SceneObjectGroup group = GetGroupByPrim(localID);
            if (group != null)
            {
                if (m_parentScene.Permissions.CanMoveObject(group.UUID, remoteClient.AgentId))
                {
                    group.UpdateSingleRotation(rot, localID);
                }
            }
        }

        /// <summary>
        ///
        /// </summary>
        /// <param name="localID"></param>
        /// <param name="rot"></param>
        /// <param name="remoteClient"></param>
        protected internal void UpdatePrimSingleRotationPosition(uint localID, Quaternion rot, Vector3 pos, IClientAPI remoteClient)
        {
            SceneObjectGroup group = GetGroupByPrim(localID);
            if (group != null)
            {
                if (m_parentScene.Permissions.CanMoveObject(group.UUID, remoteClient.AgentId))
                {
                    group.UpdateSingleRotation(rot,pos, localID);
                }
            }
        }


        /// <summary>
        ///
        /// </summary>
        /// <param name="localID"></param>
        /// <param name="rot"></param>
        /// <param name="remoteClient"></param>
        protected internal void UpdatePrimRotation(uint localID, Quaternion rot, IClientAPI remoteClient)
        {
            SceneObjectGroup group = GetGroupByPrim(localID);
            if (group != null)
            {
                if (m_parentScene.Permissions.CanMoveObject(group.UUID, remoteClient.AgentId))
                {
                    group.UpdateGroupRotationR(rot);
                }
            }
        }

        /// <summary>
        ///
        /// </summary>
        /// <param name="localID"></param>
        /// <param name="pos"></param>
        /// <param name="rot"></param>
        /// <param name="remoteClient"></param>
        protected internal void UpdatePrimRotation(uint localID, Vector3 pos, Quaternion rot, IClientAPI remoteClient)
        {
            SceneObjectGroup group = GetGroupByPrim(localID);
            if (group != null)
            {
                if (m_parentScene.Permissions.CanMoveObject(group.UUID, remoteClient.AgentId))
                {
                    group.UpdateGroupRotationPR(pos, rot);
                }
            }
        }

        /// <summary>
        /// Update the position of the given part
        /// </summary>
        /// <param name="localID"></param>
        /// <param name="pos"></param>
        /// <param name="remoteClient"></param>
        protected internal void UpdatePrimSinglePosition(uint localID, Vector3 pos, IClientAPI remoteClient)
        {
            SceneObjectGroup group = GetGroupByPrim(localID);
            if (group != null)
            {
                if (m_parentScene.Permissions.CanMoveObject(group.UUID, remoteClient.AgentId) || group.IsAttachment)
                {
                    group.UpdateSinglePosition(pos, localID);
                }
            }
        }

        /// <summary>
        /// Update the position of the given part
        /// </summary>
        /// <param name="localID"></param>
        /// <param name="pos"></param>
        /// <param name="remoteClient"></param>
        public void UpdatePrimPosition(uint localID, Vector3 pos, IClientAPI remoteClient)
        {
            SceneObjectGroup group = GetGroupByPrim(localID);
            
            if (group != null)
            {
                if (group.IsAttachment || (group.RootPart.Shape.PCode == 9 && group.RootPart.Shape.State != 0))
                {
                    if (m_parentScene.AttachmentsModule != null)
                        m_parentScene.AttachmentsModule.UpdateAttachmentPosition(group, pos);
                }
                else
                {
                    if (m_parentScene.Permissions.CanMoveObject(group.UUID, remoteClient.AgentId) 
                        && m_parentScene.Permissions.CanObjectEntry(group.UUID, false, pos))
                    {
                        group.UpdateGroupPosition(pos);
                    }
                }
            }
        }

        /// <summary>
        /// Update the texture entry of the given prim.
        /// </summary>
        /// 
        /// A texture entry is an object that contains details of all the textures of the prim's face.  In this case,
        /// the texture is given in its byte serialized form.
        /// 
        /// <param name="localID"></param>
        /// <param name="texture"></param>
        /// <param name="remoteClient"></param>
        protected internal void UpdatePrimTexture(uint localID, byte[] texture, IClientAPI remoteClient)
        {
            SceneObjectGroup group = GetGroupByPrim(localID);
            
            if (group != null)
            {
                if (m_parentScene.Permissions.CanEditObject(group.UUID,remoteClient.AgentId))
                {
                    group.UpdateTextureEntry(localID, texture);
                }
            }
        }

        /// <summary>
        ///
        /// </summary>
        /// <param name="localID"></param>
        /// <param name="packet"></param>
        /// <param name="remoteClient"></param>
        /// This routine seems to get called when a user changes object settings in the viewer.
        /// If some one can confirm that, please change the comment according.
        protected internal void UpdatePrimFlags(uint localID, bool UsePhysics, bool IsTemporary, bool IsPhantom, IClientAPI remoteClient)
        {
            SceneObjectGroup group = GetGroupByPrim(localID);
            if (group != null)
            {
                if (m_parentScene.Permissions.CanEditObject(group.UUID, remoteClient.AgentId))
                {
                    group.UpdatePrimFlags(localID, UsePhysics, IsTemporary, IsPhantom, false); // VolumeDetect can't be set via UI and will always be off when a change is made there
                }
            }
        }

        /// <summary>
        /// Move the given object
        /// </summary>
        /// <param name="objectID"></param>
        /// <param name="offset"></param>
        /// <param name="pos"></param>
        /// <param name="remoteClient"></param>
        protected internal void MoveObject(UUID objectID, Vector3 offset, Vector3 pos, IClientAPI remoteClient, List<SurfaceTouchEventArgs> surfaceArgs)
        {
            SceneObjectGroup group = GetGroupByPrim(objectID);
            if (group != null)
            {
                if (m_parentScene.Permissions.CanMoveObject(group.UUID, remoteClient.AgentId))// && PermissionsMngr.)
                {
                    group.GrabMovement(offset, pos, remoteClient);
                }
                // This is outside the above permissions condition
                // so that if the object is locked the client moving the object
                // get's it's position on the simulator even if it was the same as before
                // This keeps the moving user's client in sync with the rest of the world.
                group.SendGroupTerseUpdate();
            }
        }

        /// <summary>
        /// Start spinning the given object
        /// </summary>
        /// <param name="objectID"></param>
        /// <param name="rotation"></param>
        /// <param name="remoteClient"></param>
        protected internal void SpinStart(UUID objectID, IClientAPI remoteClient)
        {
            SceneObjectGroup group = GetGroupByPrim(objectID);
            if (group != null)
            {
                if (m_parentScene.Permissions.CanMoveObject(group.UUID, remoteClient.AgentId))// && PermissionsMngr.)
                {
                    group.SpinStart(remoteClient);
                }
            }
        }

        /// <summary>
        /// Spin the given object
        /// </summary>
        /// <param name="objectID"></param>
        /// <param name="rotation"></param>
        /// <param name="remoteClient"></param>
        protected internal void SpinObject(UUID objectID, Quaternion rotation, IClientAPI remoteClient)
        {
            SceneObjectGroup group = GetGroupByPrim(objectID);
            if (group != null)
            {
                if (m_parentScene.Permissions.CanMoveObject(group.UUID, remoteClient.AgentId))// && PermissionsMngr.)
                {
                    group.SpinMovement(rotation, remoteClient);
                }
                // This is outside the above permissions condition
                // so that if the object is locked the client moving the object
                // get's it's position on the simulator even if it was the same as before
                // This keeps the moving user's client in sync with the rest of the world.
                group.SendGroupTerseUpdate();
            }
        }

        /// <summary>
        ///
        /// </summary>
        /// <param name="primLocalID"></param>
        /// <param name="description"></param>
        protected internal void PrimName(IClientAPI remoteClient, uint primLocalID, string name)
        {
            SceneObjectGroup group = GetGroupByPrim(primLocalID);
            if (group != null)
            {
                if (m_parentScene.Permissions.CanEditObject(group.UUID, remoteClient.AgentId))
                {
                    group.SetPartName(Util.CleanString(name), primLocalID);
                    group.HasGroupChanged = true;
                }
            }
        }

        /// <summary>
        /// Handle a prim description set request from a viewer.
        /// </summary>
        /// <param name="primLocalID"></param>
        /// <param name="description"></param>
        protected internal void PrimDescription(IClientAPI remoteClient, uint primLocalID, string description)
        {
            SceneObjectGroup group = GetGroupByPrim(primLocalID);
            if (group != null)
            {
                if (m_parentScene.Permissions.CanEditObject(group.UUID, remoteClient.AgentId))
                {
                    group.SetPartDescription(Util.CleanString(description), primLocalID);
                    group.HasGroupChanged = true;
                }
            }
        }

        /// <summary>
        /// Set a click action for the prim.
        /// </summary>
        /// <param name="remoteClient"></param>
        /// <param name="primLocalID"></param>
        /// <param name="clickAction"></param>
        protected internal void PrimClickAction(IClientAPI remoteClient, uint primLocalID, string clickAction)
        {
//            m_log.DebugFormat(
//                "[SCENEGRAPH]: User {0} set click action for {1} to {2}", remoteClient.Name, primLocalID, clickAction);

            SceneObjectGroup group = GetGroupByPrim(primLocalID);
            if (group != null)
            {
                if (m_parentScene.Permissions.CanEditObject(group.UUID, remoteClient.AgentId))
                {
                    SceneObjectPart part = m_parentScene.GetSceneObjectPart(primLocalID);
                    part.ClickAction = Convert.ToByte(clickAction);
                    group.HasGroupChanged = true;
                }
            }
        }

        protected internal void PrimMaterial(IClientAPI remoteClient, uint primLocalID, string material)
        {
            SceneObjectGroup group = GetGroupByPrim(primLocalID);
            if (group != null)
            {
                if (m_parentScene.Permissions.CanEditObject(group.UUID, remoteClient.AgentId))
                {
                    SceneObjectPart part = m_parentScene.GetSceneObjectPart(primLocalID);
                    part.Material = Convert.ToByte(material);
                    group.HasGroupChanged = true;
                }
            }
        }

        protected internal void UpdateExtraParam(UUID agentID, uint primLocalID, ushort type, bool inUse, byte[] data)
        {
            SceneObjectGroup group = GetGroupByPrim(primLocalID);

            if (group != null)
            {
                if (m_parentScene.Permissions.CanEditObject(group.UUID,agentID))
                {
                    group.UpdateExtraParam(primLocalID, type, inUse, data);
                }
            }
        }

        /// <summary>
        ///
        /// </summary>
        /// <param name="primLocalID"></param>
        /// <param name="shapeBlock"></param>
        protected internal void UpdatePrimShape(UUID agentID, uint primLocalID, UpdateShapeArgs shapeBlock)
        {
            SceneObjectGroup group = GetGroupByPrim(primLocalID);
            if (group != null)
            {
                if (m_parentScene.Permissions.CanEditObject(group.GetPartsFullID(primLocalID), agentID))
                {
                    ObjectShapePacket.ObjectDataBlock shapeData = new ObjectShapePacket.ObjectDataBlock();
                    shapeData.ObjectLocalID = shapeBlock.ObjectLocalID;
                    shapeData.PathBegin = shapeBlock.PathBegin;
                    shapeData.PathCurve = shapeBlock.PathCurve;
                    shapeData.PathEnd = shapeBlock.PathEnd;
                    shapeData.PathRadiusOffset = shapeBlock.PathRadiusOffset;
                    shapeData.PathRevolutions = shapeBlock.PathRevolutions;
                    shapeData.PathScaleX = shapeBlock.PathScaleX;
                    shapeData.PathScaleY = shapeBlock.PathScaleY;
                    shapeData.PathShearX = shapeBlock.PathShearX;
                    shapeData.PathShearY = shapeBlock.PathShearY;
                    shapeData.PathSkew = shapeBlock.PathSkew;
                    shapeData.PathTaperX = shapeBlock.PathTaperX;
                    shapeData.PathTaperY = shapeBlock.PathTaperY;
                    shapeData.PathTwist = shapeBlock.PathTwist;
                    shapeData.PathTwistBegin = shapeBlock.PathTwistBegin;
                    shapeData.ProfileBegin = shapeBlock.ProfileBegin;
                    shapeData.ProfileCurve = shapeBlock.ProfileCurve;
                    shapeData.ProfileEnd = shapeBlock.ProfileEnd;
                    shapeData.ProfileHollow = shapeBlock.ProfileHollow;

                    group.UpdateShape(shapeData, primLocalID);
                }
            }
        }

        /// <summary>
        /// Initial method invoked when we receive a link objects request from the client.
        /// </summary>
        /// <param name="client"></param>
        /// <param name="parentPrim"></param>
        /// <param name="childPrims"></param>
        protected internal void LinkObjects(SceneObjectPart root, List<SceneObjectPart> children)
        {
            Monitor.Enter(m_updateLock);
            try
            {
                SceneObjectGroup parentGroup = root.ParentGroup;

                List<SceneObjectGroup> childGroups = new List<SceneObjectGroup>();
                if (parentGroup != null)
                {
                    // We do this in reverse to get the link order of the prims correct
                    for (int i = children.Count - 1; i >= 0; i--)
                    {
                        SceneObjectGroup child = children[i].ParentGroup;

                        if (child != null)
                        {
                            // Make sure no child prim is set for sale
                            // So that, on delink, no prims are unwittingly
                            // left for sale and sold off
                            child.RootPart.ObjectSaleType = 0;
                            child.RootPart.SalePrice = 10;
                            childGroups.Add(child);
                        }
                    }
                }
                else
                {
                    return; // parent is null so not in this region
                }



                foreach (SceneObjectGroup child in childGroups)
                {
                    m_log.Debug("linking child " + child.UUID + " to parentGroup " + parentGroup.UUID);

                    parentGroup.LinkToGroup(child);

                    // this is here so physics gets updated!
                    // Don't remove!  Bad juju!  Stay away! or fix physics!
                    child.AbsolutePosition = child.AbsolutePosition;
                }

                parentGroup.RootPart.CreateSelected = true;
                parentGroup.TriggerScriptChangedEvent(Changed.LINK);
                parentGroup.HasGroupChanged = true;

                //DSG SYNC
                //Send out LinkObject sync messages. 
                if (m_parentScene.RegionSyncModule != null)
                {
                    //Tell other actors to link the SceneObjectParts together as a new group. 
                    //m_parentScene.RegionSyncModule.SendLinkObject(parentGroup, root, children);
                    m_parentScene.RegionSyncModule.SyncLinkObject(parentGroup, root, children);
                }

                //Schedule updates as in legacy OpenSim code, to send updates to viewers connected to this actor (at least needed for client managers).
                //But timestamp won't be changed, so that when other actors get the update, they's simple ignore the updates since they already get them
                //via the LinkObject message sent above.
                parentGroup.ScheduleGroupForFullUpdate(null);

                //end of DSG SYNC
                
            }
            finally
            {
                Monitor.Exit(m_updateLock);
            }
        }

        /// <summary>
        /// Delink a linkset
        /// </summary>
        /// <param name="prims"></param>
        protected internal void DelinkObjects(List<SceneObjectPart> prims)
        {
            Monitor.Enter(m_updateLock);
            try
            {
                List<SceneObjectPart> childParts = new List<SceneObjectPart>();
                List<SceneObjectPart> rootParts = new List<SceneObjectPart>();
                List<SceneObjectGroup> affectedGroups = new List<SceneObjectGroup>();

                //DSG SYNC, record the new object groups after the delink operation
                List<SceneObjectGroup> beforeDelinkGroups = new List<SceneObjectGroup>();
                List<SceneObjectGroup> afterDelinkGroups = new List<SceneObjectGroup>();

                // Look them all up in one go, since that is comparatively expensive
                //
                foreach (SceneObjectPart part in prims)
                {
                    if (part != null)
                    {
                        if (part.ParentGroup.PrimCount != 1) // Skip single
                        {
                            if (part.LinkNum < 2) // Root
                                rootParts.Add(part);
                            else
                                childParts.Add(part);

                            SceneObjectGroup group = part.ParentGroup;
                            if (!affectedGroups.Contains(group))
                            {
                                affectedGroups.Add(group);
                                //DSG SYNC
                                beforeDelinkGroups.Add(group);
                            }
                        }
                    }
                }

                foreach (SceneObjectPart child in childParts)
                {
                    // Unlink all child parts from their groups
                    //
                    child.ParentGroup.DelinkFromGroup(child, true);

                    // These are not in affected groups and will not be
                    // handled further. Do the honors here.
                    child.ParentGroup.HasGroupChanged = true;

                    //DSG SYNC, delay ScheduleGroupForFullUpdate till the end of the delink operations. 
                    //child.ParentGroup.ScheduleGroupForFullUpdate();
                    afterDelinkGroups.Add(child.ParentGroup);
                }

                foreach (SceneObjectPart root in rootParts)
                {
                    // In most cases, this will run only one time, and the prim
                    // will be a solo prim
                    // However, editing linked parts and unlinking may be different
                    //
                    SceneObjectGroup group = root.ParentGroup;
                    
                    List<SceneObjectPart> newSet = new List<SceneObjectPart>(group.Parts);
                    int numChildren = newSet.Count;

                    // If there are prims left in a link set, but the root is
                    // slated for unlink, we need to do this
                    //
                    if (numChildren != 1)
                    {
                        // Unlink the remaining set
                        //
                        bool sendEventsToRemainder = true;
                        if (numChildren > 1)
                            sendEventsToRemainder = false;

                        foreach (SceneObjectPart p in newSet)
                        {
                            if (p != group.RootPart)
                                group.DelinkFromGroup(p, sendEventsToRemainder);
                        }

                        // If there is more than one prim remaining, we
                        // need to re-link
                        //
                        if (numChildren > 2)
                        {
                            // Remove old root
                            //
                            if (newSet.Contains(root))
                                newSet.Remove(root);

                            // Preserve link ordering
                            //
                            newSet.Sort(delegate (SceneObjectPart a, SceneObjectPart b)
                            {
                                return a.LinkNum.CompareTo(b.LinkNum);
                            });

                            // Determine new root
                            //
                            SceneObjectPart newRoot = newSet[0];
                            newSet.RemoveAt(0);

                            foreach (SceneObjectPart newChild in newSet)
                                newChild.UpdateFlag = 0;

                            LinkObjects(newRoot, newSet);
                            if (!affectedGroups.Contains(newRoot.ParentGroup))
                                affectedGroups.Add(newRoot.ParentGroup);
                        }
                    }
                }

                // Finally, trigger events in the roots
                //
                foreach (SceneObjectGroup g in affectedGroups)
                {
                    g.TriggerScriptChangedEvent(Changed.LINK);
                    g.HasGroupChanged = true; // Persist

                    //DSG SYNC, delay ScheduleGroupForFullUpdate till the end of the delink operations. 
                    //g.ScheduleGroupForFullUpdate();
                    afterDelinkGroups.Add(g);
                }

                //DSG SYNC
                //Send out DelinkObject message to other actors to sychronize their object list 
                if (m_parentScene.RegionSyncModule != null)
                {
                    m_parentScene.RegionSyncModule.SyncDeLinkObject(prims, beforeDelinkGroups, afterDelinkGroups);
                }
                //Schedule updates as in legacy OpenSim code, to send updates 
                //to viewers connected to this actor (at least needed for client managers).
                foreach (SceneObjectGroup sog in afterDelinkGroups)
                {
                    sog.ScheduleGroupForFullUpdate(null);
                }
                //end of DSG SYNC
            }
            finally
            {
                Monitor.Exit(m_updateLock);
            }
        }

        protected internal void MakeObjectSearchable(IClientAPI remoteClient, bool IncludeInSearch, uint localID)
        {
            UUID user = remoteClient.AgentId;
            UUID objid = UUID.Zero;
            SceneObjectPart obj = null;

            EntityBase[] entityList = GetEntities();
            foreach (EntityBase ent in entityList)
            {
                if (ent is SceneObjectGroup)
                {
                    SceneObjectGroup sog = ent as SceneObjectGroup;

                    foreach (SceneObjectPart part in sog.Parts)
                    {
                        if (part.LocalId == localID)
                        {
                            objid = part.UUID;
                            obj = part;
                        }
                    }
                }
            }

            //Protip: In my day, we didn't call them searchable objects, we called them limited point-to-point joints
            //aka ObjectFlags.JointWheel = IncludeInSearch

            //Permissions model: Object can be REMOVED from search IFF:
            // * User owns object
            //use CanEditObject

            //Object can be ADDED to search IFF:
            // * User owns object
            // * Asset/DRM permission bit "modify" is enabled
            //use CanEditObjectPosition

            // libomv will complain about PrimFlags.JointWheel being
            // deprecated, so we
            #pragma warning disable 0612
            if (IncludeInSearch && m_parentScene.Permissions.CanEditObject(objid, user))
            {
                obj.ParentGroup.RootPart.AddFlag(PrimFlags.JointWheel);
                obj.ParentGroup.HasGroupChanged = true;
            }
            else if (!IncludeInSearch && m_parentScene.Permissions.CanMoveObject(objid,user))
            {
                obj.ParentGroup.RootPart.RemFlag(PrimFlags.JointWheel);
                obj.ParentGroup.HasGroupChanged = true;
            }
            #pragma warning restore 0612
        }

        /// <summary>
        /// Duplicate the given object, Fire and Forget, No rotation, no return wrapper
        /// </summary>
        /// <param name="originalPrim"></param>
        /// <param name="offset"></param>
        /// <param name="flags"></param>
        /// <param name="AgentID"></param>
        /// <param name="GroupID"></param>
        protected internal void DuplicateObject(uint originalPrim, Vector3 offset, uint flags, UUID AgentID, UUID GroupID)
        {
            //m_log.DebugFormat("[SCENE]: Duplication of object {0} at offset {1} requested by agent {2}", originalPrim, offset, AgentID);

            // SceneObjectGroup dupe = DuplicateObject(originalPrim, offset, flags, AgentID, GroupID, Quaternion.Zero);
            DuplicateObject(originalPrim, offset, flags, AgentID, GroupID, Quaternion.Identity);
        }
        
        /// <summary>
        /// Duplicate the given object.
        /// </summary>
        /// <param name="originalPrim"></param>
        /// <param name="offset"></param>
        /// <param name="flags"></param>
        /// <param name="AgentID"></param>
        /// <param name="GroupID"></param>
        /// <param name="rot"></param>
        public SceneObjectGroup DuplicateObject(uint originalPrimID, Vector3 offset, uint flags, UUID AgentID, UUID GroupID, Quaternion rot)
        {
//            m_log.DebugFormat(
//                "[SCENE]: Duplication of object {0} at offset {1} requested by agent {2}", 
//                originalPrimID, offset, AgentID);
            
            SceneObjectGroup original = GetGroupByPrim(originalPrimID);
            if (original != null)
            {
                if (m_parentScene.Permissions.CanDuplicateObject(
                    original.PrimCount, original.UUID, AgentID, original.AbsolutePosition))
                {
                    SceneObjectGroup copy = original.Copy(true);
                    copy.AbsolutePosition = copy.AbsolutePosition + offset;

                    if (original.OwnerID != AgentID)
                    {
                        copy.SetOwnerId(AgentID);
                        copy.SetRootPartOwner(copy.RootPart, AgentID, GroupID);

                        SceneObjectPart[] partList = copy.Parts;

                        if (m_parentScene.Permissions.PropagatePermissions())
                        {
                            foreach (SceneObjectPart child in partList)
                            {
                                child.Inventory.ChangeInventoryOwner(AgentID);
                                child.TriggerScriptChangedEvent(Changed.OWNER);
                                child.ApplyNextOwnerPermissions();
                            }
                        }

                        copy.RootPart.ObjectSaleType = 0;
                        copy.RootPart.SalePrice = 10;
                    }

                    // FIXME: This section needs to be refactored so that it just calls AddSceneObject()
                    Entities.Add(copy);
                    
                    lock (SceneObjectGroupsByFullID)
                        SceneObjectGroupsByFullID[copy.UUID] = copy;
                    
                    SceneObjectPart[] children = copy.Parts;
                    
                    lock (SceneObjectGroupsByFullPartID)
                    {
                        SceneObjectGroupsByFullPartID[copy.UUID] = copy;
                        foreach (SceneObjectPart part in children)
                            SceneObjectGroupsByFullPartID[part.UUID] = copy;
                    }
        
                    lock (SceneObjectGroupsByLocalPartID)
                    {
                        SceneObjectGroupsByLocalPartID[copy.LocalId] = copy;
                        foreach (SceneObjectPart part in children)
                            SceneObjectGroupsByLocalPartID[part.LocalId] = copy;
                    }   
                    // PROBABLE END OF FIXME

                    // Since we copy from a source group that is in selected
                    // state, but the copy is shown deselected in the viewer,
                    // We need to clear the selection flag here, else that
                    // prim never gets persisted at all. The client doesn't
                    // think it's selected, so it will never send a deselect...
                    copy.IsSelected = false;

                    m_numPrim += copy.Parts.Length;

                    if (rot != Quaternion.Identity)
                    {
                        copy.UpdateGroupRotationR(rot);
                    }

                    copy.CreateScriptInstances(0, false, m_parentScene.DefaultScriptEngine, 1);
                    copy.HasGroupChanged = true;
                    //copy.ScheduleGroupForFullUpdate();
                    copy.ScheduleGroupForFullUpdate(new List<SceneObjectPartSyncProperties>(){SceneObjectPartSyncProperties.FullUpdate}); //new object, all property values are new
                    copy.ResumeScripts();

                    // required for physics to update it's position
                    copy.AbsolutePosition = copy.AbsolutePosition;

                    if (OnObjectDuplicate != null)
                        OnObjectDuplicate(original, copy);

                    return copy;
                }
            }
            else
            {
                m_log.WarnFormat("[SCENE]: Attempted to duplicate nonexistant prim id {0}", GroupID);
            }
            
            return null;
        }
        
        /// <summary>
        /// Calculates the distance between two Vector3s
        /// </summary>
        /// <param name="v1"></param>
        /// <param name="v2"></param>
        /// <returns></returns>
        protected internal float Vector3Distance(Vector3 v1, Vector3 v2)
        {
            // We don't really need the double floating point precision...
            // so casting it to a single

            return
                (float)
                Math.Sqrt((v1.X - v2.X) * (v1.X - v2.X) + (v1.Y - v2.Y) * (v1.Y - v2.Y) + (v1.Z - v2.Z) * (v1.Z - v2.Z));
        }

        #endregion

        #region DSG SYNC

        /*
        public Scene.ObjectUpdateResult UpdateObjectBySynchronization(SceneObjectGroup updatedSog)
        {
            UUID sogID = updatedSog.UUID;
            Scene.ObjectUpdateResult updateResult = Scene.ObjectUpdateResult.Unchanged;

            if (Entities.ContainsKey(sogID))
            {
                //update the object
                EntityBase entity = Entities[sogID];
                if (entity is SceneObjectGroup)
                {
                    SceneObjectGroup localSog = (SceneObjectGroup)entity;
                    updateResult = localSog.UpdateObjectGroupBySync(updatedSog);
                }
                else
                {
                    m_log.WarnFormat("{0}: Entity with {1} is not of type SceneObjectGroup: {2}",
                                    "[SCENE GRAPH]", sogID, entity.GetType().ToString());
                    //return false;
                    updateResult = Scene.ObjectUpdateResult.Error;
                }
            }
            else
            {
                //An object no longer in Entity list, probably linked to other objects, or handed over to another quark.
                m_log.WarnFormat("[SCENE GRAPH] UpdateObjectBySynchronization: received update for an object {0}, {1} no longer in local Entity list. Ignore update.", updatedSog.Name, updatedSog.UUID);
            }

            return updateResult;
        }
        */ 
        //This is called when an object is added due to receiving a state synchronization message from Scene or an actor. Do similar things as the original AddSceneObject(),
        //but call ScheduleGroupForFullUpdate_TimeStampUnchanged() instead, so as not to modify the timestamp or actorID, since the object was not created locally.
        public Scene.ObjectUpdateResult AddNewSceneObjectBySync(SceneObjectGroup sceneObject)
        {
            Scene.ObjectUpdateResult updateResult = Scene.ObjectUpdateResult.New;

            if (sceneObject == null || sceneObject.RootPart == null || sceneObject.RootPart.UUID == UUID.Zero)
                return Scene.ObjectUpdateResult.Error;

            if (Entities.ContainsKey(sceneObject.UUID))
            {
                m_log.WarnFormat("[SCENE GRAPH] AddNewSceneObjectBySync: Already has object {0}, {1} in local Entity list.", sceneObject.Name, sceneObject.UUID);
                return Scene.ObjectUpdateResult.Error;
            }

            SceneObjectPart[] children = sceneObject.Parts;

            // Clamp child prim sizes and add child prims to the m_numPrim count
            if (m_parentScene.m_clampPrimSize)
            {
                foreach (SceneObjectPart part in children)
                {
                    SceneObjectPartBase partBase = (SceneObjectPartBase)part;
                    Vector3 scale = partBase.Scale;

                    if (scale.X > m_parentScene.m_maxNonphys)
                        scale.X = m_parentScene.m_maxNonphys;
                    if (scale.Y > m_parentScene.m_maxNonphys)
                        scale.Y = m_parentScene.m_maxNonphys;
                    if (scale.Z > m_parentScene.m_maxNonphys)
                        scale.Z = m_parentScene.m_maxNonphys;

                    part.Scale = scale;
                }
            }
            m_numPrim += children.Length;

            sceneObject.AttachToScene(m_parentScene);

            //Take some special care of the case of this object being an attachment, 
            //since localID of attachedAvatar is different in different sync node's 
            //Scene copies.
            sceneObject.RootPart.SetAttachmentPoint(sceneObject.RootPart.AttachmentPoint); 
            if (sceneObject.IsAttachment)
            {
                ScenePresence avatar = m_parentScene.GetScenePresence(sceneObject.RootPart.AttachedAvatar);
                //It is possible that the avatar has not been fully 
                //created locally when attachment objects are sync'ed.
                //So we need to check if the avatar already exists.
                //If not, handling of NewAvatar will evetually trigger
                //calling of SetParentLocalId.
                if(avatar!=null)
                    sceneObject.RootPart.SetParentLocalId(avatar.LocalId);
            }

            sceneObject.HasGroupChanged = true;
            //NewObject is sent via a specific sync message, not through updates;
            //hence not passing any property list here 
            sceneObject.ScheduleGroupForFullUpdate(null); 

            Entities.Add(sceneObject);

            //ScenePersistenceSyncModule will attach the object to backup when it catches the OnObjectCreate event.
            //if (attachToBackup)
            //    sceneObject.AttachToBackup();

            //if (OnObjectCreate != null)
            //    OnObjectCreate(sceneObject);

            if (OnObjectCreateBySync != null)
                OnObjectCreateBySync(sceneObject);


            lock (SceneObjectGroupsByFullID)
            {
                SceneObjectGroupsByFullID[sceneObject.UUID] = sceneObject;
                foreach (SceneObjectPart part in children)
                    SceneObjectGroupsByFullID[part.UUID] = sceneObject;
            }

            lock (SceneObjectGroupsByLocalPartID)
            {
                SceneObjectGroupsByLocalPartID[sceneObject.LocalId] = sceneObject;
                foreach (SceneObjectPart part in children)
                    SceneObjectGroupsByLocalPartID[part.LocalId] = sceneObject;
            }

            return updateResult;
        }

        public void AddNewSceneObjectPart(SceneObjectPart newPart, SceneObjectGroup parentGroup)
        {
            SceneObjectPart[] children = parentGroup.Parts;

            lock (SceneObjectGroupsByFullID)
            {
                SceneObjectGroupsByFullID[parentGroup.UUID] = parentGroup;
                foreach (SceneObjectPart part in children)
                    SceneObjectGroupsByFullID[newPart.UUID] = parentGroup;
            }

            lock (SceneObjectGroupsByLocalPartID)
            {
                SceneObjectGroupsByLocalPartID[parentGroup.LocalId] = parentGroup;
                foreach (SceneObjectPart part in children)
                    SceneObjectGroupsByLocalPartID[newPart.LocalId] = parentGroup;
            }
        }

        public void LinkObjectsBySync(SceneObjectPart root, List<SceneObjectPart> children)
        {
            Monitor.Enter(m_updateLock);
            try
            {
                SceneObjectGroup parentGroup = root.ParentGroup;

                List<SceneObjectGroup> childGroups = new List<SceneObjectGroup>();
                if (parentGroup != null)
                {
                    // We do this in reverse to get the link order of the prims correct
                    for (int i = children.Count - 1; i >= 0; i--)
                    {
                        SceneObjectGroup child = children[i].ParentGroup;

                        if (child != null)
                        {
                            // Make sure no child prim is set for sale
                            // So that, on delink, no prims are unwittingly
                            // left for sale and sold off
                            child.RootPart.ObjectSaleType = 0;
                            child.RootPart.SalePrice = 10;
                            childGroups.Add(child);
                        }
                    }
                }
                else
                {
                    return; // parent is null so not in this region
                }

                foreach (SceneObjectGroup child in childGroups)
                {
                    parentGroup.LinkToGroupBySync(child);

                    // this is here so physics gets updated!
                    // Don't remove!  Bad juju!  Stay away! or fix physics!
                    child.AbsolutePosition = child.AbsolutePosition;
                }


                // We need to explicitly resend the newly link prim's object properties since no other actions
                // occur on link to invoke this elsewhere (such as object selection)
                parentGroup.RootPart.CreateSelected = true;
                parentGroup.TriggerScriptChangedEvent(Changed.LINK);
                parentGroup.HasGroupChanged = true;
                //Do not change the timestamp and actorID values
                parentGroup.ScheduleGroupForFullUpdate(null);

            }
            finally
            {
                Monitor.Exit(m_updateLock);
            }
        }


        /// <summary>
        /// Delink the prims as indicated in localPrimIDs, and regroup them as the object-groups indicated in incomingAfterDelinkGroups.
        /// </summary>
        /// <param name="localPrims"></param>
        /// <param name="beforeDelinkGroupIDs"></param>
        /// <param name="incomingAfterDelinkGroups"></param>
        public void DelinkObjectsBySync(List<UUID> delinkPrimIDs, List<UUID> beforeDelinkGroupIDs, List<SceneObjectGroup> incomingAfterDelinkGroups)
        {
            Dictionary<UUID, SceneObjectGroup> localBeforeDelinkGroups = new Dictionary<UUID, SceneObjectGroup>();
            List<SceneObjectGroup> localAfterDelinkGroups = new List<SceneObjectGroup>(); 
            Dictionary<UUID, SceneObjectPart> delinkPrims = new Dictionary<UUID, SceneObjectPart>();
            bool beforeStateConsistent = true;
            bool afterStateConsistent = true;

            Monitor.Enter(m_updateLock);
            try
            {
                //get the before-delink-groups, and all the prims to delink
                foreach (UUID primID in delinkPrimIDs)
                {
                    SceneObjectPart localPart = GetSceneObjectPart(primID);
                    if (!delinkPrims.ContainsKey(primID))
                    {
                        delinkPrims.Add(primID, localPart);
                    }
                    SceneObjectGroup localGroup = localPart.ParentGroup;
                    if (!localBeforeDelinkGroups.ContainsKey(localGroup.UUID))
                    {
                        localBeforeDelinkGroups.Add(localGroup.UUID, localGroup);
                    }
                }

                //Next, do some sanity check to see if the local copy agrees with remote copy on the before-link state. 
                //TODO:: Actions to be taken after detecting conflicts. For now, we just assume the chance that conflict will happen is almost 0.

                //First, check if the groups match
                if (beforeDelinkGroupIDs.Count != localBeforeDelinkGroups.Count)
                {
                    //detected conflict on editing object groups
                    m_log.Warn("DelinkObjectsBySync: the # of groups in before-delink-groups is different from the incoming delink message. NEED BETTER CONCURRENCY CONTROL IMPLEMENTATION!!!");
                    beforeStateConsistent = false;
                    //TODO: further actions
                }
                else
                {
                    foreach (UUID beforeGroupID in beforeDelinkGroupIDs)
                    {
                        if (!localBeforeDelinkGroups.ContainsKey(beforeGroupID))
                        {
                            m_log.Warn("DelinkObjectsBySync: the local state of before-delink-groups is different from the incoming delink message. NEED BETTER CONCURRENCY CONTROL IMPLEMENTATION!!!");
                            beforeStateConsistent = false;
                            break;
                        }
                    }
                    //TODO: further actions
                }

                if(beforeStateConsistent){
                    //Second, check if the prims match
                    List<SceneObjectPart> allPrimsInLocalGroups = new List<SceneObjectPart>();
                    foreach (KeyValuePair<UUID, SceneObjectGroup> pair in localBeforeDelinkGroups)
                    {
                        foreach (SceneObjectPart part in pair.Value.Parts)
                        {
                            allPrimsInLocalGroups.Add(part);
                        }
                    }
                    if (allPrimsInLocalGroups.Count != delinkPrims.Count)
                    {
                        m_log.Warn("DelinkObjectsBySync: the # of prims of before-delink-groups is different from the incoming delink message. NEED BETTER CONCURRENCY CONTROL IMPLEMENTATION!!!");
                        beforeStateConsistent = false;
                        //TODO: further action
                    }else{
                        foreach (SceneObjectPart part in allPrimsInLocalGroups)
                        {
                            if (!delinkPrims.ContainsKey(part.UUID))
                            {
                                m_log.Warn("DelinkObjectsBySync: some local prims in before-delink-groups not exist in the incoming delink message. NEED BETTER CONCURRENCY CONTROL IMPLEMENTATION!!!");
                                beforeStateConsistent = false;
                                break;
                                //TODO: further action
                            }
                        }
                    }
                }
                //end of sanity checking

                if(!beforeStateConsistent){
                    m_log.Warn("DelinkObjectsBySync: before-delink state not consistent in local copy and the incoming copy. Return without further operations.");
                }else{
                    //Next, apply the delink operation locally.
                    localAfterDelinkGroups = DelinkObjectsBySync(new List<SceneObjectPart>(delinkPrims.Values));

                    //Check if local after-state agrees with that in the remote copy, and update the groups' properties
                    if (localAfterDelinkGroups.Count != incomingAfterDelinkGroups.Count)
                    {
                        m_log.Warn("DelinkObjectsBySync: local state after delink does not agree with the incoming delink message (# of groups are different). NEED BETTER CONCURRENCY CONTROL IMPLEMENTATION!!!");
                        afterStateConsistent = false;
                    }
                    else
                    {
                        Dictionary<UUID, SceneObjectGroup> incomingAfterDelinkGroupsDictionary = new Dictionary<UUID,SceneObjectGroup>();
                        foreach (SceneObjectGroup incomingGroup in incomingAfterDelinkGroups){
                            incomingAfterDelinkGroupsDictionary.Add(incomingGroup.UUID, incomingGroup);
                        }
                        foreach (SceneObjectGroup localAfterGroup in localAfterDelinkGroups)
                        {
                            if (!incomingAfterDelinkGroupsDictionary.ContainsKey(localAfterGroup.UUID))
                            {
                                m_log.Warn("DelinkObjectsBySync: local state after delink does not agree with the incoming delink message. NEED BETTER CONCURRENCY CONTROL IMPLEMENTATION!!!");
                                afterStateConsistent = false;
                            }
                            else
                            {
                                //No longer calling update prim's properties here, caller will do that
                                //localAfterGroup.UpdateObjectGroupBySync(incomingAfterDelinkGroupsDictionary[localAfterGroup.UUID]);
                            }
                        }
                    }
                }

                foreach (SceneObjectGroup sog in localAfterDelinkGroups)
                {
                    sog.ScheduleGroupForFullUpdate(null);
                }
            }
            finally
            {
                Monitor.Exit(m_updateLock);
            }

            if(beforeStateConsistent && afterStateConsistent){
                m_log.Debug("DelinkObjectsBySync successful");
            }
        }

        //Similar to DelinkObjects(), but calling DelinkFromGroupBySync instead
        private List<SceneObjectGroup> DelinkObjectsBySync(List<SceneObjectPart> prims)
        {
            //!!!Caller of this function should already lock on m_updateLock, so no locking here !!!

            List<SceneObjectGroup> afterDelinkGroups = new List<SceneObjectGroup>();

            List<SceneObjectPart> childParts = new List<SceneObjectPart>();
            List<SceneObjectPart> rootParts = new List<SceneObjectPart>();
            List<SceneObjectGroup> affectedGroups = new List<SceneObjectGroup>();

            foreach (SceneObjectPart part in prims)
            {
                if (part != null)
                {
                    if (part.ParentGroup.PrimCount != 1) // Skip single
                    {
                        if (part.LinkNum < 2) // Root
                            rootParts.Add(part);
                        else
                            childParts.Add(part);

                        SceneObjectGroup group = part.ParentGroup;
                        if (!affectedGroups.Contains(group))
                        {
                            affectedGroups.Add(group);
                        }
                    }
                }
            }

            foreach (SceneObjectPart child in childParts)
            {
                // Unlink all child parts from their groups, w/o triggering unwanted events or syncinfo updates
                child.ParentGroup.DelinkFromGroupBySync(child, true);

                // These are not in affected groups and will not be
                // handled further. Do the honors here.
                child.ParentGroup.HasGroupChanged = true;

                //record the after-delink-groups
                afterDelinkGroups.Add(child.ParentGroup);
            }

            foreach (SceneObjectPart root in rootParts)
            {
                // In most cases, this will run only one time, and the prim
                // will be a solo prim
                // However, editing linked parts and unlinking may be different
                //
                SceneObjectGroup group = root.ParentGroup;

                List<SceneObjectPart> newSet = new List<SceneObjectPart>(group.Parts);
                int numChildren = newSet.Count;

                // If there are prims left in a link set, but the root is
                // slated for unlink, we need to do this
                //
                if (numChildren != 1)
                {
                    // Unlink the remaining set
                    //
                    bool sendEventsToRemainder = true;
                    if (numChildren > 1)
                        sendEventsToRemainder = false;

                    foreach (SceneObjectPart p in newSet)
                    {
                        if (p != group.RootPart)
                            group.DelinkFromGroupBySync(p, sendEventsToRemainder);
                    }

                    // If there is more than one prim remaining, we
                    // need to re-link
                    //
                    if (numChildren > 2)
                    {
                        // Remove old root
                        //
                        if (newSet.Contains(root))
                            newSet.Remove(root);

                        // Preserve link ordering
                        //
                        newSet.Sort(delegate(SceneObjectPart a, SceneObjectPart b)
                        {
                            return a.LinkNum.CompareTo(b.LinkNum);
                        });

                        // Determine new root
                        //
                        SceneObjectPart newRoot = newSet[0];
                        newSet.RemoveAt(0);

                        foreach (SceneObjectPart newChild in newSet)
                            newChild.UpdateFlag = 0;

                        LinkObjectsBySync(newRoot, newSet);
                        if (!affectedGroups.Contains(newRoot.ParentGroup))
                            affectedGroups.Add(newRoot.ParentGroup);
                    }
                }
            }

            foreach (SceneObjectGroup g in affectedGroups)
            {
                g.TriggerScriptChangedEvent(Changed.LINK);
                g.HasGroupChanged = true; // Persist

                afterDelinkGroups.Add(g);
            }

            return afterDelinkGroups;
        }

        protected internal bool AddNewSceneObjectByDelink(SceneObjectGroup sceneObject, bool attachToBackup, bool sendClientUpdates)
        {
            // Ensure that we persist this new scene object if it's not an
            // attachment
            if (attachToBackup)
                sceneObject.HasGroupChanged = true;

            bool triggerSyncNewObject = false;
            return AddSceneObject(sceneObject, attachToBackup, sendClientUpdates, triggerSyncNewObject);
        }

        protected internal bool AddNewSceneObjectByRez(SceneObjectGroup sceneObject, bool attachToBackup, bool sendClientUpdates, bool triggerSyncNewObject)
        {
            // Ensure that we persist this new scene object if it's not an
            // attachment
            if (attachToBackup)
                sceneObject.HasGroupChanged = true;

            return AddSceneObject(sceneObject, attachToBackup, sendClientUpdates, triggerSyncNewObject);
        }

        #endregion //DSG SYNC
    }
}<|MERGE_RESOLUTION|>--- conflicted
+++ resolved
@@ -328,15 +328,10 @@
         public bool AddNewSceneObject(
             SceneObjectGroup sceneObject, bool attachToBackup, Vector3? pos, Quaternion? rot, Vector3 vel)
         {
-<<<<<<< HEAD
-            // we set it's position in world.
-            sceneObject.AbsolutePosition = pos;
-=======
             AddNewSceneObject(sceneObject, true, false);
 
             if (pos != null)
                 sceneObject.AbsolutePosition = (Vector3)pos;
->>>>>>> 0bd24d1f
 
             if (sceneObject.RootPart.Shape.PCode == (byte)PCode.Prim)
             {
