/*
 * Copyright (c) Contributors, http://opensimulator.org/
 * See CONTRIBUTORS.TXT for a full list of copyright holders.
 *
 * Redistribution and use in source and binary forms, with or without
 * modification, are permitted provided that the following conditions are met:
 *     * Redistributions of source code must retain the above copyright
 *       notice, this list of conditions and the following disclaimer.
 *     * Redistributions in binary form must reproduce the above copyright
 *       notice, this list of conditions and the following disclaimer in the
 *       documentation and/or other materials provided with the distribution.
 *     * Neither the name of the OpenSimulator Project nor the
 *       names of its contributors may be used to endorse or promote products
 *       derived from this software without specific prior written permission.
 *
 * THIS SOFTWARE IS PROVIDED BY THE DEVELOPERS ``AS IS'' AND ANY
 * EXPRESS OR IMPLIED WARRANTIES, INCLUDING, BUT NOT LIMITED TO, THE IMPLIED
 * WARRANTIES OF MERCHANTABILITY AND FITNESS FOR A PARTICULAR PURPOSE ARE
 * DISCLAIMED. IN NO EVENT SHALL THE CONTRIBUTORS BE LIABLE FOR ANY
 * DIRECT, INDIRECT, INCIDENTAL, SPECIAL, EXEMPLARY, OR CONSEQUENTIAL DAMAGES
 * (INCLUDING, BUT NOT LIMITED TO, PROCUREMENT OF SUBSTITUTE GOODS OR SERVICES;
 * LOSS OF USE, DATA, OR PROFITS; OR BUSINESS INTERRUPTION) HOWEVER CAUSED AND
 * ON ANY THEORY OF LIABILITY, WHETHER IN CONTRACT, STRICT LIABILITY, OR TORT
 * (INCLUDING NEGLIGENCE OR OTHERWISE) ARISING IN ANY WAY OUT OF THE USE OF THIS
 * SOFTWARE, EVEN IF ADVISED OF THE POSSIBILITY OF SUCH DAMAGE.
 */

using System;
using System.Collections.Generic;
using System.Drawing;
using System.Reflection;
using System.Runtime.Serialization;
using System.Security.Permissions;
using System.Xml;
using System.Xml.Serialization;
using log4net;
using OpenMetaverse;
using OpenMetaverse.Packets;
using OpenMetaverse.StructuredData;
using OpenSim.Framework;
using OpenSim.Region.Framework.Interfaces;
using OpenSim.Region.Framework.Scenes.Scripting;
using OpenSim.Region.Framework.Scenes.Serialization;
using OpenSim.Region.Physics.Manager;
using System.IO;

namespace OpenSim.Region.Framework.Scenes
{
    #region Enumerations

    [Flags]
    public enum Changed : uint
    {
        INVENTORY = 1,
        COLOR = 2,
        SHAPE = 4,
        SCALE = 8,
        TEXTURE = 16,
        LINK = 32,
        ALLOWED_DROP = 64,
        OWNER = 128,
        REGION = 256,
        TELEPORT = 512,
        REGION_RESTART = 1024,
        MEDIA = 2048,
        ANIMATION = 16384
    }

    // I don't really know where to put this except here.
    // Can't access the OpenSim.Region.ScriptEngine.Common.LSL_BaseClass.Changed constants
    [Flags]
    public enum ExtraParamType
    {
        Something1 = 1,
        Something2 = 2,
        Something3 = 4,
        Something4 = 8,
        Flexible = 16,
        Light = 32,
        Sculpt = 48,
        Something5 = 64,
        Something6 = 128
    }

    [Flags]
    public enum TextureAnimFlags : byte
    {
        NONE = 0x00,
        ANIM_ON = 0x01,
        LOOP = 0x02,
        REVERSE = 0x04,
        PING_PONG = 0x08,
        SMOOTH = 0x10,
        ROTATE = 0x20,
        SCALE = 0x40
    }

    public enum PrimType : int
    {
        BOX = 0,
        CYLINDER = 1,
        PRISM = 2,
        SPHERE = 3,
        TORUS = 4,
        TUBE = 5,
        RING = 6,
        SCULPT = 7
    }

    #endregion Enumerations

    //public class SceneObjectPart : IScriptHost, ISceneEntity
    public abstract class SceneObjectPartBase : IScriptHost, ISceneEntity
    {
        /// <value>
        /// Denote all sides of the prim
        /// </value>
        public const int ALL_SIDES = -1;
        
        protected static readonly ILog m_log = LogManager.GetLogger(MethodBase.GetCurrentMethod().DeclaringType);

        /// <value>
        /// Is this sop a root part?
        /// </value>
        
        public bool IsRoot 
        {
           get { return ParentGroup.RootPart == this; } 
        }

        #region Fields

        //DSG SYNC
        //public bool AllowedDrop;
        private bool m_allowedDrop;
        public bool AllowedDrop
        {
            get { return m_allowedDrop; }
            set
            {
                m_allowedDrop = value;
            }
        }

        
        public bool DIE_AT_EDGE;

        
        public bool RETURN_AT_EDGE;

        
        public bool BlockGrab;

        
        public bool StatusSandbox;

        
        public Vector3 StatusSandboxPos;

        [XmlIgnore]
        public int[] PayPrice = {-2,-2,-2,-2,-2};

        [XmlIgnore]
        public PhysicsActor PhysActor
        {
            get { return m_physActor; }
            set
            {
                //m_log.DebugFormat("[SCENE OBJECT PART]: PhysActor set to {0} for {1} {2}", value, Name, UUID);
                m_physActor = value;
            }
        }

        //Xantor 20080528 Sound stuff:
        //  Note: This isn't persisted in the database right now, as the fields for that aren't just there yet.
        //        Not a big problem as long as the script that sets it remains in the prim on startup.
        //        for SL compatibility it should be persisted though (set sound / displaytext / particlesystem, kill script)
        
        public UUID Sound;
        
        
        public byte SoundFlags;
        
        
        public double SoundGain;
        
        
        public double SoundRadius;
        
        
        public uint TimeStampFull;
        
        
        public uint TimeStampLastActivity; // Will be used for AutoReturn
        
        
        public uint TimeStampTerse;

        
        public UUID FromItemID;

        
        public UUID FromFolderID;

        
        public int STATUS_ROTATE_X;

        
        public int STATUS_ROTATE_Y;

        
        public int STATUS_ROTATE_Z;
        
        
        private Dictionary<int, string> m_CollisionFilter = new Dictionary<int, string>();
               
        /// <value>
        /// The UUID of the user inventory item from which this object was rezzed if this is a root part.
        /// If UUID.Zero then either this is not a root part or there is no connection with a user inventory item.
        /// </value>
        private UUID m_fromUserInventoryItemID;
        
        
        public UUID FromUserInventoryItemID
        {
            get { return m_fromUserInventoryItemID; }
        }

        
        //public bool IsAttachment;
        private bool m_isAttachment;
        public bool IsAttachment
        {
            get { return m_isAttachment; }
            set { m_isAttachment = value; }
        }

        
        //public scriptEvents AggregateScriptEvents;
        private scriptEvents m_aggregateScriptEvents;
        public scriptEvents AggregateScriptEvents
        {
            get { return m_aggregateScriptEvents; }
            set { m_aggregateScriptEvents = value; }
        }
        
        
        //public UUID AttachedAvatar;
        private UUID m_attachedAvatar;
        public UUID AttachedAvatar
        {
            get { return m_attachedAvatar; }
            set { m_attachedAvatar = value; }
        }

        
        //public Vector3 AttachedPos;
        private Vector3 m_attachedPos;
        public Vector3 AttachedPos
        {
            get { return m_attachedPos; }
            set { m_attachedPos = value; }
        }

        
        //public uint AttachmentPoint;
        private uint m_attachmentPoint;
        public uint AttachmentPoint
        {
            get { return m_attachmentPoint; }
            set { m_attachmentPoint = value; }
        }

        
        public Vector3 RotationAxis = Vector3.One;

        
        public bool VolumeDetectActive; // XmlIgnore set to avoid problems with persistance until I come to care for this
                                        // Certainly this must be a persistant setting finally

        
        public bool IsWaitingForFirstSpinUpdatePacket;

        
        public Quaternion SpinOldOrientation = Quaternion.Identity;

        
        public Quaternion m_APIDTarget = Quaternion.Identity;

        
        public float m_APIDDamp = 0;

        
        public float m_APIDStrength = 0;

        /// <summary>
        /// This part's inventory
        /// </summary>
        
        public IEntityInventory Inventory
        {
            get { return m_inventory; }
        }
        protected SceneObjectPartInventory m_inventory;
        //protected SceneObjectPartInventoryBase m_inventory;

        
        public bool Undoing;

        
        public bool IgnoreUndoUpdate = false;

        public PrimFlags LocalFlags;
        private float m_damage = -1.0f;
        private byte[] m_TextureAnimation;
        private byte m_clickAction;
        private Color m_color = Color.Black;
        private string m_description = String.Empty;
        private readonly List<uint> m_lastColliders = new List<uint>();
        private int m_linkNum;
        
        private int m_scriptAccessPin;
        
        private readonly Dictionary<UUID, scriptEvents> m_scriptEvents = new Dictionary<UUID, scriptEvents>();
        private string m_sitName = String.Empty;
        private Quaternion m_sitTargetOrientation = Quaternion.Identity;
        private Vector3 m_sitTargetPosition;
        private string m_sitAnimation = "SIT";
        private string m_text = String.Empty;
        private string m_touchName = String.Empty;
        private readonly UndoStack<UndoState> m_undo = new UndoStack<UndoState>(5);
        private readonly UndoStack<UndoState> m_redo = new UndoStack<UndoState>(5);
        private UUID _creatorID;

        private bool m_passTouches;

        /// <summary>
        /// Only used internally to schedule client updates.
        /// 0 - no update is scheduled
        /// 1 - terse update scheduled
        /// 2 - full update scheduled
        ///
        /// TODO - This should be an enumeration
        /// </summary>
        //private byte m_updateFlag;
        protected byte m_updateFlag;

        private PhysicsActor m_physActor;
        protected Vector3 m_acceleration;
        protected Vector3 m_angularVelocity;

        //unkown if this will be kept, added as a way of removing the group position from the group class
        protected Vector3 m_groupPosition;
        protected uint m_localId;
        protected Material m_material = OpenMetaverse.Material.Wood;
        protected string m_name;
        protected Vector3 m_offsetPosition;

        // FIXME, TODO, ERROR: 'ParentGroup' can't be in here, move it out.
        protected SceneObjectGroup m_parentGroup;
        protected byte[] m_particleSystem = Utils.EmptyBytes;
        protected ulong m_regionHandle;
        protected Quaternion m_rotationOffset = Quaternion.Identity;
        protected PrimitiveBaseShape m_shape;
        protected UUID m_uuid;
        protected Vector3 m_velocity;

        protected Vector3 m_lastPosition;
        protected Quaternion m_lastRotation;
        protected Vector3 m_lastVelocity;
        protected Vector3 m_lastAcceleration;
        protected Vector3 m_lastAngularVelocity;
        protected int m_lastTerseSent;
        
        /// <summary>
        /// Stores media texture data
        /// </summary>
        protected string m_mediaUrl;

        // TODO: Those have to be changed into persistent properties at some later point,
        // or sit-camera on vehicles will break on sim-crossing.
        private Vector3 m_cameraEyeOffset;
        private Vector3 m_cameraAtOffset;
        private bool m_forceMouselook;

        // TODO: Collision sound should have default.
        //private UUID m_collisionSound;
        protected UUID m_collisionSound;
        private float m_collisionSoundVolume;

        #endregion Fields

//        ~SceneObjectPart()
//        {
//            m_log.DebugFormat(
//                "[SCENE OBJECT PART]: Destructor called for {0}, local id {1}, parent {2} {3}",
//                Name, LocalId, ParentGroup.Name, ParentGroup.LocalId);
//        }

        #region Constructors

        /// <summary>
        /// No arg constructor called by region restore db code
        /// </summary>
        //public SceneObjectPart()
        public SceneObjectPartBase()
        {
            // It's not necessary to persist this
            m_TextureAnimation = Utils.EmptyBytes;
            m_particleSystem = Utils.EmptyBytes;
            Rezzed = DateTime.UtcNow;
            
            //m_inventory = new SceneObjectPartInventory(this);
            //m_inventory = new SceneObjectPartInventoryBase(this);
        }

        /// <summary>
        /// Create a completely new SceneObjectPart (prim).  This will need to be added separately to a SceneObjectGroup
        /// </summary>
        /// <param name="ownerID"></param>
        /// <param name="shape"></param>
        /// <param name="position"></param>
        /// <param name="rotationOffset"></param>
        /// <param name="offsetPosition"></param>
        //public SceneObjectPart(
        public SceneObjectPartBase(
            UUID ownerID, PrimitiveBaseShape shape, Vector3 groupPosition, 
            Quaternion rotationOffset, Vector3 offsetPosition)
        {
            m_name = "Primitive";

            Rezzed = DateTime.UtcNow;
            _creationDate = (int)Utils.DateTimeToUnixTime(Rezzed);
            _ownerID = ownerID;
            _creatorID = _ownerID;
            _lastOwnerID = UUID.Zero;
            UUID = UUID.Random();
            Shape = shape;
            // Todo: Add More Object Parameter from above!
            _ownershipCost = 0;
            _objectSaleType = 0;
            _salePrice = 0;
            _category = 0;
            _lastOwnerID = _creatorID;
            // End Todo: ///
            GroupPosition = groupPosition;
            OffsetPosition = offsetPosition;
            RotationOffset = rotationOffset;
            Velocity = Vector3.Zero;
            AngularVelocity = Vector3.Zero;
            Acceleration = Vector3.Zero;
            m_TextureAnimation = Utils.EmptyBytes;
            m_particleSystem = Utils.EmptyBytes;

            // Prims currently only contain a single folder (Contents).  From looking at the Second Life protocol,
            // this appears to have the same UUID (!) as the prim.  If this isn't the case, one can't drag items from
            // the prim into an agent inventory (Linden client reports that the "Object not found for drop" in its log

            Flags = 0;
            CreateSelected = true;

            TrimPermissions();
            //m_undo = new UndoStack<UndoState>(ParentGroup.GetSceneMaxUndo());
            
            //m_inventory = new SceneObjectPartInventory(this);
            //m_inventory = new SceneObjectPartInventoryBase(this);
        }

        #endregion Constructors

        #region XML Schema

        private UUID _lastOwnerID;
        private UUID _ownerID;
        private UUID _groupID;
        private int _ownershipCost;
        private byte _objectSaleType;
        private int _salePrice;
        private uint _category;
        private Int32 _creationDate;
        private uint _parentID = 0;
        private UUID m_sitTargetAvatar = UUID.Zero;
        private uint _baseMask = (uint)PermissionMask.All;
        private uint _ownerMask = (uint)PermissionMask.All;
        private uint _groupMask = (uint)PermissionMask.None;
        private uint _everyoneMask = (uint)PermissionMask.None;
        private uint _nextOwnerMask = (uint)PermissionMask.All;
        private PrimFlags _flags = PrimFlags.None;
        private DateTime m_expires;
        private DateTime m_rezzed;
        private bool m_createSelected = false;
        private string m_creatorData = string.Empty;

        public UUID CreatorID 
        {
            get
            {
                return _creatorID;
            }
            set
            {
                _creatorID = value;
            }
        }

        /// <summary>
        /// Data about the creator in the form profile_url;name
        /// </summary>
        public string CreatorData 
        {
            get { return m_creatorData; }
            set { m_creatorData = value; }
        }

        /// <summary>
        /// Used by the DB layer to retrieve / store the entire user identification.
        /// The identification can either be a simple UUID or a string of the form
        /// uuid[;profile_url[;name]]
        /// </summary>
        public string CreatorIdentification
        {
            get
            {
                if (m_creatorData != null && m_creatorData != string.Empty)
                    return _creatorID.ToString() + ';' + m_creatorData;
                else
                    return _creatorID.ToString();
            }
            set
            {
                if ((value == null) || (value != null && value == string.Empty))
                {
                    m_creatorData = string.Empty;
                    return;
                }

                if (!value.Contains(";")) // plain UUID
                {
                    UUID uuid = UUID.Zero;
                    UUID.TryParse(value, out uuid);
                    _creatorID = uuid;
                }
                else // <uuid>[;<endpoint>[;name]]
                {
                    string name = "Unknown User";
                    string[] parts = value.Split(';');
                    if (parts.Length >= 1)
                    {
                        UUID uuid = UUID.Zero;
                        UUID.TryParse(parts[0], out uuid);
                        _creatorID = uuid;
                    }
                    if (parts.Length >= 2)
                        m_creatorData = parts[1];
                    if (parts.Length >= 3)
                        name = parts[2];

                    m_creatorData += ';' + name;
                    
                }
            }
        }

        /// <summary>
        /// A relic from when we we thought that prims contained folder objects. In 
        /// reality, prim == folder
        /// Exposing this is not particularly good, but it's one of the least evils at the moment to see
        /// folder id from prim inventory item data, since it's not (yet) actually stored with the prim.
        /// </summary>
        public UUID FolderID
        {
            get { return UUID; }
            set { } // Don't allow assignment, or legacy prims wil b0rk - but we need the setter for legacy serialization.
        }

        /// <value>
        /// Access should be via Inventory directly - this property temporarily remains for xml serialization purposes
        /// </value>
        public uint InventorySerial
        {
            get { return m_inventory.Serial; }
            set { m_inventory.Serial = value; }
        }

        /// <value>
        /// Access should be via Inventory directly - this property temporarily remains for xml serialization purposes
        /// </value>
        public TaskInventoryDictionary TaskInventory
        {
            get { return m_inventory.Items; }
            set { m_inventory.Items = value; }
        }

        /// <summary>
        /// This is idential to the Flags property, except that the returned value is uint rather than PrimFlags
        /// </summary>
        [Obsolete("Use Flags property instead")]
        public uint ObjectFlags
        {
            get { return (uint)Flags; }
            set { Flags = (PrimFlags)value; }
        }

        public UUID UUID
        {
            get { return m_uuid; }
            set 
            { 
                m_uuid = value; 
                
                // This is necessary so that TaskInventoryItem parent ids correctly reference the new uuid of this part
                if (Inventory != null)
                    Inventory.ResetObjectID();
            }
        }

        public uint LocalId
        {
            get { return m_localId; }
            set { m_localId = value; }
        }

        public virtual string Name
        {
            get { return m_name; }
            set 
            { 
                m_name = value;
                if (PhysActor != null)
                {
                    PhysActor.SOPName = value;
                }
            }
        }

        public byte Material
        {
            get { return (byte) m_material; }
            set
            {
                m_material = (Material)value;
                if (PhysActor != null)
                {
                    PhysActor.SetMaterial((int)value);
                }
            }
        }

        public bool PassTouches
        {
            get { return m_passTouches; }
            set
            {
                m_passTouches = value;
                if (ParentGroup != null)
                    ParentGroup.HasGroupChanged = true;
            }
        }

        
        
        public Dictionary<int, string> CollisionFilter
        {
            get { return m_CollisionFilter; }
            set
            {
                m_CollisionFilter = value;
            }
        }

        
        public Quaternion APIDTarget
        {
            get { return m_APIDTarget; }
            set { m_APIDTarget = value; }
        }

        
        public float APIDDamp
        {
            get { return m_APIDDamp; }
            set { m_APIDDamp = value; }
        }

        
        public float APIDStrength
        {
            get { return m_APIDStrength; }
            set { m_APIDStrength = value; }
        }

        public ulong RegionHandle
        {
            get { return m_regionHandle; }
            set { m_regionHandle = value; }
        }

        public int ScriptAccessPin
        {
            get { return m_scriptAccessPin; }
            set { m_scriptAccessPin = (int)value; }
        }
        private SceneObjectPart m_PlaySoundMasterPrim = null;
        public SceneObjectPart PlaySoundMasterPrim
        {
            get { return m_PlaySoundMasterPrim; }
            set { m_PlaySoundMasterPrim = value; }
        }

        private List<SceneObjectPart> m_PlaySoundSlavePrims = new List<SceneObjectPart>();
        public List<SceneObjectPart> PlaySoundSlavePrims
        {
            get { return m_PlaySoundSlavePrims; }
            set { m_PlaySoundSlavePrims = value; }
        }

        private SceneObjectPart m_LoopSoundMasterPrim = null;
        public SceneObjectPart LoopSoundMasterPrim
        {
            get { return m_LoopSoundMasterPrim; }
            set { m_LoopSoundMasterPrim = value; }
        }

        private List<SceneObjectPart> m_LoopSoundSlavePrims = new List<SceneObjectPart>();
        public List<SceneObjectPart> LoopSoundSlavePrims
        {
            get { return m_LoopSoundSlavePrims; }
            set { m_LoopSoundSlavePrims = value; }
        }

        
        public Byte[] TextureAnimation
        {
            get { return m_TextureAnimation; }
            set { m_TextureAnimation = value; }
        }

        
        public Byte[] ParticleSystem
        {
            get { return m_particleSystem; }
            set { m_particleSystem = value; }
        }

        
        public DateTime Expires
        {
            get { return m_expires; }
            set { m_expires = value; }
        }

        
        public DateTime Rezzed
        {
            get { return m_rezzed; }
            set { m_rezzed = value; }
        }

        
        public float Damage
        {
            get { return m_damage; }
            set { m_damage = value; }
        }

        /// <summary>
        /// The position of the entire group that this prim belongs to.
        /// </summary>
        public Vector3 GroupPosition
        {
            get
            {
                // If this is a linkset, we don't want the physics engine mucking up our group position here.
                PhysicsActor actor = PhysActor;
                if (actor != null && _parentID == 0)
                {
                    m_groupPosition = actor.Position;
                }

                if (IsAttachment)
                {
                    if (m_parentGroup != null) 
                    {
                        ScenePresence sp = m_parentGroup.Scene.GetScenePresence(AttachedAvatar);
                        if (sp != null)
                            return sp.AbsolutePosition;
                    }
                }

                return m_groupPosition;
            }
            set
            {
                m_groupPosition = value;

                PhysicsActor actor = PhysActor;
                if (actor != null)
                {
                    try
                    {
                        // Root prim actually goes at Position
                        if (_parentID == 0)
                        {
                            actor.Position = value;
                        }
                        else
                        {
                            // To move the child prim in respect to the group position and rotation we have to calculate
                            actor.Position = GetWorldPosition();
                            actor.Orientation = GetWorldRotation();
                        }

                        // Tell the physics engines that this prim changed.
                        m_parentGroup.Scene.PhysicsScene.AddPhysicsActorTaint(actor);
                    }
                    catch (Exception e)
                    {
                        m_log.Error("[SCENEOBJECTPART]: GROUP POSITION. " + e.Message);
                    }
                }
                
                // TODO if we decide to do sitting in a more SL compatible way (multiple avatars per prim), this has to be fixed, too
                if (m_sitTargetAvatar != UUID.Zero)
                {
                    if (m_parentGroup != null) // TODO can there be a SOP without a SOG?
                    {
                        ScenePresence avatar;
                        if (m_parentGroup.Scene.TryGetScenePresence(m_sitTargetAvatar, out avatar))
                        {
                            avatar.ParentPosition = GetWorldPosition();
                        }
                    }
                }
            }
        }

        public Vector3 OffsetPosition
        {
            get { return m_offsetPosition; }
            set
            {
                StoreUndoState();
                m_offsetPosition = value;

                if (ParentGroup != null && !ParentGroup.IsDeleted)
                {
                    PhysicsActor actor = PhysActor;
                    if (_parentID != 0 && actor != null)
                    {
                        actor.Position = GetWorldPosition();
                        actor.Orientation = GetWorldRotation();

                        // Tell the physics engines that this prim changed.
                        m_parentGroup.Scene.PhysicsScene.AddPhysicsActorTaint(actor);
                    }
                }
            }
        }

        public Vector3 RelativePosition
        {
            get
            {
                if (IsRoot)
                {
                    if (IsAttachment)
                        return AttachedPos;
                    else
                        return AbsolutePosition;
                }
                else
                {
                    return OffsetPosition;
                }
            }
        }

        public Quaternion RotationOffset
        {
            get
            {
                // We don't want the physics engine mucking up the rotations in a linkset
                PhysicsActor actor = PhysActor;
                if (_parentID == 0 && (Shape.PCode != 9 || Shape.State == 0)  && actor != null)
                {
                    if (actor.Orientation.X != 0f || actor.Orientation.Y != 0f
                        || actor.Orientation.Z != 0f || actor.Orientation.W != 0f)
                    {
                        m_rotationOffset = actor.Orientation;
                    }
                }
                
                return m_rotationOffset;
            }
            
            set
            {
                StoreUndoState();
                m_rotationOffset = value;

                PhysicsActor actor = PhysActor;
                if (actor != null)
                {
                    try
                    {
                        // Root prim gets value directly
                        if (_parentID == 0)
                        {
                            actor.Orientation = value;
                            //m_log.Info("[PART]: RO1:" + actor.Orientation.ToString());
                        }
                        else
                        {
                            // Child prim we have to calculate it's world rotationwel
                            Quaternion resultingrotation = GetWorldRotation();
                            actor.Orientation = resultingrotation;
                            //m_log.Info("[PART]: RO2:" + actor.Orientation.ToString());
                        }
                        m_parentGroup.Scene.PhysicsScene.AddPhysicsActorTaint(actor);
                        //}
                    }
                    catch (Exception ex)
                    {
                        m_log.Error("[SCENEOBJECTPART]: ROTATIONOFFSET" + ex.Message);
                    }
                }

            }
        }

        /// <summary></summary>
        public Vector3 Velocity
        {
            get
            {
                PhysicsActor actor = PhysActor;
                if (actor != null)
                {
                    if (actor.IsPhysical)
                    {
                        m_velocity = actor.Velocity;
                    }
                }

                return m_velocity;
            }

            set
            {
                m_velocity = value;

                PhysicsActor actor = PhysActor;
                if (actor != null)
                {
                    if (actor.IsPhysical)
                    {
                        actor.Velocity = value;
                        m_parentGroup.Scene.PhysicsScene.AddPhysicsActorTaint(actor);
                    }
                }
            }
        }

        /// <summary></summary>
        public Vector3 AngularVelocity
        {
            get
            {
                PhysicsActor actor = PhysActor;
                if ((actor != null) && actor.IsPhysical)
                {
                    m_angularVelocity = actor.RotationalVelocity;
                }
                return m_angularVelocity;
            }
            set { m_angularVelocity = value; }
        }

        /// <summary></summary>
        public Vector3 Acceleration
        {
            get { return m_acceleration; }
            set { m_acceleration = value; }
        }

        public string Description
        {
            get { return m_description; }
            set 
            {
                m_description = value;
                PhysicsActor actor = PhysActor;
                if (actor != null)
                {
                    actor.SOPDescription = value;
                }
            }
        }

        /// <value>
        /// Text color.
        /// </value>
        public Color Color
        {
            get { return m_color; }
            set
            {
                m_color = value;

                /* ScheduleFullUpdate() need not be called b/c after
                 * setting the color, the text will be set, so then
                 * ScheduleFullUpdate() will be called. */
                //ScheduleFullUpdate();
            }
        }

        public string Text
        {
            get
            {
                string returnstr = m_text;
                if (returnstr.Length > 255)
                {
                    returnstr = returnstr.Substring(0, 254);
                }
                return returnstr;
            }
            set
            {
                m_text = value;
            }
        }


        public string SitName
        {
            get { return m_sitName; }
            set { m_sitName = value; }
        }

        public string TouchName
        {
            get { return m_touchName; }
            set { m_touchName = value; }
        }

        public int LinkNum
        {
            get { return m_linkNum; }
            set { m_linkNum = value; }
        }

        public byte ClickAction
        {
            get { return m_clickAction; }
            set
            {
                m_clickAction = value;
            }
        }

        public PrimitiveBaseShape Shape
        {
            get { return m_shape; }
            set { m_shape = value; }
        }
        
        public Vector3 Scale
        {
            get { return m_shape.Scale; }
            set
            {
                StoreUndoState();
                if (m_shape != null)
                {
                    m_shape.Scale = value;

                    PhysicsActor actor = PhysActor;
                    if (actor != null && m_parentGroup != null)
                    {
                        if (m_parentGroup.Scene != null)
                        {
                            if (m_parentGroup.Scene.PhysicsScene != null)
                            {
                                actor.Size = m_shape.Scale;
                                m_parentGroup.Scene.PhysicsScene.AddPhysicsActorTaint(actor);
                            }
                        }
                    }
                }
                TriggerScriptChangedEvent(Changed.SCALE);
            }
        }
        
        public byte UpdateFlag
        {
            get { return m_updateFlag; }
            set { m_updateFlag = value; }
        }
        
        /// <summary>
        /// Used for media on a prim.
        /// </summary>
        /// Do not change this value directly - always do it through an IMoapModule.
        public string MediaUrl 
        { 
            get
            {
                return m_mediaUrl; 
            }
            
            set
            {
                m_mediaUrl = value;
                
                if (ParentGroup != null)
                    ParentGroup.HasGroupChanged = true;
            }
        }

        
        public bool CreateSelected
        {
            get { return m_createSelected; }
            set 
            { 
//                m_log.DebugFormat("[SOP]: Setting CreateSelected to {0} for {1} {2}", value, Name, UUID);
                m_createSelected = value; 
            }
        }

        #endregion

//---------------
#region Public Properties with only Get

        public Vector3 AbsolutePosition
        {
            get {
                if (IsAttachment)
                    return GroupPosition;

                return m_offsetPosition + m_groupPosition; }
        }

        public SceneObjectGroup ParentGroup
        {
            get { return m_parentGroup; }
        }

        public scriptEvents ScriptEvents
        {
            get { return AggregateScriptEvents; }
        }

        public Quaternion SitTargetOrientation
        {
            get { return m_sitTargetOrientation; }
            set { m_sitTargetOrientation = value; }
        }


        public Vector3 SitTargetPosition
        {
            get { return m_sitTargetPosition; }
            set { m_sitTargetPosition = value; }
        }

        // This sort of sucks, but I'm adding these in to make some of
        // the mappings more consistant.
        public Vector3 SitTargetPositionLL
        {
            get { return new Vector3(m_sitTargetPosition.X, m_sitTargetPosition.Y,m_sitTargetPosition.Z); }
            set { m_sitTargetPosition = value; }
        }

        public Quaternion SitTargetOrientationLL
        {
            get
            {
                return new Quaternion(
                                        m_sitTargetOrientation.X,
                                        m_sitTargetOrientation.Y,
                                        m_sitTargetOrientation.Z,
                                        m_sitTargetOrientation.W
                                        );
            }

            set { m_sitTargetOrientation = new Quaternion(value.X, value.Y, value.Z, value.W); }
        }

        public bool Stopped
        {
            get {
                double threshold = 0.02;
                return (Math.Abs(Velocity.X) < threshold &&
                        Math.Abs(Velocity.Y) < threshold &&
                        Math.Abs(Velocity.Z) < threshold &&
                        Math.Abs(AngularVelocity.X) < threshold &&
                        Math.Abs(AngularVelocity.Y) < threshold &&
                        Math.Abs(AngularVelocity.Z) < threshold);
            }
        }

        public uint ParentID
        {
            get { return _parentID; }
            set { _parentID = value; }
        }

        public int CreationDate
        {
            get { return _creationDate; }
            set { _creationDate = value; }
        }

        public uint Category
        {
            get { return _category; }
            set { _category = value; }
        }

        public int SalePrice
        {
            get { return _salePrice; }
            set { _salePrice = value; }
        }

        public byte ObjectSaleType
        {
            get { return _objectSaleType; }
            set { _objectSaleType = value; }
        }

        public int OwnershipCost
        {
            get { return _ownershipCost; }
            set { _ownershipCost = value; }
        }

        public UUID GroupID
        {
            get { return _groupID; }
            set { _groupID = value; }
        }

        public UUID OwnerID
        {
            get { return _ownerID; }
            set { _ownerID = value; }
        }

        public UUID LastOwnerID
        {
            get { return _lastOwnerID; }
            set { _lastOwnerID = value; }
        }

        public uint BaseMask
        {
            get { return _baseMask; }
            set { _baseMask = value; }
        }

        public uint OwnerMask
        {
            get { return _ownerMask; }
            set { _ownerMask = value; }
        }

        public uint GroupMask
        {
            get { return _groupMask; }
            set { _groupMask = value; }
        }

        public uint EveryoneMask
        {
            get { return _everyoneMask; }
            set { _everyoneMask = value; }
        }

        public uint NextOwnerMask
        {
            get { return _nextOwnerMask; }
            set { _nextOwnerMask = value; }
        }

        /// <summary>
        /// Property flags.  See OpenMetaverse.PrimFlags 
        /// </summary>
        /// Example properties are PrimFlags.Phantom and PrimFlags.DieAtEdge
        public PrimFlags Flags
        {
            get { return _flags; }
            set 
            { 
//                m_log.DebugFormat("[SOP]: Setting flags for {0} {1} to {2}", UUID, Name, value);
                _flags = value; 
            }
        }

        
        public UUID SitTargetAvatar
        {
            get { return m_sitTargetAvatar; }
            set { m_sitTargetAvatar = value; }
        }

        
        public virtual UUID RegionID
        {
            get
            {
                if (ParentGroup != null && ParentGroup.Scene != null)
                    return ParentGroup.Scene.RegionInfo.RegionID;
                else
                    return UUID.Zero;
            }
            set {} // read only
        }

        private UUID _parentUUID = UUID.Zero;
        
        public UUID ParentUUID
        {
            get
            {
                if (ParentGroup != null)
                {
                    _parentUUID = ParentGroup.UUID;
                }
                return _parentUUID;
            }
            set { _parentUUID = value; }
        }

        
        public string SitAnimation
        {
            get { return m_sitAnimation; }
            set { m_sitAnimation = value; }
        }

        public UUID CollisionSound
        {
            get { return m_collisionSound; }
            set
            {
                m_collisionSound = value;
                aggregateScriptEvents();
            }
        }

        public float CollisionSoundVolume
        {
            get { return m_collisionSoundVolume; }
            set { m_collisionSoundVolume = value; }
        }

        #endregion Public Properties with only Get

        #region Private Methods

        private uint ApplyMask(uint val, bool set, uint mask)
        {
            if (set)
            {
                return val |= mask;
            }
            else
            {
                return val &= ~mask;
            }
        }

        /// <summary>
        /// Clear all pending updates of parts to clients
        /// </summary>
        private void ClearUpdateSchedule()
        {
            m_updateFlag = 0;
        }

        private void SendObjectPropertiesToClient(UUID AgentID)
        {
            m_parentGroup.Scene.ForEachScenePresence(delegate(ScenePresence avatar)
            {
                // Ugly reference :(
                if (avatar.UUID == AgentID)
                {
                    m_parentGroup.GetProperties(avatar.ControllingClient);
                }
            });
        }

        // TODO: unused:
        // private void handleTimerAccounting(uint localID, double interval)
        // {
        //     if (localID == LocalId)
        //     {
        //         float sec = (float)interval;
        //         if (m_parentGroup != null)
        //         {
        //             if (sec == 0)
        //             {
        //                 if (m_parentGroup.scriptScore + 0.001f >= float.MaxValue - 0.001)
        //                     m_parentGroup.scriptScore = 0;
        //
        //                 m_parentGroup.scriptScore += 0.001f;
        //                 return;
        //             }
        //
        //             if (m_parentGroup.scriptScore + (0.001f / sec) >= float.MaxValue - (0.001f / sec))
        //                 m_parentGroup.scriptScore = 0;
        //             m_parentGroup.scriptScore += (0.001f / sec);
        //         }
        //     }
        // }

        #endregion Private Methods

        #region Public Methods

        public void ResetExpire()
        {
            Expires = DateTime.Now + new TimeSpan(600000000);
        }

        public void AddFlag(PrimFlags flag)
        {
            // PrimFlags prevflag = Flags;
            if ((Flags & flag) == 0)
            {
                //m_log.Debug("Adding flag: " + ((PrimFlags) flag).ToString());
                Flags |= flag;

                if (flag == PrimFlags.TemporaryOnRez)
                    ResetExpire();
            }
            // m_log.Debug("Aprev: " + prevflag.ToString() + " curr: " + Flags.ToString());
        }

        /// <summary>
        /// Tell all scene presences that they should send updates for this part to their clients
        /// </summary>
        public void AddFullUpdateToAllAvatars()
        {
            m_parentGroup.Scene.ForEachScenePresence(delegate(ScenePresence avatar)
            {
                AddFullUpdateToAvatar(avatar);
            });
        }

        /// <summary>
        /// Tell the scene presence that it should send updates for this part to its client
        /// </summary>
        public void AddFullUpdateToAvatar(ScenePresence presence)
        {
            presence.SceneViewer.QueuePartForUpdate((SceneObjectPart)this);
        }

        public void AddNewParticleSystem(Primitive.ParticleSystem pSystem)
        {
            m_particleSystem = pSystem.GetBytes();
        }

        public void RemoveParticleSystem()
        {
            m_particleSystem = new byte[0];
        }

        /// Terse updates
        public void AddTerseUpdateToAllAvatars()
        {
            m_parentGroup.Scene.ForEachScenePresence(delegate(ScenePresence avatar)
            {
                AddTerseUpdateToAvatar(avatar);
            });
        }

        public void AddTerseUpdateToAvatar(ScenePresence presence)
        {
            presence.SceneViewer.QueuePartForUpdate((SceneObjectPart)this);
        }

        public void AddTextureAnimation(Primitive.TextureAnimation pTexAnim)
        {
            byte[] data = new byte[16];
            int pos = 0;

            // The flags don't like conversion from uint to byte, so we have to do
            // it the crappy way.  See the above function :(

            data[pos] = ConvertScriptUintToByte((uint)pTexAnim.Flags); pos++;
            data[pos] = (byte)pTexAnim.Face; pos++;
            data[pos] = (byte)pTexAnim.SizeX; pos++;
            data[pos] = (byte)pTexAnim.SizeY; pos++;

            Utils.FloatToBytes(pTexAnim.Start).CopyTo(data, pos);
            Utils.FloatToBytes(pTexAnim.Length).CopyTo(data, pos + 4);
            Utils.FloatToBytes(pTexAnim.Rate).CopyTo(data, pos + 8);

            m_TextureAnimation = data;
        }

        public void AdjustSoundGain(double volume)
        {
            if (volume > 1)
                volume = 1;
            if (volume < 0)
                volume = 0;

            m_parentGroup.Scene.ForEachScenePresence(delegate(ScenePresence sp)
            {
                if (!sp.IsChildAgent)
                    sp.ControllingClient.SendAttachedSoundGainChange(UUID, (float)volume);
            });
        }

        /// <summary>
        /// hook to the physics scene to apply impulse
        /// This is sent up to the group, which then finds the root prim
        /// and applies the force on the root prim of the group
        /// </summary>
        /// <param name="impulsei">Vector force</param>
        /// <param name="localGlobalTF">true for the local frame, false for the global frame</param>
        public void ApplyImpulse(Vector3 impulsei, bool localGlobalTF)
        {
            Vector3 impulse = impulsei;

            if (localGlobalTF)
            {
                Quaternion grot = GetWorldRotation();
                Quaternion AXgrot = grot;
                Vector3 AXimpulsei = impulsei;
                Vector3 newimpulse = AXimpulsei * AXgrot;
                impulse = newimpulse;
            }

            if (m_parentGroup != null)
            {
                m_parentGroup.applyImpulse(impulse);
            }
        }

        /// <summary>
        /// hook to the physics scene to apply angular impulse
        /// This is sent up to the group, which then finds the root prim
        /// and applies the force on the root prim of the group
        /// </summary>
        /// <param name="impulsei">Vector force</param>
        /// <param name="localGlobalTF">true for the local frame, false for the global frame</param>
        public void ApplyAngularImpulse(Vector3 impulsei, bool localGlobalTF)
        {
            Vector3 impulse = impulsei;

            if (localGlobalTF)
            {
                Quaternion grot = GetWorldRotation();
                Quaternion AXgrot = grot;
                Vector3 AXimpulsei = impulsei;
                Vector3 newimpulse = AXimpulsei * AXgrot;
                impulse = newimpulse;
            }

            if (m_parentGroup != null)
            {
                m_parentGroup.applyAngularImpulse(impulse);
            }
        }

        /// <summary>
        /// hook to the physics scene to apply angular impulse
        /// This is sent up to the group, which then finds the root prim
        /// and applies the force on the root prim of the group
        /// </summary>
        /// <param name="impulsei">Vector force</param>
        /// <param name="localGlobalTF">true for the local frame, false for the global frame</param>
        public void SetAngularImpulse(Vector3 impulsei, bool localGlobalTF)
        {
            Vector3 impulse = impulsei;

            if (localGlobalTF)
            {
                Quaternion grot = GetWorldRotation();
                Quaternion AXgrot = grot;
                Vector3 AXimpulsei = impulsei;
                Vector3 newimpulse = AXimpulsei * AXgrot;
                impulse = newimpulse;
            }

            if (m_parentGroup != null)
            {
                m_parentGroup.setAngularImpulse(impulse);
            }
        }

        public Vector3 GetTorque()
        {
            if (m_parentGroup != null)
            {
                m_parentGroup.GetTorque();
            }
            return Vector3.Zero;
        }

        /// <summary>
        /// Apply physics to this part.
        /// </summary>
        /// <param name="rootObjectFlags"></param>
        /// <param name="m_physicalPrim"></param>
        public void ApplyPhysics(uint rootObjectFlags, bool VolumeDetectActive, bool m_physicalPrim)
        {
            bool isPhysical = (((rootObjectFlags & (uint) PrimFlags.Physics) != 0) && m_physicalPrim);
            bool isPhantom = ((rootObjectFlags & (uint) PrimFlags.Phantom) != 0);

            if (IsJoint())
            {
                DoPhysicsPropertyUpdate(isPhysical, true);
            }
            else
            {
                // Special case for VolumeDetection: If VolumeDetection is set, the phantom flag is locally ignored
                if (VolumeDetectActive)
                    isPhantom = false;

                // Added clarification..   since A rigid body is an object that you can kick around, etc.
                bool RigidBody = isPhysical && !isPhantom;

                // The only time the physics scene shouldn't know about the prim is if it's phantom or an attachment, which is phantom by definition
                // or flexible
                if (!isPhantom && !IsAttachment && !(Shape.PathCurve == (byte) Extrusion.Flexible))
                {
                    PhysActor = m_parentGroup.Scene.PhysicsScene.AddPrimShape(
                        LocalId,
                        string.Format("{0}/{1}", Name, UUID),
                        Shape,
                        AbsolutePosition,
                        Scale,
                        RotationOffset,
                        RigidBody);

                    // Basic Physics returns null..  joy joy joy.
                    if (PhysActor != null)
                    {
                        PhysActor.SOPName = this.Name; // save object name and desc into the PhysActor so ODE internals know the joint/body info
                        PhysActor.SOPDescription = this.Description;
<<<<<<< HEAD
                        PhysActor.LocalID = LocalId;
                        PhysActor.UUID = UUID;
=======
>>>>>>> 97ea994a
                        DoPhysicsPropertyUpdate(RigidBody, true);
                        PhysActor.SetVolumeDetect(VolumeDetectActive ? 1 : 0);
                    }
                    else
                    {
                        //m_log.DebugFormat("[SOP]: physics actor is null for {0} with parent {1}", UUID, this.ParentGroup.UUID);
                    }
                }
            }
        }

        public void ClearUndoState()
        {
            lock (m_undo)
            {
                m_undo.Clear();
            }
            lock (m_redo)
            {
                m_redo.Clear();
            }
            StoreUndoState();
        }

        public byte ConvertScriptUintToByte(uint indata)
        {
            byte outdata = (byte)TextureAnimFlags.NONE;
            if ((indata & 1) != 0) outdata |= (byte)TextureAnimFlags.ANIM_ON;
            if ((indata & 2) != 0) outdata |= (byte)TextureAnimFlags.LOOP;
            if ((indata & 4) != 0) outdata |= (byte)TextureAnimFlags.REVERSE;
            if ((indata & 8) != 0) outdata |= (byte)TextureAnimFlags.PING_PONG;
            if ((indata & 16) != 0) outdata |= (byte)TextureAnimFlags.SMOOTH;
            if ((indata & 32) != 0) outdata |= (byte)TextureAnimFlags.ROTATE;
            if ((indata & 64) != 0) outdata |= (byte)TextureAnimFlags.SCALE;
            return outdata;
        }

        /// <summary>
        /// Duplicates this part.
        /// </summary>
        /// <param name="localID"></param>
        /// <param name="AgentID"></param>
        /// <param name="GroupID"></param>
        /// <param name="linkNum"></param>
        /// <param name="userExposed">True if the duplicate will immediately be in the scene, false otherwise</param>
        /// <returns></returns>
        public SceneObjectPart Copy(uint localID, UUID AgentID, UUID GroupID, int linkNum, bool userExposed)
        {
            SceneObjectPart dupe = (SceneObjectPart)MemberwiseClone();
            dupe.m_shape = m_shape.Copy();
            dupe.m_regionHandle = m_regionHandle;
            if (userExposed)
                dupe.UUID = UUID.Random();

            //memberwiseclone means it also clones the physics actor reference
            // This will make physical prim 'bounce' if not set to null.
            if (!userExposed)
                dupe.PhysActor = null;

            dupe._ownerID = AgentID;
            dupe._groupID = GroupID;
            dupe.GroupPosition = GroupPosition;
            dupe.OffsetPosition = OffsetPosition;
            dupe.RotationOffset = RotationOffset;
            dupe.Velocity = new Vector3(0, 0, 0);
            dupe.Acceleration = new Vector3(0, 0, 0);
            dupe.AngularVelocity = new Vector3(0, 0, 0);
            dupe.Flags = Flags;

            dupe._ownershipCost = _ownershipCost;
            dupe._objectSaleType = _objectSaleType;
            dupe._salePrice = _salePrice;
            dupe._category = _category;
            dupe.m_rezzed = m_rezzed;

            dupe.m_inventory = new SceneObjectPartInventory(dupe);
            dupe.m_inventory.Items = (TaskInventoryDictionary)m_inventory.Items.Clone();

            if (userExposed)
            {
                dupe.ResetIDs(linkNum);
                dupe.m_inventory.HasInventoryChanged = true;
            }
            else
            {
                dupe.m_inventory.HasInventoryChanged = m_inventory.HasInventoryChanged;
            }

            // Move afterwards ResetIDs as it clears the localID
            dupe.LocalId = localID;
            // This may be wrong...    it might have to be applied in SceneObjectGroup to the object that's being duplicated.
            dupe._lastOwnerID = OwnerID;

            byte[] extraP = new byte[Shape.ExtraParams.Length];
            Array.Copy(Shape.ExtraParams, extraP, extraP.Length);
            dupe.Shape.ExtraParams = extraP;

            if (userExposed)
            {
                if (dupe.m_shape.SculptEntry && dupe.m_shape.SculptTexture != UUID.Zero)
                {
                    m_parentGroup.Scene.AssetService.Get(dupe.m_shape.SculptTexture.ToString(), dupe, AssetReceived); 
                }
                
                bool UsePhysics = ((dupe.Flags & PrimFlags.Physics) != 0);
                dupe.DoPhysicsPropertyUpdate(UsePhysics, true);
            }
            
            ParentGroup.Scene.EventManager.TriggerOnSceneObjectPartCopy(dupe, (SceneObjectPart) this, userExposed);

//            m_log.DebugFormat("[SCENE OBJECT PART]: Clone of {0} {1} finished", Name, UUID);
                          
            return dupe;
        }

        protected void AssetReceived(string id, Object sender, AssetBase asset)
        {
            if (asset != null)
            {
                SceneObjectPart sop = (SceneObjectPart)sender;
                if (sop != null)
                    sop.SculptTextureCallback(asset.FullID, asset);
            }
        }

        public static SceneObjectPart Create()
        {
            SceneObjectPart part = new SceneObjectPart();
            part.UUID = UUID.Random();

            PrimitiveBaseShape shape = PrimitiveBaseShape.Create();
            part.Shape = shape;

            part.Name = "Primitive";
            part._ownerID = UUID.Random();

            return part;
        }

        public void DoPhysicsPropertyUpdate(bool UsePhysics, bool isNew)
        {
            if (IsJoint())
            {
                if (UsePhysics)
                {
                    // by turning a joint proxy object physical, we cause creation of a joint in the ODE scene.
                    // note that, as a special case, joints have no bodies or geoms in the physics scene, even though they are physical.

                    PhysicsJointType jointType;
                    if (IsHingeJoint())
                    {
                        jointType = PhysicsJointType.Hinge;
                    }
                    else if (IsBallJoint())
                    {
                        jointType = PhysicsJointType.Ball;
                    }
                    else
                    {
                        jointType = PhysicsJointType.Ball;
                    }

                    List<string> bodyNames = new List<string>();
                    string RawParams = Description;
                    string[] jointParams = RawParams.Split(" ".ToCharArray(), System.StringSplitOptions.RemoveEmptyEntries);
                    string trackedBodyName = null;
                    if (jointParams.Length >= 2)
                    {
                        for (int iBodyName = 0; iBodyName < 2; iBodyName++)
                        {
                            string bodyName = jointParams[iBodyName];
                            bodyNames.Add(bodyName);
                            if (bodyName != "NULL")
                            {
                                if (trackedBodyName == null)
                                {
                                    trackedBodyName = bodyName;
                                }
                            }
                        }
                    }

                    SceneObjectPart trackedBody = m_parentGroup.Scene.GetSceneObjectPart(trackedBodyName); // FIXME: causes a sequential lookup
                    Quaternion localRotation = Quaternion.Identity;
                    if (trackedBody != null)
                    {
                        localRotation = Quaternion.Inverse(trackedBody.RotationOffset) * this.RotationOffset;
                    }
                    else
                    {
                        // error, output it below
                    }

                    PhysicsJoint joint;

                    joint = m_parentGroup.Scene.PhysicsScene.RequestJointCreation(Name, jointType,
                        AbsolutePosition,
                        this.RotationOffset,
                        Description,
                        bodyNames,
                        trackedBodyName,
                        localRotation);

                    if (trackedBody == null)
                    {
                        ParentGroup.Scene.jointErrorMessage(joint, "warning: tracked body name not found! joint location will not be updated properly. joint: " + Name);
                    }

                }
                else
                {
                    if (isNew)
                    {
                        // if the joint proxy is new, and it is not physical, do nothing. There is no joint in ODE to
                        // delete, and if we try to delete it, due to asynchronous processing, the deletion request
                        // will get processed later at an indeterminate time, which could cancel a later-arriving
                        // joint creation request.
                    }
                    else
                    {
                        // here we turn off the joint object, so remove the joint from the physics scene
                        m_parentGroup.Scene.PhysicsScene.RequestJointDeletion(Name); // FIXME: what if the name changed?

                        // make sure client isn't interpolating the joint proxy object
                        Velocity = Vector3.Zero;
                        AngularVelocity = Vector3.Zero;
                        Acceleration = Vector3.Zero;
                    }
                }
            }
            else
            {
                if (PhysActor != null)
                {
                    if (UsePhysics != PhysActor.IsPhysical || isNew)
                    {
                        if (PhysActor.IsPhysical) // implies UsePhysics==false for this block
                        {
                            if (!isNew)
                                ParentGroup.Scene.RemovePhysicalPrim(1);

                            PhysActor.OnRequestTerseUpdate -= PhysicsRequestingTerseUpdate;
                            PhysActor.OnOutOfBounds -= PhysicsOutOfBounds;
                            PhysActor.delink();

                            if (ParentGroup.Scene.PhysicsScene.SupportsNINJAJoints && (!isNew))
                            {
                                // destroy all joints connected to this now deactivated body
                                m_parentGroup.Scene.PhysicsScene.RemoveAllJointsConnectedToActorThreadLocked(PhysActor);
                            }

                            // stop client-side interpolation of all joint proxy objects that have just been deleted
                            // this is done because RemoveAllJointsConnectedToActor invokes the OnJointDeactivated callback,
                            // which stops client-side interpolation of deactivated joint proxy objects.
                        }

                        if (!UsePhysics && !isNew)
                        {
                            // reset velocity to 0 on physics switch-off. Without that, the client thinks the
                            // prim still has velocity and continues to interpolate its position along the old
                            // velocity-vector.
                            Velocity = new Vector3(0, 0, 0);
                            Acceleration = new Vector3(0, 0, 0);
                            AngularVelocity = new Vector3(0, 0, 0);
                            //RotationalVelocity = new Vector3(0, 0, 0);
                        }

                        PhysActor.IsPhysical = UsePhysics;


                        // If we're not what we're supposed to be in the physics scene, recreate ourselves.
                        //m_parentGroup.Scene.PhysicsScene.RemovePrim(PhysActor);
                        /// that's not wholesome.  Had to make Scene public
                        //PhysActor = null;

                        if ((Flags & PrimFlags.Phantom) == 0)
                        {
                            if (UsePhysics)
                            {
                                ParentGroup.Scene.AddPhysicalPrim(1);

                                PhysActor.OnRequestTerseUpdate += PhysicsRequestingTerseUpdate;
                                PhysActor.OnOutOfBounds += PhysicsOutOfBounds;
                                if (_parentID != 0 && _parentID != LocalId)
                                {
                                    if (ParentGroup.RootPart.PhysActor != null)
                                    {
                                        PhysActor.link(ParentGroup.RootPart.PhysActor);
                                    }
                                }
                            }
                        }
                    }
                    m_parentGroup.Scene.PhysicsScene.AddPhysicsActorTaint(PhysActor);
                }
            }
        }

        /// <summary>
        /// Restore this part from the serialized xml representation.
        /// </summary>
        /// <param name="xmlReader"></param>
        /// <returns></returns>
        public static SceneObjectPart FromXml(XmlTextReader xmlReader)
        {
            return FromXml(UUID.Zero, xmlReader);
        }

        /// <summary>
        /// Restore this part from the serialized xml representation.
        /// </summary>
        /// <param name="fromUserInventoryItemId">The inventory id from which this part came, if applicable</param>
        /// <param name="xmlReader"></param>
        /// <returns></returns>
        public static SceneObjectPart FromXml(UUID fromUserInventoryItemId, XmlTextReader xmlReader)
        {
            SceneObjectPart part = SceneObjectSerializer.Xml2ToSOP(xmlReader);
            part.m_fromUserInventoryItemID = fromUserInventoryItemId;

            // for tempOnRez objects, we have to fix the Expire date.
            if ((part.Flags & PrimFlags.TemporaryOnRez) != 0) part.ResetExpire();

            return part;
        }

        public UUID GetAvatarOnSitTarget()
        {
            return m_sitTargetAvatar;
        }

        public bool GetDieAtEdge()
        {
            if (m_parentGroup == null)
                return false;
            if (m_parentGroup.IsDeleted)
                return false;

            return m_parentGroup.RootPart.DIE_AT_EDGE;
        }

        public bool GetReturnAtEdge()
        {
            if (m_parentGroup == null)
                return false;
            if (m_parentGroup.IsDeleted)
                return false;

            return m_parentGroup.RootPart.RETURN_AT_EDGE;
        }

        public void SetReturnAtEdge(bool p)
        {
            if (m_parentGroup == null)
                return;
            if (m_parentGroup.IsDeleted)
                return;

            m_parentGroup.RootPart.RETURN_AT_EDGE = p;
        }

        public bool GetBlockGrab()
        {
            if (m_parentGroup == null)
                return false;
            if (m_parentGroup.IsDeleted)
                return false;

            return m_parentGroup.RootPart.BlockGrab;
        }

        public void SetBlockGrab(bool p)
        {
            if (m_parentGroup == null)
                return;
            if (m_parentGroup.IsDeleted)
                return;

            m_parentGroup.RootPart.BlockGrab = p;
        }

        public void SetStatusSandbox(bool p)
        {
            if (m_parentGroup == null)
                return;
            if (m_parentGroup.IsDeleted)
                return;
            StatusSandboxPos = m_parentGroup.RootPart.AbsolutePosition;
            m_parentGroup.RootPart.StatusSandbox = p;
        }

        public bool GetStatusSandbox()
        {
            if (m_parentGroup == null)
                return false;
            if (m_parentGroup.IsDeleted)
                return false;

            return m_parentGroup.RootPart.StatusSandbox;
        }

        public int GetAxisRotation(int axis)
        {
            //Cannot use ScriptBaseClass constants as no referance to it currently.
            if (axis == 2)//STATUS_ROTATE_X
                return STATUS_ROTATE_X;
            if (axis == 4)//STATUS_ROTATE_Y
                return STATUS_ROTATE_Y;
            if (axis == 8)//STATUS_ROTATE_Z
                return STATUS_ROTATE_Z;

            return 0;
        }

        public double GetDistanceTo(Vector3 a, Vector3 b)
        {
            float dx = a.X - b.X;
            float dy = a.Y - b.Y;
            float dz = a.Z - b.Z;
            return Math.Sqrt(dx * dx + dy * dy + dz * dz);
        }

        public uint GetEffectiveObjectFlags()
        {
            // Commenting this section of code out since it doesn't actually do anything, as enums are handled by 
            // value rather than reference
//            PrimFlags f = _flags;
//            if (m_parentGroup == null || m_parentGroup.RootPart == this)
//                f &= ~(PrimFlags.Touch | PrimFlags.Money);

            return (uint)Flags | (uint)LocalFlags;
        }

        public Vector3 GetGeometricCenter()
        {
            if (PhysActor != null)
            {
                return new Vector3(PhysActor.CenterOfMass.X, PhysActor.CenterOfMass.Y, PhysActor.CenterOfMass.Z);
            }
            else
            {
                return new Vector3(0, 0, 0);
            }
        }

        public float GetMass()
        {
            if (PhysActor != null)
            {
                return PhysActor.Mass;
            }
            else
            {
                return 0;
            }
        }

        public Vector3 GetForce()
        {
            if (PhysActor != null)
                return PhysActor.Force;
            else
                return Vector3.Zero;
        }

        public void GetProperties(IClientAPI client)
        {
            client.SendObjectPropertiesReply(this);
        }

        public UUID GetRootPartUUID()
        {
            if (m_parentGroup != null)
            {
                return m_parentGroup.UUID;
            }
            return UUID.Zero;
        }

        /// <summary>
        /// Method for a prim to get it's world position from the group.
        /// Remember, the Group Position simply gives the position of the group itself
        /// </summary>
        /// <returns>A Linked Child Prim objects position in world</returns>
        public Vector3 GetWorldPosition()
        {
            Quaternion parentRot = ParentGroup.RootPart.RotationOffset;

            Vector3 axPos = OffsetPosition;

            axPos *= parentRot;
            Vector3 translationOffsetPosition = axPos;
            
//            m_log.DebugFormat("[SCENE OBJECT PART]: Found group pos {0} for part {1}", GroupPosition, Name);
            
            Vector3 worldPos = GroupPosition + translationOffsetPosition;
                
//            m_log.DebugFormat("[SCENE OBJECT PART]: Found world pos {0} for part {1}", worldPos, Name);
            
            return worldPos;
        }

        /// <summary>
        /// Gets the rotation of this prim offset by the group rotation
        /// </summary>
        /// <returns></returns>
        public Quaternion GetWorldRotation()
        {
            Quaternion newRot;

            if (this.LinkNum == 0 || this.LinkNum == 1)
            {
                newRot = RotationOffset;
            }
            else
            {
                Quaternion parentRot = ParentGroup.RootPart.RotationOffset;
                Quaternion oldRot = RotationOffset;
                newRot = parentRot * oldRot;
            }

            return newRot;
        }

        public void MoveToTarget(Vector3 target, float tau)
        {
            if (tau > 0)
            {
                m_parentGroup.moveToTarget(target, tau);
            }
            else
            {
                StopMoveToTarget();
            }
        }

        /// <summary>
        /// Uses a PID to attempt to clamp the object on the Z axis at the given height over tau seconds.
        /// </summary>
        /// <param name="height">Height to hover.  Height of zero disables hover.</param>
        /// <param name="hoverType">Determines what the height is relative to </param>
        /// <param name="tau">Number of seconds over which to reach target</param>
        public void SetHoverHeight(float height, PIDHoverType hoverType, float tau)
        {
            m_parentGroup.SetHoverHeight(height, hoverType, tau);
        }

        public void StopHover()
        {
            m_parentGroup.SetHoverHeight(0f, PIDHoverType.Ground, 0f);
        }

        public virtual void OnGrab(Vector3 offsetPos, IClientAPI remoteClient)
        {
        }

        public virtual void PhysicsCollision(EventArgs e)
        {
            // single threaded here
            if (e == null)
            {
                return;
            }

            CollisionEventUpdate a = (CollisionEventUpdate)e;
            Dictionary<uint, ContactPoint> collissionswith = a.m_objCollisionList;
            List<uint> thisHitColliders = new List<uint>();
            List<uint> endedColliders = new List<uint>();
            List<uint> startedColliders = new List<uint>();

            // calculate things that started colliding this time
            // and build up list of colliders this time
            foreach (uint localid in collissionswith.Keys)
            {
                thisHitColliders.Add(localid);
                if (!m_lastColliders.Contains(localid))
                {
                    startedColliders.Add(localid);
                }
                //m_log.Debug("[OBJECT]: Collided with:" + localid.ToString() + " at depth of: " + collissionswith[localid].ToString());
            }

            // calculate things that ended colliding
            foreach (uint localID in m_lastColliders)
            {
                if (!thisHitColliders.Contains(localID))
                {
                    endedColliders.Add(localID);
                }
            }

            //add the items that started colliding this time to the last colliders list.
            foreach (uint localID in startedColliders)
            {
                m_lastColliders.Add(localID);
            }
            // remove things that ended colliding from the last colliders list
            foreach (uint localID in endedColliders)
            {
                m_lastColliders.Remove(localID);
            }

            if (m_parentGroup == null)
                return;
            if (m_parentGroup.IsDeleted)
                return;

            // play the sound.
            if (startedColliders.Count > 0 && CollisionSound != UUID.Zero && CollisionSoundVolume > 0.0f)
            {
                SendSound(CollisionSound.ToString(), CollisionSoundVolume, true, (byte)0, 0, false, false);
            }

            if ((m_parentGroup.RootPart.ScriptEvents & scriptEvents.collision_start) != 0)
            {
                // do event notification
                if (startedColliders.Count > 0)
                {
                    ColliderArgs StartCollidingMessage = new ColliderArgs();
                    List<DetectedObject> colliding = new List<DetectedObject>();
                    foreach (uint localId in startedColliders)
                    {
                        if (localId == 0)
                            continue;
                        // always running this check because if the user deletes the object it would return a null reference.
                        if (m_parentGroup == null)
                            return;
                        
                        if (m_parentGroup.Scene == null)
                            return;
                        
                        SceneObjectPart obj = m_parentGroup.Scene.GetSceneObjectPart(localId);
                        string data = "";
                        if (obj != null)
                        {
                            if (m_parentGroup.RootPart.CollisionFilter.ContainsValue(obj.UUID.ToString()) || m_parentGroup.RootPart.CollisionFilter.ContainsValue(obj.Name))
                            {
                                bool found = m_parentGroup.RootPart.CollisionFilter.TryGetValue(1,out data);
                                //If it is 1, it is to accept ONLY collisions from this object
                                if (found)
                                {
                                    DetectedObject detobj = new DetectedObject();
                                    detobj.keyUUID = obj.UUID;
                                    detobj.nameStr = obj.Name;
                                    detobj.ownerUUID = obj._ownerID;
                                    detobj.posVector = obj.AbsolutePosition;
                                    detobj.rotQuat = obj.GetWorldRotation();
                                    detobj.velVector = obj.Velocity;
                                    detobj.colliderType = 0;
                                    detobj.groupUUID = obj._groupID;
                                    colliding.Add(detobj);
                                }
                                //If it is 0, it is to not accept collisions from this object
                                else
                                {
                                }
                            }
                            else
                            {
                                bool found = m_parentGroup.RootPart.CollisionFilter.TryGetValue(1,out data);
                                //If it is 1, it is to accept ONLY collisions from this object, so this other object will not work
                                if (!found)
                                {
                                    DetectedObject detobj = new DetectedObject();
                                    detobj.keyUUID = obj.UUID;
                                    detobj.nameStr = obj.Name;
                                    detobj.ownerUUID = obj._ownerID;
                                    detobj.posVector = obj.AbsolutePosition;
                                    detobj.rotQuat = obj.GetWorldRotation();
                                    detobj.velVector = obj.Velocity;
                                    detobj.colliderType = 0;
                                    detobj.groupUUID = obj._groupID;
                                    colliding.Add(detobj);
                                }
                            }
                        }
                        else
                        {
                            m_parentGroup.Scene.ForEachScenePresence(delegate(ScenePresence av)
                            {
                                if (av.LocalId == localId)
                                {
                                    if (m_parentGroup.RootPart.CollisionFilter.ContainsValue(av.UUID.ToString()) || m_parentGroup.RootPart.CollisionFilter.ContainsValue(av.Name))
                                    {
                                        bool found = m_parentGroup.RootPart.CollisionFilter.TryGetValue(1, out data);
                                        //If it is 1, it is to accept ONLY collisions from this avatar
                                        if (found)
                                        {
                                            DetectedObject detobj = new DetectedObject();
                                            detobj.keyUUID = av.UUID;
                                            detobj.nameStr = av.ControllingClient.Name;
                                            detobj.ownerUUID = av.UUID;
                                            detobj.posVector = av.AbsolutePosition;
                                            detobj.rotQuat = av.Rotation;
                                            detobj.velVector = av.Velocity;
                                            detobj.colliderType = 0;
                                            detobj.groupUUID = av.ControllingClient.ActiveGroupId;
                                            colliding.Add(detobj);
                                        }
                                        //If it is 0, it is to not accept collisions from this avatar
                                        else
                                        {
                                        }
                                    }
                                    else
                                    {
                                        bool found = m_parentGroup.RootPart.CollisionFilter.TryGetValue(1, out data);
                                        //If it is 1, it is to accept ONLY collisions from this avatar, so this other avatar will not work
                                        if (!found)
                                        {
                                            DetectedObject detobj = new DetectedObject();
                                            detobj.keyUUID = av.UUID;
                                            detobj.nameStr = av.ControllingClient.Name;
                                            detobj.ownerUUID = av.UUID;
                                            detobj.posVector = av.AbsolutePosition;
                                            detobj.rotQuat = av.Rotation;
                                            detobj.velVector = av.Velocity;
                                            detobj.colliderType = 0;
                                            detobj.groupUUID = av.ControllingClient.ActiveGroupId;
                                            colliding.Add(detobj);
                                        }
                                    }

                                }
                            });
                        }
                    }
                    if (colliding.Count > 0)
                    {
                        StartCollidingMessage.Colliders = colliding;
                        // always running this check because if the user deletes the object it would return a null reference.
                        if (m_parentGroup == null)
                            return;
                        
                        if (m_parentGroup.Scene == null)
                            return;
                        if (m_parentGroup.PassCollision == true)
                        {
                            //TODO: Add pass to root prim!
                        }
                        m_parentGroup.Scene.EventManager.TriggerScriptCollidingStart(LocalId, StartCollidingMessage);
                    }
                }
            }
            
            if ((m_parentGroup.RootPart.ScriptEvents & scriptEvents.collision) != 0)
            {
                if (m_lastColliders.Count > 0)
                {
                    ColliderArgs CollidingMessage = new ColliderArgs();
                    List<DetectedObject> colliding = new List<DetectedObject>();
                    foreach (uint localId in m_lastColliders)
                    {
                        // always running this check because if the user deletes the object it would return a null reference.
                        if (localId == 0)
                            continue;

                        if (m_parentGroup == null)
                            return;
                        
                        if (m_parentGroup.Scene == null)
                            return;
                        
                        SceneObjectPart obj = m_parentGroup.Scene.GetSceneObjectPart(localId);
                        string data = "";
                        if (obj != null)
                        {
                            if (m_parentGroup.RootPart.CollisionFilter.ContainsValue(obj.UUID.ToString()) || m_parentGroup.RootPart.CollisionFilter.ContainsValue(obj.Name))
                            {
                                bool found = m_parentGroup.RootPart.CollisionFilter.TryGetValue(1,out data);
                                //If it is 1, it is to accept ONLY collisions from this object
                                if (found)
                                {
                                    DetectedObject detobj = new DetectedObject();
                                    detobj.keyUUID = obj.UUID;
                                    detobj.nameStr = obj.Name;
                                    detobj.ownerUUID = obj._ownerID;
                                    detobj.posVector = obj.AbsolutePosition;
                                    detobj.rotQuat = obj.GetWorldRotation();
                                    detobj.velVector = obj.Velocity;
                                    detobj.colliderType = 0;
                                    detobj.groupUUID = obj._groupID;
                                    colliding.Add(detobj);
                                }
                                //If it is 0, it is to not accept collisions from this object
                                else
                                {
                                }
                            }
                            else
                            {
                                bool found = m_parentGroup.RootPart.CollisionFilter.TryGetValue(1,out data);
                                //If it is 1, it is to accept ONLY collisions from this object, so this other object will not work
                                if (!found)
                                {
                                    DetectedObject detobj = new DetectedObject();
                                    detobj.keyUUID = obj.UUID;
                                    detobj.nameStr = obj.Name;
                                    detobj.ownerUUID = obj._ownerID;
                                    detobj.posVector = obj.AbsolutePosition;
                                    detobj.rotQuat = obj.GetWorldRotation();
                                    detobj.velVector = obj.Velocity;
                                    detobj.colliderType = 0;
                                    detobj.groupUUID = obj._groupID;
                                    colliding.Add(detobj);
                                }
                            }
                        }
                        else
                        {
                            m_parentGroup.Scene.ForEachScenePresence(delegate(ScenePresence av)
                            {
                                if (av.LocalId == localId)
                                {
                                    if (m_parentGroup.RootPart.CollisionFilter.ContainsValue(av.UUID.ToString()) || m_parentGroup.RootPart.CollisionFilter.ContainsValue(av.Name))
                                    {
                                        bool found = m_parentGroup.RootPart.CollisionFilter.TryGetValue(1, out data);
                                        //If it is 1, it is to accept ONLY collisions from this avatar
                                        if (found)
                                        {
                                            DetectedObject detobj = new DetectedObject();
                                            detobj.keyUUID = av.UUID;
                                            detobj.nameStr = av.ControllingClient.Name;
                                            detobj.ownerUUID = av.UUID;
                                            detobj.posVector = av.AbsolutePosition;
                                            detobj.rotQuat = av.Rotation;
                                            detobj.velVector = av.Velocity;
                                            detobj.colliderType = 0;
                                            detobj.groupUUID = av.ControllingClient.ActiveGroupId;
                                            colliding.Add(detobj);
                                        }
                                        //If it is 0, it is to not accept collisions from this avatar
                                        else
                                        {
                                        }
                                    }
                                    else
                                    {
                                        bool found = m_parentGroup.RootPart.CollisionFilter.TryGetValue(1, out data);
                                        //If it is 1, it is to accept ONLY collisions from this avatar, so this other avatar will not work
                                        if (!found)
                                        {
                                            DetectedObject detobj = new DetectedObject();
                                            detobj.keyUUID = av.UUID;
                                            detobj.nameStr = av.ControllingClient.Name;
                                            detobj.ownerUUID = av.UUID;
                                            detobj.posVector = av.AbsolutePosition;
                                            detobj.rotQuat = av.Rotation;
                                            detobj.velVector = av.Velocity;
                                            detobj.colliderType = 0;
                                            detobj.groupUUID = av.ControllingClient.ActiveGroupId;
                                            colliding.Add(detobj);
                                        }
                                    }

                                }
                            });
                        }
                    }
                    if (colliding.Count > 0)
                    {
                        CollidingMessage.Colliders = colliding;
                        // always running this check because if the user deletes the object it would return a null reference.
                        if (m_parentGroup == null)
                            return;
                        
                        if (m_parentGroup.Scene == null)
                            return;
                        
                        m_parentGroup.Scene.EventManager.TriggerScriptColliding(LocalId, CollidingMessage);
                    }
                }
            }
            
            if ((m_parentGroup.RootPart.ScriptEvents & scriptEvents.collision_end) != 0)
            {
                if (endedColliders.Count > 0)
                {
                    ColliderArgs EndCollidingMessage = new ColliderArgs();
                    List<DetectedObject> colliding = new List<DetectedObject>();
                    foreach (uint localId in endedColliders)
                    {
                        if (localId == 0)
                            continue;

                        // always running this check because if the user deletes the object it would return a null reference.
                        if (m_parentGroup == null)
                            return;
                        if (m_parentGroup.Scene == null)
                            return;
                        SceneObjectPart obj = m_parentGroup.Scene.GetSceneObjectPart(localId);
                        string data = "";
                        if (obj != null)
                        {
                            if (m_parentGroup.RootPart.CollisionFilter.ContainsValue(obj.UUID.ToString()) || m_parentGroup.RootPart.CollisionFilter.ContainsValue(obj.Name))
                            {
                                bool found = m_parentGroup.RootPart.CollisionFilter.TryGetValue(1,out data);
                                //If it is 1, it is to accept ONLY collisions from this object
                                if (found)
                                {
                                    DetectedObject detobj = new DetectedObject();
                                    detobj.keyUUID = obj.UUID;
                                    detobj.nameStr = obj.Name;
                                    detobj.ownerUUID = obj._ownerID;
                                    detobj.posVector = obj.AbsolutePosition;
                                    detobj.rotQuat = obj.GetWorldRotation();
                                    detobj.velVector = obj.Velocity;
                                    detobj.colliderType = 0;
                                    detobj.groupUUID = obj._groupID;
                                    colliding.Add(detobj);
                                }
                                //If it is 0, it is to not accept collisions from this object
                                else
                                {
                                }
                            }
                            else
                            {
                                bool found = m_parentGroup.RootPart.CollisionFilter.TryGetValue(1,out data);
                                //If it is 1, it is to accept ONLY collisions from this object, so this other object will not work
                                if (!found)
                                {
                                    DetectedObject detobj = new DetectedObject();
                                    detobj.keyUUID = obj.UUID;
                                    detobj.nameStr = obj.Name;
                                    detobj.ownerUUID = obj._ownerID;
                                    detobj.posVector = obj.AbsolutePosition;
                                    detobj.rotQuat = obj.GetWorldRotation();
                                    detobj.velVector = obj.Velocity;
                                    detobj.colliderType = 0;
                                    detobj.groupUUID = obj._groupID;
                                    colliding.Add(detobj);
                                }
                            }
                        }
                        else
                        {
                            m_parentGroup.Scene.ForEachScenePresence(delegate(ScenePresence av)
                            {
                                if (av.LocalId == localId)
                                {
                                    if (m_parentGroup.RootPart.CollisionFilter.ContainsValue(av.UUID.ToString()) || m_parentGroup.RootPart.CollisionFilter.ContainsValue(av.Name))
                                    {
                                        bool found = m_parentGroup.RootPart.CollisionFilter.TryGetValue(1, out data);
                                        //If it is 1, it is to accept ONLY collisions from this avatar
                                        if (found)
                                        {
                                            DetectedObject detobj = new DetectedObject();
                                            detobj.keyUUID = av.UUID;
                                            detobj.nameStr = av.ControllingClient.Name;
                                            detobj.ownerUUID = av.UUID;
                                            detobj.posVector = av.AbsolutePosition;
                                            detobj.rotQuat = av.Rotation;
                                            detobj.velVector = av.Velocity;
                                            detobj.colliderType = 0;
                                            detobj.groupUUID = av.ControllingClient.ActiveGroupId;
                                            colliding.Add(detobj);
                                        }
                                        //If it is 0, it is to not accept collisions from this avatar
                                        else
                                        {
                                        }
                                    }
                                    else
                                    {
                                        bool found = m_parentGroup.RootPart.CollisionFilter.TryGetValue(1, out data);
                                        //If it is 1, it is to accept ONLY collisions from this avatar, so this other avatar will not work
                                        if (!found)
                                        {
                                            DetectedObject detobj = new DetectedObject();
                                            detobj.keyUUID = av.UUID;
                                            detobj.nameStr = av.ControllingClient.Name;
                                            detobj.ownerUUID = av.UUID;
                                            detobj.posVector = av.AbsolutePosition;
                                            detobj.rotQuat = av.Rotation;
                                            detobj.velVector = av.Velocity;
                                            detobj.colliderType = 0;
                                            detobj.groupUUID = av.ControllingClient.ActiveGroupId;
                                            colliding.Add(detobj);
                                        }
                                    }

                                }
                            });
                        }
                    }
                    
                    if (colliding.Count > 0)
                    {
                        EndCollidingMessage.Colliders = colliding;
                        // always running this check because if the user deletes the object it would return a null reference.
                        if (m_parentGroup == null)
                            return;
                        
                        if (m_parentGroup.Scene == null)
                            return;
                        
                        m_parentGroup.Scene.EventManager.TriggerScriptCollidingEnd(LocalId, EndCollidingMessage);
                    }
                }
            }
            if ((m_parentGroup.RootPart.ScriptEvents & scriptEvents.land_collision_start) != 0)
            {
                if (startedColliders.Count > 0)
                {
                    ColliderArgs LandStartCollidingMessage = new ColliderArgs();
                    List<DetectedObject> colliding = new List<DetectedObject>();
                    foreach (uint localId in startedColliders)
                    {
                        if (localId == 0)
                        {
                            //Hope that all is left is ground!
                            DetectedObject detobj = new DetectedObject();
                            detobj.keyUUID = UUID.Zero;
                            detobj.nameStr = "";
                            detobj.ownerUUID = UUID.Zero;
                            detobj.posVector = m_parentGroup.RootPart.AbsolutePosition;
                            detobj.rotQuat = Quaternion.Identity;
                            detobj.velVector = Vector3.Zero;
                            detobj.colliderType = 0;
                            detobj.groupUUID = UUID.Zero;
                            colliding.Add(detobj);
                        }
                    }

                    if (colliding.Count > 0)
                    {
                        LandStartCollidingMessage.Colliders = colliding;
                        // always running this check because if the user deletes the object it would return a null reference.
                        if (m_parentGroup == null)
                            return;

                        if (m_parentGroup.Scene == null)
                            return;

                        m_parentGroup.Scene.EventManager.TriggerScriptLandCollidingStart(LocalId, LandStartCollidingMessage);
                    }
                }
            }
            if ((m_parentGroup.RootPart.ScriptEvents & scriptEvents.land_collision) != 0)
            {
                if (m_lastColliders.Count > 0)
                {
                    ColliderArgs LandCollidingMessage = new ColliderArgs();
                    List<DetectedObject> colliding = new List<DetectedObject>();
                    foreach (uint localId in startedColliders)
                    {
                        if (localId == 0)
                        {
                            //Hope that all is left is ground!
                            DetectedObject detobj = new DetectedObject();
                            detobj.keyUUID = UUID.Zero;
                            detobj.nameStr = "";
                            detobj.ownerUUID = UUID.Zero;
                            detobj.posVector = m_parentGroup.RootPart.AbsolutePosition;
                            detobj.rotQuat = Quaternion.Identity;
                            detobj.velVector = Vector3.Zero;
                            detobj.colliderType = 0;
                            detobj.groupUUID = UUID.Zero;
                            colliding.Add(detobj);
                        }
                    }

                    if (colliding.Count > 0)
                    {
                        LandCollidingMessage.Colliders = colliding;
                        // always running this check because if the user deletes the object it would return a null reference.
                        if (m_parentGroup == null)
                            return;

                        if (m_parentGroup.Scene == null)
                            return;

                        m_parentGroup.Scene.EventManager.TriggerScriptLandColliding(LocalId, LandCollidingMessage);
                    }
                }
            }
            if ((m_parentGroup.RootPart.ScriptEvents & scriptEvents.land_collision_end) != 0)
            {
                if (endedColliders.Count > 0)
                {
                    ColliderArgs LandEndCollidingMessage = new ColliderArgs();
                    List<DetectedObject> colliding = new List<DetectedObject>();
                    foreach (uint localId in startedColliders)
                    {
                        if (localId == 0)
                        {
                            //Hope that all is left is ground!
                            DetectedObject detobj = new DetectedObject();
                            detobj.keyUUID = UUID.Zero;
                            detobj.nameStr = "";
                            detobj.ownerUUID = UUID.Zero;
                            detobj.posVector = m_parentGroup.RootPart.AbsolutePosition;
                            detobj.rotQuat = Quaternion.Identity;
                            detobj.velVector = Vector3.Zero;
                            detobj.colliderType = 0;
                            detobj.groupUUID = UUID.Zero;
                            colliding.Add(detobj);
                        }
                    }

                    if (colliding.Count > 0)
                    {
                        LandEndCollidingMessage.Colliders = colliding;
                        // always running this check because if the user deletes the object it would return a null reference.
                        if (m_parentGroup == null)
                            return;

                        if (m_parentGroup.Scene == null)
                            return;

                        m_parentGroup.Scene.EventManager.TriggerScriptLandCollidingEnd(LocalId, LandEndCollidingMessage);
                    }
                }
            }
        }

        public void PhysicsOutOfBounds(Vector3 pos)
        {
            m_log.Error("[PHYSICS]: Physical Object went out of bounds.");
            
            RemFlag(PrimFlags.Physics);
            DoPhysicsPropertyUpdate(false, true);
            //m_parentGroup.Scene.PhysicsScene.AddPhysicsActorTaint(PhysActor);
        }

        public void PhysicsRequestingTerseUpdate()
        {
            if (PhysActor != null)
            {
                
                // Vector3 newpos = new Vector3(PhysActor.Position.GetBytes(), 0);
                Vector3 newpos = new Vector3(PhysActor.Position);

                if (m_parentGroup == null)
                {
                    m_log.Error("[SCENE OBJECT PART]: PhysicsRequestingTerseUpdate: m_parentGroup is null!");
                    return;
                }
                if (m_parentGroup.Scene == null)
                {
                    m_log.Error("[SCENE OBJECT PART]: PhysicsRequestingTerseUpdate: m_parentGroup.Scene is null!");
                    return;
                }
                if (m_parentGroup.Scene.TestBorderCross(newpos, Cardinals.N) | m_parentGroup.Scene.TestBorderCross(newpos, Cardinals.S) | m_parentGroup.Scene.TestBorderCross(newpos, Cardinals.E) | m_parentGroup.Scene.TestBorderCross(newpos, Cardinals.W))
                {
                    m_parentGroup.AbsolutePosition = newpos;
                    return;
                }

                // m_log.DebugFormat("[PHYSICS]: TerseUpdate: UUID={0}, newpos={1}", PhysActor.UUID.ToString(), newpos.ToString());
                //m_parentGroup.RootPart.m_groupPosition = newpos;
            }
            //ScheduleTerseUpdate();
            ScheduleTerseUpdate(new List<SceneObjectPartSyncProperties>(){
                SceneObjectPartSyncProperties.Position,
                SceneObjectPartSyncProperties.Orientation,
                SceneObjectPartSyncProperties.Velocity,
                SceneObjectPartSyncProperties.RotationalVelocity
            });

            //SendTerseUpdateToAllClients();
        }

        public void PreloadSound(string sound)
        {
            // UUID ownerID = OwnerID;
            UUID objectID = ParentGroup.RootPart.UUID;
            UUID soundID = UUID.Zero;

            if (!UUID.TryParse(sound, out soundID))
            {
                //Trys to fetch sound id from prim's inventory.
                //Prim's inventory doesn't support non script items yet
                
                lock (TaskInventory)
                {
                    foreach (KeyValuePair<UUID, TaskInventoryItem> item in TaskInventory)
                    {
                        if (item.Value.Name == sound)
                        {
                            soundID = item.Value.ItemID;
                            break;
                        }
                    }
                }
            }

            m_parentGroup.Scene.ForEachScenePresence(delegate(ScenePresence sp)
            {
                if (sp.IsChildAgent)
                    return;
                if (!(Util.GetDistanceTo(sp.AbsolutePosition, AbsolutePosition) >= 100))
                    sp.ControllingClient.SendPreLoadSound(objectID, objectID, soundID);
            });
        }

        public void RemFlag(PrimFlags flag)
        {
            // PrimFlags prevflag = Flags;
            if ((Flags & flag) != 0)
            {
                //m_log.Debug("Removing flag: " + ((PrimFlags)flag).ToString());
                Flags &= ~flag;
            }
            //m_log.Debug("prev: " + prevflag.ToString() + " curr: " + Flags.ToString());
            //ScheduleFullUpdate();
        }
        
        public void RemoveScriptEvents(UUID scriptid)
        {
            lock (m_scriptEvents)
            {
                if (m_scriptEvents.ContainsKey(scriptid))
                {
                    scriptEvents oldparts = scriptEvents.None;
                    oldparts = (scriptEvents) m_scriptEvents[scriptid];

                    // remove values from aggregated script events
                    AggregateScriptEvents &= ~oldparts;
                    m_scriptEvents.Remove(scriptid);
                    aggregateScriptEvents();
                }
            }
        }

        /// <summary>
        /// Reset UUIDs for this part.  This involves generate this part's own UUID and
        /// generating new UUIDs for all the items in the inventory.
        /// </summary>
        /// <param name="linkNum">Link number for the part</param>
        public void ResetIDs(int linkNum)
        {
            UUID = UUID.Random();
            LinkNum = linkNum;
            LocalId = 0;
            Inventory.ResetInventoryIDs();
        }

        /// <summary>
        /// Resize this part.
        /// </summary>
        /// <param name="scale"></param>
        public void Resize(Vector3 scale)
        {
            StoreUndoState();
            m_shape.Scale = scale;

            ParentGroup.HasGroupChanged = true;
            //ScheduleFullUpdate();
            ScheduleFullUpdate(new List<SceneObjectPartSyncProperties>(){SceneObjectPartSyncProperties.Scale});
        }
        
        public void RotLookAt(Quaternion target, float strength, float damping)
        {
            rotLookAt(target, strength, damping);
        }

        public void rotLookAt(Quaternion target, float strength, float damping)
        {
            if (IsAttachment)
            {
                /*
                    ScenePresence avatar = m_scene.GetScenePresence(rootpart.AttachedAvatar);
                    if (avatar != null)
                    {
                    Rotate the Av?
                    } */
            }
            else
            {
                APIDDamp = damping;
                APIDStrength = strength;
                APIDTarget = target;
            }
        }

        public void startLookAt(Quaternion rot, float damp, float strength)
        {
            APIDDamp = damp;
            APIDStrength = strength;
            APIDTarget = rot;
        }

        public void stopLookAt()
        {
            APIDTarget = Quaternion.Identity;
        }

        /// <summary>
        /// Schedules this prim for a full update
        /// </summary>
        //public void ScheduleFullUpdate() :: DSG SYNC: changed the interface so that we can identify which property triggers calling this function
        public virtual void ScheduleFullUpdate(List<SceneObjectPartSyncProperties> updatedProperties)
        {
//            m_log.DebugFormat("[SCENE OBJECT PART]: Scheduling full update for {0} {1}", Name, LocalId);
            
            if (m_parentGroup != null)
            {
                m_parentGroup.QueueForUpdateCheck();
            }

            int timeNow = Util.UnixTimeSinceEpoch();

            // If multiple updates are scheduled on the same second, we still need to perform all of them
            // So we'll force the issue by bumping up the timestamp so that later processing sees these need
            // to be performed.
            if (timeNow <= TimeStampFull)
            {
                TimeStampFull += 1;
            }
            else
            {
                TimeStampFull = (uint)timeNow;
            }

            m_updateFlag = 2;

            //            m_log.DebugFormat(
            //                "[SCENE OBJECT PART]: Scheduling full  update for {0}, {1} at {2}",
            //                UUID, Name, TimeStampFull);
        }

        /// <summary>
        /// Schedule a terse update for this prim.  Terse updates only send position,
        /// rotation, velocity, rotational velocity and shape information.
        /// </summary>
        //public void ScheduleTerseUpdate()
        public virtual void ScheduleTerseUpdate(List<SceneObjectPartSyncProperties> updatedProperties)
        {
            if (m_updateFlag < 1)
            {
                if (m_parentGroup != null)
                {
                    m_parentGroup.HasGroupChanged = true;
                    m_parentGroup.QueueForUpdateCheck();
                }
                TimeStampTerse = (uint) Util.UnixTimeSinceEpoch();
                m_updateFlag = 1;

                            //m_log.DebugFormat(
                            //    "[SCENE OBJECT PART]: Scheduling terse update for {0}, {1} at {2}",
                            //    UUID, Name, TimeStampTerse);
            }
        }

        public void ScriptSetPhantomStatus(bool Phantom)
        {
            if (m_parentGroup != null)
            {
                m_parentGroup.ScriptSetPhantomStatus(Phantom);
            }
        }

        public void ScriptSetTemporaryStatus(bool Temporary)
        {
            if (m_parentGroup != null)
            {
                m_parentGroup.ScriptSetTemporaryStatus(Temporary);
            }
        }

        public void ScriptSetPhysicsStatus(bool UsePhysics)
        {
            if (m_parentGroup == null)
                DoPhysicsPropertyUpdate(UsePhysics, false);
            else
                m_parentGroup.ScriptSetPhysicsStatus(UsePhysics);
        }

        public void ScriptSetVolumeDetect(bool SetVD)
        {

            if (m_parentGroup != null)
            {
                m_parentGroup.ScriptSetVolumeDetect(SetVD);

                //DSG: report that VolumeDetect has changed
                ScheduleFullUpdate(new List<SceneObjectPartSyncProperties>() { SceneObjectPartSyncProperties.VolumeDetectActive });
            }
        }


        public void SculptTextureCallback(UUID textureID, AssetBase texture)
        {
            if (m_shape.SculptEntry)
            {
                // commented out for sculpt map caching test - null could mean a cached sculpt map has been found
                //if (texture != null)
                {
                    if (texture != null)
                        m_shape.SculptData = texture.Data;

                    if (PhysActor != null)
                    {
                        // Tricks physics engine into thinking we've changed the part shape.
                        PrimitiveBaseShape m_newshape = m_shape.Copy();
                        PhysActor.Shape = m_newshape;
                        m_shape = m_newshape;

                        m_parentGroup.Scene.PhysicsScene.AddPhysicsActorTaint(PhysActor);
                    }
                }
            }
        }

//        /// <summary>
//        ///
//        /// </summary>
//        /// <param name="remoteClient"></param>
//        public void SendFullUpdate(IClientAPI remoteClient, uint clientFlags)
//        {
//            m_parentGroup.SendPartFullUpdate(remoteClient, this, clientFlags);
//        }


        /// <summary>
        /// Send a full update to the client for the given part
        /// </summary>
        /// <param name="remoteClient"></param>
        /// <param name="clientFlags"></param>
        protected internal void SendFullUpdate(IClientAPI remoteClient, uint clientFlags)
        {
//            m_log.DebugFormat(
//                "[SOG]: Sendinging part full update to {0} for {1} {2}", remoteClient.Name, part.Name, part.LocalId);
            
            if (IsRoot)
            {
                if (IsAttachment)
                {
                    SendFullUpdateToClient(remoteClient, AttachedPos, clientFlags);
                }
                else
                {
                    SendFullUpdateToClient(remoteClient, AbsolutePosition, clientFlags);
                }
            }
            else
            {
                SendFullUpdateToClient(remoteClient, clientFlags);
            }
        }

        /// <summary>
        /// Send a full update for this part to all clients.
        /// </summary>
        public void SendFullUpdateToAllClients()
        {
            m_parentGroup.Scene.ForEachScenePresence(delegate(ScenePresence avatar)
            {
                SendFullUpdate(avatar.ControllingClient, avatar.GenerateClientFlags(UUID));
            });
        }

        /// <summary>
        /// Send a full update to all clients except the one nominated.
        /// </summary>
        /// <param name="agentID"></param>
        public void SendFullUpdateToAllClientsExcept(UUID agentID)
        {
            m_parentGroup.Scene.ForEachScenePresence(delegate(ScenePresence avatar)
            {
                // Ugly reference :(
                if (avatar.UUID != agentID)
                    SendFullUpdate(avatar.ControllingClient, avatar.GenerateClientFlags(UUID));
            });
        }

        /// <summary>
        /// Sends a full update to the client
        /// </summary>
        /// <param name="remoteClient"></param>
        /// <param name="clientFlags"></param>
        public void SendFullUpdateToClient(IClientAPI remoteClient, uint clientflags)
        {
            Vector3 lPos;
            lPos = OffsetPosition;
            SendFullUpdateToClient(remoteClient, lPos, clientflags);
        }

        /// <summary>
        /// Sends a full update to the client
        /// </summary>
        /// <param name="remoteClient"></param>
        /// <param name="lPos"></param>
        /// <param name="clientFlags"></param>
        public void SendFullUpdateToClient(IClientAPI remoteClient, Vector3 lPos, uint clientFlags)
        {
            // Suppress full updates during attachment editing
            //
            if (ParentGroup.IsSelected && IsAttachment)
                return;
            
            if (ParentGroup.IsDeleted)
                return;

            clientFlags &= ~(uint) PrimFlags.CreateSelected;

            if (remoteClient.AgentId == _ownerID)
            {
                if ((Flags & PrimFlags.CreateSelected) != 0)
                {
                    clientFlags |= (uint) PrimFlags.CreateSelected;
                    Flags &= ~PrimFlags.CreateSelected;
                }
            }
            //bool isattachment = IsAttachment;
            //if (LocalId != ParentGroup.RootPart.LocalId)
                //isattachment = ParentGroup.RootPart.IsAttachment;

            remoteClient.SendPrimUpdate(this, PrimUpdateFlags.FullUpdate);
        }

        /// <summary>
        /// Tell all the prims which have had updates scheduled
        /// </summary>
        public void SendScheduledUpdates()
        {
            const float ROTATION_TOLERANCE = 0.01f;
            const float VELOCITY_TOLERANCE = 0.001f;
            const float POSITION_TOLERANCE = 0.05f;
            const int TIME_MS_TOLERANCE = 3000;

            if (m_updateFlag == 1)
            {
                // Throw away duplicate or insignificant updates
                if (!RotationOffset.ApproxEquals(m_lastRotation, ROTATION_TOLERANCE) ||
                    !Acceleration.Equals(m_lastAcceleration) ||
                    !Velocity.ApproxEquals(m_lastVelocity, VELOCITY_TOLERANCE) ||
                    Velocity.ApproxEquals(Vector3.Zero, VELOCITY_TOLERANCE) ||
                    !AngularVelocity.ApproxEquals(m_lastAngularVelocity, VELOCITY_TOLERANCE) ||
                    !OffsetPosition.ApproxEquals(m_lastPosition, POSITION_TOLERANCE) ||
                    Environment.TickCount - m_lastTerseSent > TIME_MS_TOLERANCE)
                {
                    AddTerseUpdateToAllAvatars();
                    ClearUpdateSchedule();

                    // This causes the Scene to 'poll' physical objects every couple of frames
                    // bad, so it's been replaced by an event driven method.
                    //if ((ObjectFlags & (uint)PrimFlags.Physics) != 0)
                    //{
                    // Only send the constant terse updates on physical objects!
                    //ScheduleTerseUpdate();
                    //}

                    // Update the "last" values
                    m_lastPosition = OffsetPosition;
                    m_lastRotation = RotationOffset;
                    m_lastVelocity = Velocity;
                    m_lastAcceleration = Acceleration;
                    m_lastAngularVelocity = AngularVelocity;
                    m_lastTerseSent = Environment.TickCount;
                }
            }
            else
            {
                if (m_updateFlag == 2) // is a new prim, just created/reloaded or has major changes
                {
                    AddFullUpdateToAllAvatars();
                    ClearUpdateSchedule();
                }
            }
            ClearUpdateSchedule();

            //DSG SYNC
            //KittyL: 04/06/2011, No longer calling QueueSceneObjectPartForUpdate 
            //from here. Local updates are now recorded by calling IRegionSyncModule.ProcessAndEnqueuePrimUpdatesByLocal().
            /*
            if (m_parentGroup.Scene.RegionSyncModule != null)
            {                
                m_parentGroup.Scene.RegionSyncModule.QueueSceneObjectPartForUpdate((SceneObjectPart)this);
            }
             * */ 
            //end of DSG SYNC
        }

        /// <summary>
        /// Trigger or play an attached sound in this part's inventory.
        /// </summary>
        /// <param name="sound"></param>
        /// <param name="volume"></param>
        /// <param name="triggered"></param>
        /// <param name="flags"></param>
        public void SendSound(string sound, double volume, bool triggered, byte flags, float radius, bool useMaster, bool isMaster)
        {
            if (volume > 1)
                volume = 1;
            if (volume < 0)
                volume = 0;

            UUID ownerID = _ownerID;
            UUID objectID = ParentGroup.RootPart.UUID;
            UUID parentID = GetRootPartUUID();

            UUID soundID = UUID.Zero;
            Vector3 position = AbsolutePosition; // region local
            ulong regionHandle = m_parentGroup.Scene.RegionInfo.RegionHandle;

            if (!UUID.TryParse(sound, out soundID))
            {
                // search sound file from inventory
                lock (TaskInventory)
                {
                    foreach (KeyValuePair<UUID, TaskInventoryItem> item in TaskInventory)
                    {
                        if (item.Value.Name == sound && item.Value.Type == (int)AssetType.Sound)
                        {
                            soundID = item.Value.ItemID;
                            break;
                        }
                    }
                }
            }

            if (soundID == UUID.Zero)
                return;

            ISoundModule soundModule = m_parentGroup.Scene.RequestModuleInterface<ISoundModule>();
            if (soundModule != null)
            {
                if (useMaster)
                {
                    if (isMaster)
                    {
                        if (triggered)
                            soundModule.TriggerSound(soundID, ownerID, objectID, parentID, volume, position, regionHandle, radius);
                        else
                            soundModule.PlayAttachedSound(soundID, ownerID, objectID, volume, position, flags, radius);
                        ParentGroup.PlaySoundMasterPrim = (SceneObjectPart)this;
                        ownerID = _ownerID;
                        objectID = ParentGroup.RootPart.UUID;
                        parentID = GetRootPartUUID();
                        position = AbsolutePosition; // region local
                        regionHandle = ParentGroup.Scene.RegionInfo.RegionHandle;
                        if (triggered)
                            soundModule.TriggerSound(soundID, ownerID, objectID, parentID, volume, position, regionHandle, radius);
                        else
                            soundModule.PlayAttachedSound(soundID, ownerID, objectID, volume, position, flags, radius);
                        foreach (SceneObjectPart prim in ParentGroup.PlaySoundSlavePrims)
                        {
                            ownerID = prim._ownerID;
                            objectID = prim.ParentGroup.RootPart.UUID;
                            parentID = prim.GetRootPartUUID();
                            position = prim.AbsolutePosition; // region local
                            regionHandle = prim.ParentGroup.Scene.RegionInfo.RegionHandle;
                            if (triggered)
                                soundModule.TriggerSound(soundID, ownerID, objectID, parentID, volume, position, regionHandle, radius);
                            else
                                soundModule.PlayAttachedSound(soundID, ownerID, objectID, volume, position, flags, radius);
                        }
                        ParentGroup.PlaySoundSlavePrims.Clear();
                        ParentGroup.PlaySoundMasterPrim = null;
                    }
                    else
                    {
                        ParentGroup.PlaySoundSlavePrims.Add((SceneObjectPart)this);
                    }
                }
                else
                {
                    if (triggered)
                        soundModule.TriggerSound(soundID, ownerID, objectID, parentID, volume, position, regionHandle, radius);
                    else
                        soundModule.PlayAttachedSound(soundID, ownerID, objectID, volume, position, flags, radius);
                }
            }
        }

        /// <summary>
        /// Send a terse update to all clients
        /// </summary>
        public void SendTerseUpdateToAllClients()
        {
            m_parentGroup.Scene.ForEachScenePresence(delegate(ScenePresence avatar)
            {
                SendTerseUpdateToClient(avatar.ControllingClient);
            });
        }

        public void SetAttachmentPoint(uint AttachmentPoint)
        {
            this.AttachmentPoint = AttachmentPoint;

            if (AttachmentPoint != 0)
            {
                IsAttachment = true;
            }
            else
            {
                IsAttachment = false;
            }

            // save the attachment point.
            //if (AttachmentPoint != 0)
            //{
                m_shape.State = (byte)AttachmentPoint;
            //}
        }

        public void SetAxisRotation(int axis, int rotate)
        {
            if (m_parentGroup != null)
            {
                m_parentGroup.SetAxisRotation(axis, rotate);
            }
            //Cannot use ScriptBaseClass constants as no referance to it currently.
            if (axis == 2)//STATUS_ROTATE_X
                STATUS_ROTATE_X = rotate;
            if (axis == 4)//STATUS_ROTATE_Y
                STATUS_ROTATE_Y = rotate;
            if (axis == 8)//STATUS_ROTATE_Z
                STATUS_ROTATE_Z = rotate;
        }

        public void SetBuoyancy(float fvalue)
        {
            if (PhysActor != null)
            {
                PhysActor.Buoyancy = fvalue;
            }
        }

        public void SetDieAtEdge(bool p)
        {
            if (m_parentGroup == null)
                return;
            if (m_parentGroup.IsDeleted)
                return;

            m_parentGroup.RootPart.DIE_AT_EDGE = p;
        }

        public void SetFloatOnWater(int floatYN)
        {
            if (PhysActor != null)
            {
                if (floatYN == 1)
                {
                    PhysActor.FloatOnWater = true;
                }
                else
                {
                    PhysActor.FloatOnWater = false;
                }
            }
        }

        public void SetForce(Vector3 force)
        {
            if (PhysActor != null)
            {
                PhysActor.Force = force;
            }
        }

        public void SetVehicleType(int type)
        {
            if (PhysActor != null)
            {
                PhysActor.VehicleType = type;
            }
        }

        public void SetVehicleFloatParam(int param, float value)
        {
            if (PhysActor != null)
            {
                PhysActor.VehicleFloatParam(param, value);
            }
        }

        public void SetVehicleVectorParam(int param, Vector3 value)
        {
            if (PhysActor != null)
            {
                PhysActor.VehicleVectorParam(param, value);
            }
        }

        public void SetVehicleRotationParam(int param, Quaternion rotation)
        {
            if (PhysActor != null)
            {
                PhysActor.VehicleRotationParam(param, rotation);
            }
        }

        /// <summary>
        /// Set the color of prim faces
        /// </summary>
        /// <param name="color"></param>
        /// <param name="face"></param>
        public void SetFaceColor(Vector3 color, int face)
        {
            Primitive.TextureEntry tex = Shape.Textures;
            Color4 texcolor;
            if (face >= 0 && face < GetNumberOfSides())
            {
                texcolor = tex.CreateFace((uint)face).RGBA;
                texcolor.R = Util.Clip((float)color.X, 0.0f, 1.0f);
                texcolor.G = Util.Clip((float)color.Y, 0.0f, 1.0f);
                texcolor.B = Util.Clip((float)color.Z, 0.0f, 1.0f);
                tex.FaceTextures[face].RGBA = texcolor;
                UpdateTexture(tex);
                TriggerScriptChangedEvent(Changed.COLOR);
                return;
            }
            else if (face == ALL_SIDES)
            {
                for (uint i = 0; i < GetNumberOfSides(); i++)
                {
                    if (tex.FaceTextures[i] != null)
                    {
                        texcolor = tex.FaceTextures[i].RGBA;
                        texcolor.R = Util.Clip((float)color.X, 0.0f, 1.0f);
                        texcolor.G = Util.Clip((float)color.Y, 0.0f, 1.0f);
                        texcolor.B = Util.Clip((float)color.Z, 0.0f, 1.0f);
                        tex.FaceTextures[i].RGBA = texcolor;
                    }
                    texcolor = tex.DefaultTexture.RGBA;
                    texcolor.R = Util.Clip((float)color.X, 0.0f, 1.0f);
                    texcolor.G = Util.Clip((float)color.Y, 0.0f, 1.0f);
                    texcolor.B = Util.Clip((float)color.Z, 0.0f, 1.0f);
                    tex.DefaultTexture.RGBA = texcolor;
                }
                UpdateTexture(tex);
                TriggerScriptChangedEvent(Changed.COLOR);
                return;
            }
        }

        /// <summary>
        /// Get the number of sides that this part has.
        /// </summary>
        /// <returns></returns>
        public int GetNumberOfSides()
        {
            int ret = 0;
            bool hasCut;
            bool hasHollow;
            bool hasDimple;
            bool hasProfileCut;

            PrimType primType = GetPrimType();
            HasCutHollowDimpleProfileCut(primType, Shape, out hasCut, out hasHollow, out hasDimple, out hasProfileCut);

            switch (primType)
            {
                case PrimType.BOX:
                    ret = 6;
                    if (hasCut) ret += 2;
                    if (hasHollow) ret += 1;
                    break;
                case PrimType.CYLINDER:
                    ret = 3;
                    if (hasCut) ret += 2;
                    if (hasHollow) ret += 1;
                    break;
                case PrimType.PRISM:
                    ret = 5;
                    if (hasCut) ret += 2;
                    if (hasHollow) ret += 1;
                    break;
                case PrimType.SPHERE:
                    ret = 1;
                    if (hasCut) ret += 2;
                    if (hasDimple) ret += 2;
                    if (hasHollow) ret += 1;
                    break;
                case PrimType.TORUS:
                    ret = 1;
                    if (hasCut) ret += 2;
                    if (hasProfileCut) ret += 2;
                    if (hasHollow) ret += 1;
                    break;
                case PrimType.TUBE:
                    ret = 4;
                    if (hasCut) ret += 2;
                    if (hasProfileCut) ret += 2;
                    if (hasHollow) ret += 1;
                    break;
                case PrimType.RING:
                    ret = 3;
                    if (hasCut) ret += 2;
                    if (hasProfileCut) ret += 2;
                    if (hasHollow) ret += 1;
                    break;
                case PrimType.SCULPT:
                    ret = 1;
                    break;
            }
            return ret;
        }

        /// <summary>
        /// Tell us what type this prim is
        /// </summary>
        /// <param name="primShape"></param>
        /// <returns></returns>
        public PrimType GetPrimType()
        {
            if (Shape.SculptEntry)
                return PrimType.SCULPT;
            if ((Shape.ProfileCurve & 0x07) == (byte)ProfileShape.Square)
            {
                if (Shape.PathCurve == (byte)Extrusion.Straight)
                    return PrimType.BOX;
                else if (Shape.PathCurve == (byte)Extrusion.Curve1)
                    return PrimType.TUBE;
            }
            else if ((Shape.ProfileCurve & 0x07) == (byte)ProfileShape.Circle)
            {
                if (Shape.PathCurve == (byte)Extrusion.Straight)
                    return PrimType.CYLINDER;
                // ProfileCurve seems to combine hole shape and profile curve so we need to only compare against the lower 3 bits
                else if (Shape.PathCurve == (byte)Extrusion.Curve1)
                    return PrimType.TORUS;
            }
            else if ((Shape.ProfileCurve & 0x07) == (byte)ProfileShape.HalfCircle)
            {
                if (Shape.PathCurve == (byte)Extrusion.Curve1 || Shape.PathCurve == (byte)Extrusion.Curve2)
                    return PrimType.SPHERE;
            }
            else if ((Shape.ProfileCurve & 0x07) == (byte)ProfileShape.EquilateralTriangle)
            {
                if (Shape.PathCurve == (byte)Extrusion.Straight)
                    return PrimType.PRISM;
                else if (Shape.PathCurve == (byte)Extrusion.Curve1)
                    return PrimType.RING;
            }
            
            return PrimType.BOX;
        }
        
        /// <summary>
        /// Tell us if this object has cut, hollow, dimple, and other factors affecting the number of faces 
        /// </summary>
        /// <param name="primType"></param>
        /// <param name="shape"></param>
        /// <param name="hasCut"></param>
        /// <param name="hasHollow"></param>
        /// <param name="hasDimple"></param>
        /// <param name="hasProfileCut"></param>
        protected static void HasCutHollowDimpleProfileCut(PrimType primType, PrimitiveBaseShape shape, out bool hasCut, out bool hasHollow,
            out bool hasDimple, out bool hasProfileCut)
        {
            if (primType == PrimType.BOX
                ||
                primType == PrimType.CYLINDER
                ||
                primType == PrimType.PRISM)

                hasCut = (shape.ProfileBegin > 0) || (shape.ProfileEnd > 0);
            else
                hasCut = (shape.PathBegin > 0) || (shape.PathEnd > 0);

            hasHollow = shape.ProfileHollow > 0;
            hasDimple = (shape.ProfileBegin > 0) || (shape.ProfileEnd > 0); // taken from llSetPrimitiveParms
            hasProfileCut = hasDimple; // is it the same thing?
        }
        
        public void SetVehicleFlags(int param, bool remove)
        {
            if (PhysActor != null)
            {
                PhysActor.VehicleFlags(param, remove);
            }
        }

        public void SetGroup(UUID groupID, IClientAPI client)
        {
            _groupID = groupID;
            if (client != null)
                GetProperties(client);
            m_updateFlag = 2;
        }

        /// <summary>
        ///
        /// </summary>
        public void SetParent(SceneObjectGroup parent)
        {
            m_parentGroup = parent;
        }

        // Use this for attachments!  LocalID should be avatar's localid
        public void SetParentLocalId(uint localID)
        {
            _parentID = localID;
        }

        public void SetPhysicsAxisRotation()
        {
            if (PhysActor != null)
            {
                PhysActor.LockAngularMotion(RotationAxis);
                m_parentGroup.Scene.PhysicsScene.AddPhysicsActorTaint(PhysActor);
            }
        }

        /// <summary>
        /// Set the events that this part will pass on to listeners.
        /// </summary>
        /// <param name="scriptid"></param>
        /// <param name="events"></param>
        public void SetScriptEvents(UUID scriptid, int events)
        {
            // scriptEvents oldparts;
            lock (m_scriptEvents)
            {
                if (m_scriptEvents.ContainsKey(scriptid))
                {
                    // oldparts = m_scriptEvents[scriptid];

                    // remove values from aggregated script events
                    if (m_scriptEvents[scriptid] == (scriptEvents) events)
                        return;
                    m_scriptEvents[scriptid] = (scriptEvents) events;
                }
                else
                {
                    m_scriptEvents.Add(scriptid, (scriptEvents) events);
                }
            }
            aggregateScriptEvents();
        }

        /// <summary>
        /// Set the text displayed for this part.
        /// </summary>
        /// <param name="text"></param>
        public void SetText(string text)
        {
            Text = text;

            ParentGroup.HasGroupChanged = true;
            //ScheduleFullUpdate();
            ScheduleFullUpdate(new List<SceneObjectPartSyncProperties>(){SceneObjectPartSyncProperties.Text});
        }
        
        public void StopLookAt()
        {
            m_parentGroup.stopLookAt();

            //m_parentGroup.ScheduleGroupForTerseUpdate();
            m_parentGroup.ScheduleGroupForTerseUpdate(null);//in stopLookAt(), PhysicsActor shall already take care of tainting which properties have been updated 
        }
        
        /// <summary>
        /// Set the text displayed for this part.
        /// </summary>
        /// <param name="text"></param>
        /// <param name="color"></param>
        /// <param name="alpha"></param>
        public void SetText(string text, Vector3 color, double alpha)
        {
            Color = Color.FromArgb((int) (alpha*0xff),
                                   (int) (color.X*0xff),
                                   (int) (color.Y*0xff),
                                   (int) (color.Z*0xff));
            SetText(text);
            ScheduleFullUpdate(new List<SceneObjectPartSyncProperties>() { SceneObjectPartSyncProperties.Color, SceneObjectPartSyncProperties.Text });
        }

        public void StopMoveToTarget()
        {
            m_parentGroup.stopMoveToTarget();

            //m_parentGroup.ScheduleGroupForTerseUpdate();
            m_parentGroup.ScheduleGroupForTerseUpdate(null); //in stopMoveToTarget(), PhysicsActor shall already take care of tainting which properties have been updated 
            //m_parentGroup.ScheduleGroupForFullUpdate();
        }

        public void StoreUndoState()
        {
            if (!Undoing)
            {
                if (!IgnoreUndoUpdate)
                {
                    if (m_parentGroup != null)
                    {
                        lock (m_undo)
                        {
                            if (m_undo.Count > 0)
                            {
                                UndoState last = m_undo.Peek();
                                if (last != null)
                                {
                                    if (last.Compare((SceneObjectPart)this))
                                        return;
                                }
                            }

                            if (m_parentGroup.GetSceneMaxUndo() > 0)
                            {
                                UndoState nUndo = new UndoState((SceneObjectPart)this);

                                m_undo.Push(nUndo);
                            }

                        }
                    }
                }
            }
        }

        public EntityIntersection TestIntersection(Ray iray, Quaternion parentrot)
        {
            // In this case we're using a sphere with a radius of the largest dimension of the prim
            // TODO: Change to take shape into account

            EntityIntersection result = new EntityIntersection();
            Vector3 vAbsolutePosition = AbsolutePosition;
            Vector3 vScale = Scale;
            Vector3 rOrigin = iray.Origin;
            Vector3 rDirection = iray.Direction;

            //rDirection = rDirection.Normalize();
            // Buidling the first part of the Quadratic equation
            Vector3 r2ndDirection = rDirection*rDirection;
            float itestPart1 = r2ndDirection.X + r2ndDirection.Y + r2ndDirection.Z;

            // Buidling the second part of the Quadratic equation
            Vector3 tmVal2 = rOrigin - vAbsolutePosition;
            Vector3 r2Direction = rDirection*2.0f;
            Vector3 tmVal3 = r2Direction*tmVal2;

            float itestPart2 = tmVal3.X + tmVal3.Y + tmVal3.Z;

            // Buidling the third part of the Quadratic equation
            Vector3 tmVal4 = rOrigin*rOrigin;
            Vector3 tmVal5 = vAbsolutePosition*vAbsolutePosition;

            Vector3 tmVal6 = vAbsolutePosition*rOrigin;

            // Set Radius to the largest dimension of the prim
            float radius = 0f;
            if (vScale.X > radius)
                radius = vScale.X;
            if (vScale.Y > radius)
                radius = vScale.Y;
            if (vScale.Z > radius)
                radius = vScale.Z;

            // the second part of this is the default prim size
            // once we factor in the aabb of the prim we're adding we can
            // change this to;
            // radius = (radius / 2) - 0.01f;
            //
            radius = (radius / 2) + (0.5f / 2) - 0.1f;

            //radius = radius;

            float itestPart3 = tmVal4.X + tmVal4.Y + tmVal4.Z + tmVal5.X + tmVal5.Y + tmVal5.Z -
                               (2.0f*(tmVal6.X + tmVal6.Y + tmVal6.Z + (radius*radius)));

            // Yuk Quadradrics..    Solve first
            float rootsqr = (itestPart2*itestPart2) - (4.0f*itestPart1*itestPart3);
            if (rootsqr < 0.0f)
            {
                // No intersection
                return result;
            }
            float root = ((-itestPart2) - (float) Math.Sqrt((double) rootsqr))/(itestPart1*2.0f);

            if (root < 0.0f)
            {
                // perform second quadratic root solution
                root = ((-itestPart2) + (float) Math.Sqrt((double) rootsqr))/(itestPart1*2.0f);

                // is there any intersection?
                if (root < 0.0f)
                {
                    // nope, no intersection
                    return result;
                }
            }

            // We got an intersection.  putting together an EntityIntersection object with the
            // intersection information
            Vector3 ipoint =
                new Vector3(iray.Origin.X + (iray.Direction.X*root), iray.Origin.Y + (iray.Direction.Y*root),
                            iray.Origin.Z + (iray.Direction.Z*root));

            result.HitTF = true;
            result.ipoint = ipoint;

            // Normal is calculated by the difference and then normalizing the result
            Vector3 normalpart = ipoint - vAbsolutePosition;
            result.normal = normalpart / normalpart.Length();

            // It's funny how the Vector3 object has a Distance function, but the Axiom.Math object doesn't.
            // I can write a function to do it..    but I like the fact that this one is Static.

            Vector3 distanceConvert1 = new Vector3(iray.Origin.X, iray.Origin.Y, iray.Origin.Z);
            Vector3 distanceConvert2 = new Vector3(ipoint.X, ipoint.Y, ipoint.Z);
            float distance = (float) Util.GetDistanceTo(distanceConvert1, distanceConvert2);

            result.distance = distance;

            return result;
        }

        public EntityIntersection TestIntersectionOBB(Ray iray, Quaternion parentrot, bool frontFacesOnly, bool faceCenters)
        {
            // In this case we're using a rectangular prism, which has 6 faces and therefore 6 planes
            // This breaks down into the ray---> plane equation.
            // TODO: Change to take shape into account
            Vector3[] vertexes = new Vector3[8];

            // float[] distance = new float[6];
            Vector3[] FaceA = new Vector3[6]; // vertex A for Facei
            Vector3[] FaceB = new Vector3[6]; // vertex B for Facei
            Vector3[] FaceC = new Vector3[6]; // vertex C for Facei
            Vector3[] FaceD = new Vector3[6]; // vertex D for Facei

            Vector3[] normals = new Vector3[6]; // Normal for Facei
            Vector3[] AAfacenormals = new Vector3[6]; // Axis Aligned face normals

            AAfacenormals[0] = new Vector3(1, 0, 0);
            AAfacenormals[1] = new Vector3(0, 1, 0);
            AAfacenormals[2] = new Vector3(-1, 0, 0);
            AAfacenormals[3] = new Vector3(0, -1, 0);
            AAfacenormals[4] = new Vector3(0, 0, 1);
            AAfacenormals[5] = new Vector3(0, 0, -1);

            Vector3 AmBa = new Vector3(0, 0, 0); // Vertex A - Vertex B
            Vector3 AmBb = new Vector3(0, 0, 0); // Vertex B - Vertex C
            Vector3 cross = new Vector3();

            Vector3 pos = GetWorldPosition();
            Quaternion rot = GetWorldRotation();

            // Variables prefixed with AX are Axiom.Math copies of the LL variety.

            Quaternion AXrot = rot;
            AXrot.Normalize();

            Vector3 AXpos = pos;

            // tScale is the offset to derive the vertex based on the scale.
            // it's different for each vertex because we've got to rotate it
            // to get the world position of the vertex to produce the Oriented Bounding Box

            Vector3 tScale = Vector3.Zero;

            Vector3 AXscale = new Vector3(m_shape.Scale.X * 0.5f, m_shape.Scale.Y * 0.5f, m_shape.Scale.Z * 0.5f);

            //Vector3 pScale = (AXscale) - (AXrot.Inverse() * (AXscale));
            //Vector3 nScale = (AXscale * -1) - (AXrot.Inverse() * (AXscale * -1));

            // rScale is the rotated offset to find a vertex based on the scale and the world rotation.
            Vector3 rScale = new Vector3();

            // Get Vertexes for Faces Stick them into ABCD for each Face
            // Form: Face<vertex>[face] that corresponds to the below diagram
            #region ABCD Face Vertex Map Comment Diagram
            //                   A _________ B
            //                    |         |
            //                    |  4 top  |
            //                    |_________|
            //                   C           D

            //                   A _________ B
            //                    |  Back   |
            //                    |    3    |
            //                    |_________|
            //                   C           D

            //   A _________ B                     B _________ A
            //    |  Left   |                       |  Right  |
            //    |    0    |                       |    2    |
            //    |_________|                       |_________|
            //   C           D                     D           C

            //                   A _________ B
            //                    |  Front  |
            //                    |    1    |
            //                    |_________|
            //                   C           D

            //                   C _________ D
            //                    |         |
            //                    |  5 bot  |
            //                    |_________|
            //                   A           B
            #endregion

            #region Plane Decomposition of Oriented Bounding Box
            tScale = new Vector3(AXscale.X, -AXscale.Y, AXscale.Z);
            rScale = tScale * AXrot;
            vertexes[0] = (new Vector3((pos.X + rScale.X), (pos.Y + rScale.Y), (pos.Z + rScale.Z)));
               // vertexes[0].X = pos.X + vertexes[0].X;
            //vertexes[0].Y = pos.Y + vertexes[0].Y;
            //vertexes[0].Z = pos.Z + vertexes[0].Z;

            FaceA[0] = vertexes[0];
            FaceB[3] = vertexes[0];
            FaceA[4] = vertexes[0];

            tScale = AXscale;
            rScale = tScale * AXrot;
            vertexes[1] = (new Vector3((pos.X + rScale.X), (pos.Y + rScale.Y), (pos.Z + rScale.Z)));

               // vertexes[1].X = pos.X + vertexes[1].X;
               // vertexes[1].Y = pos.Y + vertexes[1].Y;
            //vertexes[1].Z = pos.Z + vertexes[1].Z;

            FaceB[0] = vertexes[1];
            FaceA[1] = vertexes[1];
            FaceC[4] = vertexes[1];

            tScale = new Vector3(AXscale.X, -AXscale.Y, -AXscale.Z);
            rScale = tScale * AXrot;

            vertexes[2] = (new Vector3((pos.X + rScale.X), (pos.Y + rScale.Y), (pos.Z + rScale.Z)));

            //vertexes[2].X = pos.X + vertexes[2].X;
            //vertexes[2].Y = pos.Y + vertexes[2].Y;
            //vertexes[2].Z = pos.Z + vertexes[2].Z;

            FaceC[0] = vertexes[2];
            FaceD[3] = vertexes[2];
            FaceC[5] = vertexes[2];

            tScale = new Vector3(AXscale.X, AXscale.Y, -AXscale.Z);
            rScale = tScale * AXrot;
            vertexes[3] = (new Vector3((pos.X + rScale.X), (pos.Y + rScale.Y), (pos.Z + rScale.Z)));

            //vertexes[3].X = pos.X + vertexes[3].X;
               // vertexes[3].Y = pos.Y + vertexes[3].Y;
               // vertexes[3].Z = pos.Z + vertexes[3].Z;

            FaceD[0] = vertexes[3];
            FaceC[1] = vertexes[3];
            FaceA[5] = vertexes[3];

            tScale = new Vector3(-AXscale.X, AXscale.Y, AXscale.Z);
            rScale = tScale * AXrot;
            vertexes[4] = (new Vector3((pos.X + rScale.X), (pos.Y + rScale.Y), (pos.Z + rScale.Z)));

               // vertexes[4].X = pos.X + vertexes[4].X;
               // vertexes[4].Y = pos.Y + vertexes[4].Y;
               // vertexes[4].Z = pos.Z + vertexes[4].Z;

            FaceB[1] = vertexes[4];
            FaceA[2] = vertexes[4];
            FaceD[4] = vertexes[4];

            tScale = new Vector3(-AXscale.X, AXscale.Y, -AXscale.Z);
            rScale = tScale * AXrot;
            vertexes[5] = (new Vector3((pos.X + rScale.X), (pos.Y + rScale.Y), (pos.Z + rScale.Z)));

               // vertexes[5].X = pos.X + vertexes[5].X;
               // vertexes[5].Y = pos.Y + vertexes[5].Y;
               // vertexes[5].Z = pos.Z + vertexes[5].Z;

            FaceD[1] = vertexes[5];
            FaceC[2] = vertexes[5];
            FaceB[5] = vertexes[5];

            tScale = new Vector3(-AXscale.X, -AXscale.Y, AXscale.Z);
            rScale = tScale * AXrot;
            vertexes[6] = (new Vector3((pos.X + rScale.X), (pos.Y + rScale.Y), (pos.Z + rScale.Z)));

               // vertexes[6].X = pos.X + vertexes[6].X;
               // vertexes[6].Y = pos.Y + vertexes[6].Y;
               // vertexes[6].Z = pos.Z + vertexes[6].Z;

            FaceB[2] = vertexes[6];
            FaceA[3] = vertexes[6];
            FaceB[4] = vertexes[6];

            tScale = new Vector3(-AXscale.X, -AXscale.Y, -AXscale.Z);
            rScale = tScale * AXrot;
            vertexes[7] = (new Vector3((pos.X + rScale.X), (pos.Y + rScale.Y), (pos.Z + rScale.Z)));

               // vertexes[7].X = pos.X + vertexes[7].X;
               // vertexes[7].Y = pos.Y + vertexes[7].Y;
               // vertexes[7].Z = pos.Z + vertexes[7].Z;

            FaceD[2] = vertexes[7];
            FaceC[3] = vertexes[7];
            FaceD[5] = vertexes[7];
            #endregion

            // Get our plane normals
            for (int i = 0; i < 6; i++)
            {
                //m_log.Info("[FACECALCULATION]: FaceA[" + i + "]=" + FaceA[i] + " FaceB[" + i + "]=" + FaceB[i] + " FaceC[" + i + "]=" + FaceC[i] + " FaceD[" + i + "]=" + FaceD[i]);

                // Our Plane direction
                AmBa = FaceA[i] - FaceB[i];
                AmBb = FaceB[i] - FaceC[i];

                cross = Vector3.Cross(AmBb, AmBa);

                // normalize the cross product to get the normal.
                normals[i] = cross / cross.Length();

                //m_log.Info("[NORMALS]: normals[ " + i + "]" + normals[i].ToString());
                //distance[i] = (normals[i].X * AmBa.X + normals[i].Y * AmBa.Y + normals[i].Z * AmBa.Z) * -1;
            }

            EntityIntersection result = new EntityIntersection();

            result.distance = 1024;
            float c = 0;
            float a = 0;
            float d = 0;
            Vector3 q = new Vector3();

            #region OBB Version 2 Experiment
            //float fmin = 999999;
            //float fmax = -999999;
            //float s = 0;

            //for (int i=0;i<6;i++)
            //{
                //s = iray.Direction.Dot(normals[i]);
                //d = normals[i].Dot(FaceB[i]);

                //if (s == 0)
                //{
                    //if (iray.Origin.Dot(normals[i]) > d)
                    //{
                        //return result;
                    //}
                   // else
                    //{
                        //continue;
                    //}
                //}
                //a = (d - iray.Origin.Dot(normals[i])) / s;
                //if (iray.Direction.Dot(normals[i]) < 0)
                //{
                    //if (a > fmax)
                    //{
                        //if (a > fmin)
                        //{
                            //return result;
                        //}
                        //fmax = a;
                    //}

                //}
                //else
                //{
                    //if (a < fmin)
                    //{
                        //if (a < 0 || a < fmax)
                        //{
                            //return result;
                        //}
                        //fmin = a;
                    //}
                //}
            //}
            //if (fmax > 0)
            //    a= fmax;
            //else
               //     a=fmin;

            //q = iray.Origin + a * iray.Direction;
            #endregion

            // Loop over faces (6 of them)
            for (int i = 0; i < 6; i++)
            {
                AmBa = FaceA[i] - FaceB[i];
                AmBb = FaceB[i] - FaceC[i];
                d = Vector3.Dot(normals[i], FaceB[i]);

                //if (faceCenters)
                //{
                //    c = normals[i].Dot(normals[i]);
                //}
                //else
                //{
                c = Vector3.Dot(iray.Direction, normals[i]);
                //}
                if (c == 0)
                    continue;

                a = (d - Vector3.Dot(iray.Origin, normals[i])) / c;

                if (a < 0)
                    continue;

                // If the normal is pointing outside the object
                if (Vector3.Dot(iray.Direction, normals[i]) < 0 || !frontFacesOnly)
                {
                    //if (faceCenters)
                    //{   //(FaceA[i] + FaceB[i] + FaceC[1] + FaceD[i]) / 4f;
                    //    q =  iray.Origin + a * normals[i];
                    //}
                    //else
                    //{
                        q = iray.Origin + iray.Direction * a;
                    //}

                    float distance2 = (float)GetDistanceTo(q, AXpos);
                    // Is this the closest hit to the object's origin?
                    //if (faceCenters)
                    //{
                    //    distance2 = (float)GetDistanceTo(q, iray.Origin);
                    //}

                    if (distance2 < result.distance)
                    {
                        result.distance = distance2;
                        result.HitTF = true;
                        result.ipoint = q;
                        //m_log.Info("[FACE]:" + i.ToString());
                        //m_log.Info("[POINT]: " + q.ToString());
                        //m_log.Info("[DIST]: " + distance2.ToString());
                        if (faceCenters)
                        {
                            result.normal = AAfacenormals[i] * AXrot;

                            Vector3 scaleComponent = AAfacenormals[i];
                            float ScaleOffset = 0.5f;
                            if (scaleComponent.X != 0) ScaleOffset = AXscale.X;
                            if (scaleComponent.Y != 0) ScaleOffset = AXscale.Y;
                            if (scaleComponent.Z != 0) ScaleOffset = AXscale.Z;
                            ScaleOffset = Math.Abs(ScaleOffset);
                            Vector3 offset = result.normal * ScaleOffset;
                            result.ipoint = AXpos + offset;

                            ///pos = (intersectionpoint + offset);
                        }
                        else
                        {
                            result.normal = normals[i];
                        }
                        result.AAfaceNormal = AAfacenormals[i];
                    }
                }
            }
            return result;
        }

        /// <summary>
        /// Serialize this part to xml.
        /// </summary>
        /// <param name="xmlWriter"></param>
        public void ToXml(XmlTextWriter xmlWriter)
        {
            SceneObjectSerializer.SOPToXml2(xmlWriter, (SceneObjectPart)this, new Dictionary<string, object>());
        }

        public void TriggerScriptChangedEvent(Changed val)
        {
            if (m_parentGroup != null && m_parentGroup.Scene != null)
                m_parentGroup.Scene.EventManager.TriggerOnScriptChangedEvent(LocalId, (uint)val);
        }

        public void TrimPermissions()
        {
            _baseMask &= (uint)PermissionMask.All;
            _ownerMask &= (uint)PermissionMask.All;
            _groupMask &= (uint)PermissionMask.All;
            _everyoneMask &= (uint)PermissionMask.All;
            _nextOwnerMask &= (uint)PermissionMask.All;
        }

        public void Undo()
        {
            lock (m_undo)
            {
                if (m_undo.Count > 0)
                {
                    UndoState nUndo = null;
                    if (m_parentGroup.GetSceneMaxUndo() > 0)
                    {
                        nUndo = new UndoState((SceneObjectPart)this);
                    }
                    UndoState goback = m_undo.Pop();
                    if (goback != null)
                    {
                        goback.PlaybackState((SceneObjectPart)this);
                        if (nUndo != null)
                            m_redo.Push(nUndo);
                    }
                }
            }
        }

        public void Redo()
        {
            lock (m_redo)
            {
                if (m_parentGroup.GetSceneMaxUndo() > 0)
                {
                    UndoState nUndo = new UndoState((SceneObjectPart)this);

                    m_undo.Push(nUndo);
                }
                UndoState gofwd = m_redo.Pop();
                if (gofwd != null)
                    gofwd.PlayfwdState((SceneObjectPart)this);
            }
        }

        public void UpdateExtraParam(ushort type, bool inUse, byte[] data)
        {
            m_shape.ReadInUpdateExtraParam(type, inUse, data);

            if (type == 0x30)
            {
                if (m_shape.SculptEntry && m_shape.SculptTexture != UUID.Zero)
                {
                    m_parentGroup.Scene.AssetService.Get(m_shape.SculptTexture.ToString(), this, AssetReceived);
                }
            }

            ParentGroup.HasGroupChanged = true;
            //ScheduleFullUpdate();
            ScheduleFullUpdate(new List<SceneObjectPartSyncProperties>(){SceneObjectPartSyncProperties.Shape});
        }

        public void UpdateGroupPosition(Vector3 pos)
        {
            if ((pos.X != GroupPosition.X) ||
                (pos.Y != GroupPosition.Y) ||
                (pos.Z != GroupPosition.Z))
            {
                Vector3 newPos = new Vector3(pos.X, pos.Y, pos.Z);
                GroupPosition = newPos;
                //ScheduleTerseUpdate();
                ScheduleTerseUpdate(new List<SceneObjectPartSyncProperties>() { SceneObjectPartSyncProperties.GroupPosition });
            }
        }

        public virtual void UpdateMovement()
        {
        }

        /// <summary>
        ///
        /// </summary>
        /// <param name="pos"></param>
        public void UpdateOffSet(Vector3 pos)
        {
            if ((pos.X != OffsetPosition.X) ||
                (pos.Y != OffsetPosition.Y) ||
                (pos.Z != OffsetPosition.Z))
            {
                Vector3 newPos = new Vector3(pos.X, pos.Y, pos.Z);

                if (ParentGroup.RootPart.GetStatusSandbox())
                {
                    if (Util.GetDistanceTo(ParentGroup.RootPart.StatusSandboxPos, newPos) > 10)
                    {
                        ParentGroup.RootPart.ScriptSetPhysicsStatus(false);
                        newPos = OffsetPosition;
                        ParentGroup.Scene.SimChat(Utils.StringToBytes("Hit Sandbox Limit"),
                              ChatTypeEnum.DebugChannel, 0x7FFFFFFF, ParentGroup.RootPart.AbsolutePosition, Name, UUID, false);
                    }
                }

                OffsetPosition = newPos;
                //ScheduleTerseUpdate();
                ScheduleTerseUpdate(new List<SceneObjectPartSyncProperties>() { SceneObjectPartSyncProperties.OffsetPosition });
            }
        }

        public void UpdatePermissions(UUID AgentID, byte field, uint localID, uint mask, byte addRemTF)
        {
            bool set = addRemTF == 1;
            bool god = m_parentGroup.Scene.Permissions.IsGod(AgentID);

            uint baseMask = _baseMask;
            if (god)
                baseMask = 0x7ffffff0;

            // Are we the owner?
            if ((AgentID == _ownerID) || god)
            {
                switch (field)
                {
                    case 1:
                        if (god)
                        {
                            _baseMask = ApplyMask(_baseMask, set, mask);
                            Inventory.ApplyGodPermissions(_baseMask);
                        }

                        break;
                    case 2:
                        _ownerMask = ApplyMask(_ownerMask, set, mask) &
                                baseMask;
                        break;
                    case 4:
                        _groupMask = ApplyMask(_groupMask, set, mask) &
                                baseMask;
                        break;
                    case 8:
                        _everyoneMask = ApplyMask(_everyoneMask, set, mask) &
                                baseMask;
                        break;
                    case 16:
                        _nextOwnerMask = ApplyMask(_nextOwnerMask, set, mask) &
                                baseMask;
                        // Prevent the client from creating no mod, no copy
                        // objects
                        if ((_nextOwnerMask & (uint)PermissionMask.Copy) == 0)
                            _nextOwnerMask |= (uint)PermissionMask.Transfer;

                        _nextOwnerMask |= (uint)PermissionMask.Move;

                        break;
                }
                SendFullUpdateToAllClients();

                SendObjectPropertiesToClient(AgentID);

            }
        }

        public bool IsHingeJoint()
        {
            // For now, we use the NINJA naming scheme for identifying joints.
            // In the future, we can support other joint specification schemes such as a 
            // custom checkbox in the viewer GUI.
            if (m_parentGroup.Scene.PhysicsScene.SupportsNINJAJoints)
            {
                string hingeString = "hingejoint";
                return (Name.Length >= hingeString.Length && Name.Substring(0, hingeString.Length) == hingeString);
            }
            else
            {
                return false;
            }
        }

        public bool IsBallJoint()
        {
            // For now, we use the NINJA naming scheme for identifying joints.
            // In the future, we can support other joint specification schemes such as a 
            // custom checkbox in the viewer GUI.
            if (m_parentGroup.Scene.PhysicsScene.SupportsNINJAJoints)
            {
                string ballString = "balljoint";
                return (Name.Length >= ballString.Length && Name.Substring(0, ballString.Length) == ballString);
            }
            else
            {
                return false;
            }
        }

        public bool IsJoint()
        {
            // For now, we use the NINJA naming scheme for identifying joints.
            // In the future, we can support other joint specification schemes such as a 
            // custom checkbox in the viewer GUI.
            if (m_parentGroup.Scene.PhysicsScene.SupportsNINJAJoints)
            {
                return IsHingeJoint() || IsBallJoint();
            }
            else
            {
                return false;
            }
        }

        public void UpdatePrimFlags(bool UsePhysics, bool IsTemporary, bool IsPhantom, bool IsVD)
        {
            bool wasUsingPhysics = ((Flags & PrimFlags.Physics) != 0);
            bool wasTemporary = ((Flags & PrimFlags.TemporaryOnRez) != 0);
            bool wasPhantom = ((Flags & PrimFlags.Phantom) != 0);
            bool wasVD = VolumeDetectActive;

            if ((UsePhysics == wasUsingPhysics) && (wasTemporary == IsTemporary) && (wasPhantom == IsPhantom) && (IsVD==wasVD))
            {
                //m_log.DebugFormat("UpdatePrimFlags called on {0}, nothing changed", Name);
                return;
            }

            //DSG VD DEBUG
            //m_log.DebugFormat("UpdatePrimFlags for SOP {0}, with args UsePhysics ={1}, IsTemporary= {2}, IsPhantom= {3}, IsVD = {4}", Name, UsePhysics, IsTemporary, IsPhantom, IsVD);

            // Special cases for VD. VD can only be called from a script 
            // and can't be combined with changes to other states. So we can rely
            // that...
            // ... if VD is changed, all others are not.
            // ... if one of the others is changed, VD is not.
            if (IsVD) // VD is active, special logic applies
            {
                // State machine logic for VolumeDetect
                // More logic below
                bool phanReset = (IsPhantom != wasPhantom) && !IsPhantom;

                if (phanReset) // Phantom changes from on to off switch VD off too
                {
                    IsVD = false;               // Switch it of for the course of this routine
                    VolumeDetectActive = false; // and also permanently
                    if (PhysActor != null)
                        PhysActor.SetVolumeDetect(0);   // Let physics know about it too
                }
                else
                {
                    IsPhantom = false;
                    // If volumedetect is active we don't want phantom to be applied.
                    // If this is a new call to VD out of the state "phantom"
                    // this will also cause the prim to be visible to physics
                }

            }

            if (UsePhysics && IsJoint())
            {
                IsPhantom = true;
            }

            if (UsePhysics)
            {
                AddFlag(PrimFlags.Physics);
                if (!wasUsingPhysics)
                {
                    DoPhysicsPropertyUpdate(UsePhysics, false);
                    if (m_parentGroup != null)
                    {
                        if (!m_parentGroup.IsDeleted)
                        {
                            if (LocalId == m_parentGroup.RootPart.LocalId)
                            {
                                m_parentGroup.CheckSculptAndLoad();
                            }
                        }
                    }
                }
            }
            else
            {
                RemFlag(PrimFlags.Physics);
                if (wasUsingPhysics)
                {
                    DoPhysicsPropertyUpdate(UsePhysics, false);
                }
            }


            if (IsPhantom || IsAttachment || (Shape.PathCurve == (byte)Extrusion.Flexible)) // note: this may have been changed above in the case of joints
            {
                AddFlag(PrimFlags.Phantom);
                if (PhysActor != null)
                {
                    m_parentGroup.Scene.PhysicsScene.RemovePrim(PhysActor);
                    /// that's not wholesome.  Had to make Scene public
                    PhysActor = null;
                }
            }
            else // Not phantom
            {
                RemFlag(PrimFlags.Phantom);

                PhysicsActor pa = PhysActor;
                if (pa == null)
                {
                    // It's not phantom anymore. So make sure the physics engine get's knowledge of it

                    PhysActor = m_parentGroup.Scene.PhysicsScene.AddPrimShape(
                        LocalId,
                        string.Format("{0}/{1}", Name, UUID),
                        Shape,
                        AbsolutePosition,
                        Scale,
                        RotationOffset,
                        UsePhysics);

                    pa = PhysActor;
                    if (pa != null)
                    {
<<<<<<< HEAD
                        pa.LocalID = LocalId;
                        pa.UUID = this.UUID;
=======
>>>>>>> 97ea994a
                        DoPhysicsPropertyUpdate(UsePhysics, true);
                        if (m_parentGroup != null)
                        {
                            if (!m_parentGroup.IsDeleted)
                            {
                                if (LocalId == m_parentGroup.RootPart.LocalId)
                                {
                                    m_parentGroup.CheckSculptAndLoad();
                                }
                            }
                        }
                        if (
                            ((AggregateScriptEvents & scriptEvents.collision) != 0) ||
                            ((AggregateScriptEvents & scriptEvents.collision_end) != 0) ||
                            ((AggregateScriptEvents & scriptEvents.collision_start) != 0) ||
                            ((AggregateScriptEvents & scriptEvents.land_collision_start) != 0) ||
                            ((AggregateScriptEvents & scriptEvents.land_collision) != 0) ||
                            ((AggregateScriptEvents & scriptEvents.land_collision_end) != 0) ||
                            (CollisionSound != UUID.Zero)
                            )
                        {
                                PhysActor.OnCollisionUpdate += PhysicsCollision;
                                PhysActor.SubscribeEvents(1000);
                        }
                    }
                }
                else // it already has a physical representation
                {
                    pa.IsPhysical = UsePhysics;

                    DoPhysicsPropertyUpdate(UsePhysics, false); // Update physical status. If it's phantom this will remove the prim
                    if (m_parentGroup != null)
                    {
                        if (!m_parentGroup.IsDeleted)
                        {
                            if (LocalId == m_parentGroup.RootPart.LocalId)
                            {
                                m_parentGroup.CheckSculptAndLoad();
                            }
                        }
                    }
                }
            }

            if (IsVD)
            {
                // If the above logic worked (this is urgent candidate to unit tests!)
                // we now have a physicsactor.
                // Defensive programming calls for a check here.
                // Better would be throwing an exception that could be catched by a unit test as the internal 
                // logic should make sure, this Physactor is always here.
                if (this.PhysActor != null)
                {
                    PhysActor.SetVolumeDetect(1);
                    AddFlag(PrimFlags.Phantom); // We set this flag also if VD is active
                    this.VolumeDetectActive = true;
                }
            }
            else
            {   // Remove VolumeDetect in any case. Note, it's safe to call SetVolumeDetect as often as you like
                // (mumbles, well, at least if you have infinte CPU powers :-))
                PhysicsActor pa = this.PhysActor;
                if (pa != null)
                {
                    PhysActor.SetVolumeDetect(0);
                }
                this.VolumeDetectActive = false;
            }


            if (IsTemporary)
            {
                AddFlag(PrimFlags.TemporaryOnRez);
            }
            else
            {
                RemFlag(PrimFlags.TemporaryOnRez);
            }
            //            m_log.Debug("Update:  PHY:" + UsePhysics.ToString() + ", T:" + IsTemporary.ToString() + ", PHA:" + IsPhantom.ToString() + " S:" + CastsShadows.ToString());

            ParentGroup.HasGroupChanged = true;
            //ScheduleFullUpdate();
            ScheduleFullUpdate(new List<SceneObjectPartSyncProperties>() { SceneObjectPartSyncProperties.Flags, SceneObjectPartSyncProperties.VolumeDetectActive});
        }

        public void UpdateRotation(Quaternion rot)
        {
            if ((rot.X != RotationOffset.X) ||
                (rot.Y != RotationOffset.Y) ||
                (rot.Z != RotationOffset.Z) ||
                (rot.W != RotationOffset.W))
            {
                RotationOffset = rot;
                ParentGroup.HasGroupChanged = true;
                //ScheduleTerseUpdate();
                ScheduleTerseUpdate(new List<SceneObjectPartSyncProperties>() { SceneObjectPartSyncProperties.RotationOffset });
            }
        }

        /// <summary>
        /// Update the shape of this part.
        /// </summary>
        /// <param name="shapeBlock"></param>
        public void UpdateShape(ObjectShapePacket.ObjectDataBlock shapeBlock)
        {
            m_shape.PathBegin = shapeBlock.PathBegin;
            m_shape.PathEnd = shapeBlock.PathEnd;
            m_shape.PathScaleX = shapeBlock.PathScaleX;
            m_shape.PathScaleY = shapeBlock.PathScaleY;
            m_shape.PathShearX = shapeBlock.PathShearX;
            m_shape.PathShearY = shapeBlock.PathShearY;
            m_shape.PathSkew = shapeBlock.PathSkew;
            m_shape.ProfileBegin = shapeBlock.ProfileBegin;
            m_shape.ProfileEnd = shapeBlock.ProfileEnd;
            m_shape.PathCurve = shapeBlock.PathCurve;
            m_shape.ProfileCurve = shapeBlock.ProfileCurve;
            m_shape.ProfileHollow = shapeBlock.ProfileHollow;
            m_shape.PathRadiusOffset = shapeBlock.PathRadiusOffset;
            m_shape.PathRevolutions = shapeBlock.PathRevolutions;
            m_shape.PathTaperX = shapeBlock.PathTaperX;
            m_shape.PathTaperY = shapeBlock.PathTaperY;
            m_shape.PathTwist = shapeBlock.PathTwist;
            m_shape.PathTwistBegin = shapeBlock.PathTwistBegin;
            if (PhysActor != null)
            {
                PhysActor.Shape = m_shape;
                m_parentGroup.Scene.PhysicsScene.AddPhysicsActorTaint(PhysActor);
            }

            // This is what makes vehicle trailers work
            // A script in a child prim re-issues
            // llSetPrimitiveParams(PRIM_TYPE) every few seconds. That
            // prevents autoreturn. This is not well known. It also works
            // in SL.
            //
            if (ParentGroup.RootPart != this)
                ParentGroup.RootPart.Rezzed = DateTime.UtcNow;

            ParentGroup.HasGroupChanged = true;
            TriggerScriptChangedEvent(Changed.SHAPE);
            //ScheduleFullUpdate();

            //DSG DEBUG
            //m_log.DebugFormat("{0}, {1}: shaped updated to {2}, calling ScheduleFullUpdate.", Name, UUID, Shape.ProfileShape);

            ScheduleFullUpdate(new List<SceneObjectPartSyncProperties>() {SceneObjectPartSyncProperties.Shape});
        }

        /// <summary>
        /// Update the textures on the part.
        /// </summary>
        /// Added to handle bug in libsecondlife's TextureEntry.ToBytes()
        /// not handling RGBA properly. Cycles through, and "fixes" the color
        /// info
        /// <param name="tex"></param>
        public void UpdateTexture(Primitive.TextureEntry tex)
        {
            //Color4 tmpcolor;
            //for (uint i = 0; i < 32; i++)
            //{
            //    if (tex.FaceTextures[i] != null)
            //    {
            //        tmpcolor = tex.GetFace((uint) i).RGBA;
            //        tmpcolor.A = tmpcolor.A*255;
            //        tmpcolor.R = tmpcolor.R*255;
            //        tmpcolor.G = tmpcolor.G*255;
            //        tmpcolor.B = tmpcolor.B*255;
            //        tex.FaceTextures[i].RGBA = tmpcolor;
            //    }
            //}
            //tmpcolor = tex.DefaultTexture.RGBA;
            //tmpcolor.A = tmpcolor.A*255;
            //tmpcolor.R = tmpcolor.R*255;
            //tmpcolor.G = tmpcolor.G*255;
            //tmpcolor.B = tmpcolor.B*255;
            //tex.DefaultTexture.RGBA = tmpcolor;
            UpdateTextureEntry(tex.GetBytes());
        }

        /// <summary>
        /// Update the texture entry for this part.
        /// </summary>
        /// <param name="textureEntry"></param>
        public void UpdateTextureEntry(byte[] textureEntry)
        {
            m_shape.TextureEntry = textureEntry;
            TriggerScriptChangedEvent(Changed.TEXTURE);

            ParentGroup.HasGroupChanged = true;
            //This is madness..
            //ParentGroup.ScheduleGroupForFullUpdate();
            //This is sparta
            //ScheduleFullUpdate();
            ScheduleFullUpdate(new List<SceneObjectPartSyncProperties>() {SceneObjectPartSyncProperties.Shape});
        }

        public void aggregateScriptEvents()
        {
            AggregateScriptEvents = 0;

            // Aggregate script events
            lock (m_scriptEvents)
            {
                foreach (scriptEvents s in m_scriptEvents.Values)
                {
                    AggregateScriptEvents |= s;
                }
            }

            uint objectflagupdate = 0;

            if (
                ((AggregateScriptEvents & scriptEvents.touch) != 0) ||
                ((AggregateScriptEvents & scriptEvents.touch_end) != 0) ||
                ((AggregateScriptEvents & scriptEvents.touch_start) != 0)
                )
            {
                objectflagupdate |= (uint) PrimFlags.Touch;
            }

            if ((AggregateScriptEvents & scriptEvents.money) != 0)
            {
                objectflagupdate |= (uint) PrimFlags.Money;
            }

            if (AllowedDrop)
            {
                objectflagupdate |= (uint) PrimFlags.AllowInventoryDrop;
            }

            if (
                ((AggregateScriptEvents & scriptEvents.collision) != 0) ||
                ((AggregateScriptEvents & scriptEvents.collision_end) != 0) ||
                ((AggregateScriptEvents & scriptEvents.collision_start) != 0) ||
                ((AggregateScriptEvents & scriptEvents.land_collision_start) != 0) ||
                ((AggregateScriptEvents & scriptEvents.land_collision) != 0) ||
                ((AggregateScriptEvents & scriptEvents.land_collision_end) != 0) ||
                (CollisionSound != UUID.Zero)
                )
            {
                // subscribe to physics updates.
                if (PhysActor != null)
                {
                    PhysActor.OnCollisionUpdate += PhysicsCollision;
                    PhysActor.SubscribeEvents(1000);

                }
            }
            else
            {
                if (PhysActor != null)
                {
                    PhysActor.UnSubscribeEvents();
                    PhysActor.OnCollisionUpdate -= PhysicsCollision;
                }
            }

            if (m_parentGroup == null)
            {
//                m_log.DebugFormat(
//                    "[SCENE OBJECT PART]: Scheduling part {0} {1} for full update in aggregateScriptEvents() since m_parentGroup == null", Name, LocalId);
                //ScheduleFullUpdate();
                ScheduleFullUpdate(new List<SceneObjectPartSyncProperties>() { SceneObjectPartSyncProperties.Flags, SceneObjectPartSyncProperties.LocalFlags, 
                    SceneObjectPartSyncProperties.AggregateScriptEvents });
                return;
            }

            //if ((GetEffectiveObjectFlags() & (uint)PrimFlags.Scripted) != 0)
            //{
            //    m_parentGroup.Scene.EventManager.OnScriptTimerEvent += handleTimerAccounting;
            //}
            //else
            //{
            //    m_parentGroup.Scene.EventManager.OnScriptTimerEvent -= handleTimerAccounting;
            //}

            LocalFlags=(PrimFlags)objectflagupdate;

            if (m_parentGroup != null && m_parentGroup.RootPart == this)
            {
                m_parentGroup.aggregateScriptEvents();
            }
            else
            {
//                m_log.DebugFormat(
//                    "[SCENE OBJECT PART]: Scheduling part {0} {1} for full update in aggregateScriptEvents()", Name, LocalId);
                //ScheduleFullUpdate();
                ScheduleFullUpdate(new List<SceneObjectPartSyncProperties>() { SceneObjectPartSyncProperties.Flags, SceneObjectPartSyncProperties.LocalFlags,
                    SceneObjectPartSyncProperties.AggregateScriptEvents});
            }
        }

        public int registerTargetWaypoint(Vector3 target, float tolerance)
        {
            if (m_parentGroup != null)
            {
                return m_parentGroup.registerTargetWaypoint(target, tolerance);
            }
            return 0;
        }

        public void unregisterTargetWaypoint(int handle)
        {
            if (m_parentGroup != null)
            {
                m_parentGroup.unregisterTargetWaypoint(handle);
            }
        }

        public int registerRotTargetWaypoint(Quaternion target, float tolerance)
        {
            if (m_parentGroup != null)
            {
                return m_parentGroup.registerRotTargetWaypoint(target, tolerance);
            }
            return 0;
        }

        public void unregisterRotTargetWaypoint(int handle)
        {
            if (m_parentGroup != null)
            {
                m_parentGroup.unregisterRotTargetWaypoint(handle);
            }
        }

        public void SetCameraAtOffset(Vector3 v)
        {
            m_cameraAtOffset = v;
        }

        public void SetCameraEyeOffset(Vector3 v)
        {
            m_cameraEyeOffset = v;
        }

        public void SetForceMouselook(bool force)
        {
            m_forceMouselook = force;
        }

        public Vector3 GetCameraAtOffset()
        {
            return m_cameraAtOffset;
        }

        public Vector3 GetCameraEyeOffset()
        {
            return m_cameraEyeOffset;
        }

        public bool GetForceMouselook()
        {
            return m_forceMouselook;
        }
        
        public override string ToString()
        {
            return String.Format("{0} {1} (parent {2}))", Name, UUID, ParentGroup);
        }

        #endregion Public Methods

        public void SendTerseUpdateToClient(IClientAPI remoteClient)
        {
            if (ParentGroup == null || ParentGroup.IsDeleted)
                return;

            if (IsAttachment && ParentGroup.RootPart != this)
                return;
            
            // Causes this thread to dig into the Client Thread Data.
            // Remember your locking here!
            remoteClient.SendPrimUpdate(this, PrimUpdateFlags.Position | PrimUpdateFlags.Rotation | PrimUpdateFlags.Velocity | PrimUpdateFlags.Acceleration | PrimUpdateFlags.AngularVelocity);
        }
                
        public void AddScriptLPS(int count)
        {
            m_parentGroup.AddScriptLPS(count);
        }
        
        public void ApplyNextOwnerPermissions()
        {
            _baseMask &= _nextOwnerMask;
            _ownerMask &= _nextOwnerMask;
            _everyoneMask &= _nextOwnerMask;

            Inventory.ApplyNextOwnerPermissions();
        }
        public void UpdateLookAt()
        {
            try
            {
                if (APIDTarget != Quaternion.Identity)
                {
                    if (Single.IsNaN(APIDTarget.W) == true)
                    {
                        APIDTarget = Quaternion.Identity;
                        return;
                    }
                    Quaternion rot = RotationOffset;
                    Quaternion dir = (rot - APIDTarget);
                    float speed = ((APIDStrength / APIDDamp) * (float)(Math.PI / 180.0f));
                    if (dir.Z > speed)
                    {
                        rot.Z -= speed;
                    }
                    if (dir.Z < -speed)
                    {
                        rot.Z += speed;
                    }
                    rot.Normalize();
                    UpdateRotation(rot);
                }
            }
            catch (Exception ex)
            {
                m_log.Error("[Physics] " + ex);
            }
        }

        public Color4 GetTextColor()
        {
            Color color = Color;
            return new Color4(color.R, color.G, color.B, (byte)(0xFF - color.A));
        }

    }

    //DSG SYNC

    public enum SceneObjectPartSyncProperties 
    {
        None,
        //Following properties copied from SceneObjectSerializer(), 
        AllowedDrop ,
        CreatorID ,
        CreatorData ,
        FolderID ,
        InventorySerial,
        TaskInventory,
        //UUID",  //UUID not supposed to be changed after SOP is created, not included in SyncProperties
        //LocalId", 
        Name,
        Material,
        PassTouches,
        //RegionHandle,
        ScriptAccessPin,
        GroupPosition,
        OffsetPosition,
        RotationOffset,
        Velocity,
        AngularVelocity,
        //"Acceleration", 
        SOP_Acceleration,  //SOP and PA read/write their own local copies of acceleration, so we distinguish the copies
        Description,
        Color,
        Text,
        SitName,
        TouchName,
        LinkNum,
        ClickAction,
        Shape,
        Scale,
        UpdateFlag,
        SitTargetOrientation,
        SitTargetPosition,
        SitTargetPositionLL,
        SitTargetOrientationLL,
        //ParentID,
        CreationDate,
        Category,
        SalePrice,
        ObjectSaleType,
        OwnershipCost,
        GroupID,
        OwnerID,
        LastOwnerID,
        BaseMask,
        OwnerMask,
        GroupMask,
        EveryoneMask,
        NextOwnerMask,
        Flags,
        CollisionSound,
        CollisionSoundVolume,
        MediaUrl,
        TextureAnimation,
        ParticleSystem,
        //Property names below copied from PhysicsActor, they are necessary in 
        //synchronization, but not covered by xml serialization
        //Physics properties "Velocity" is covered above
        Position,
        Size,
        Force,
        RotationalVelocity,
        PA_Acceleration,
        Torque,
        Orientation,
        IsPhysical,
        Flying,
        Buoyancy,
        Kinematic,
        CollidingGround,
        IsColliding,

        //Properties need to be synced, but not in xml serializations
        AggregateScriptEvents,
        AttachedAvatar,
        AttachedPos,
        AttachmentPoint,
        IsAttachment,
        LocalFlags,
        //TODO!!!! To be handled in serialization/deserizaltion for synchronization
        Sound, //This indicates any Sound related property has changed: Sound, SoundGain, SoundFlags,SoundRadius,
        //Addition properties to be added here
        VolumeDetectActive, 

        //Group properties
        IsSelected,
        //Client Manager may want to add some property here that viewers care about and should be synchronized across actors

        FullUpdate,
    }


    public class SceneObjectPart : SceneObjectPartBase
    {
        public SceneObjectPart()
            : base()
        {
            m_inventory = new SceneObjectPartInventory(this);
        }

        public SceneObjectPart(
    UUID ownerID, PrimitiveBaseShape shape, Vector3 groupPosition,
    Quaternion rotationOffset, Vector3 offsetPosition)
            : base(ownerID, shape, groupPosition, rotationOffset, offsetPosition)
        {
            m_inventory = new SceneObjectPartInventory(this);
        }

        private static string m_localActorID = "";

        private bool m_syncEnabled = false;

        #region SceneObjectPartSyncProperties categorization
        /// <summary>
        /// Return the list of all prim (SOP) properties, in enum type. 
        /// Excluding None, FullUpdate.
        /// </summary>
        /// <returns></returns>
        public static HashSet<SceneObjectPartSyncProperties> GetAllPrimProperties()
        {
            HashSet<SceneObjectPartSyncProperties> allProperties = new HashSet<SceneObjectPartSyncProperties>();
            foreach (SceneObjectPartSyncProperties property in Enum.GetValues(typeof(SceneObjectPartSyncProperties)))
            {
                switch (property)
                {
                    case SceneObjectPartSyncProperties.None:
                    case SceneObjectPartSyncProperties.FullUpdate:
                        break;
                    default:
                        allProperties.Add(property);
                        break;
                }
            }
            return allProperties;
        }

        public static HashSet<SceneObjectPartSyncProperties> GetAllPrimNonPhysActorProperties()
        {
            HashSet<SceneObjectPartSyncProperties> allProperties = new HashSet<SceneObjectPartSyncProperties>();
            foreach (SceneObjectPartSyncProperties property in Enum.GetValues(typeof(SceneObjectPartSyncProperties)))
            {
                switch (property)
                {
                    //Enum value that is not real properties
                    case SceneObjectPartSyncProperties.None:
                    case SceneObjectPartSyncProperties.FullUpdate:
                    //PhysActor properties
                    case SceneObjectPartSyncProperties.Buoyancy:
                    case SceneObjectPartSyncProperties.Flying:
                    case SceneObjectPartSyncProperties.Force:
                    case SceneObjectPartSyncProperties.IsColliding:
                    case SceneObjectPartSyncProperties.CollidingGround:
                    case SceneObjectPartSyncProperties.IsPhysical:
                    case SceneObjectPartSyncProperties.Kinematic:
                    case SceneObjectPartSyncProperties.Orientation:
                    case SceneObjectPartSyncProperties.PA_Acceleration:
                    case SceneObjectPartSyncProperties.Position:
                    case SceneObjectPartSyncProperties.RotationalVelocity:
                    case SceneObjectPartSyncProperties.Size:
                    case SceneObjectPartSyncProperties.Torque:
                        break;
                    default:
                        allProperties.Add(property);
                        break;
                }
            }
            return allProperties;
        }

        public static HashSet<SceneObjectPartSyncProperties> GetAllPhysActorProperties()
        {
            HashSet<SceneObjectPartSyncProperties> allProperties = new HashSet<SceneObjectPartSyncProperties>();
            foreach (SceneObjectPartSyncProperties property in Enum.GetValues(typeof(SceneObjectPartSyncProperties)))
            {
                switch (property)
                {
                    //PhysActor properties
                    case SceneObjectPartSyncProperties.Buoyancy:
                    case SceneObjectPartSyncProperties.Flying:
                    case SceneObjectPartSyncProperties.Force:
                    case SceneObjectPartSyncProperties.IsColliding:
                    case SceneObjectPartSyncProperties.CollidingGround:
                    case SceneObjectPartSyncProperties.IsPhysical:
                    case SceneObjectPartSyncProperties.Kinematic:
                    case SceneObjectPartSyncProperties.Orientation:
                    case SceneObjectPartSyncProperties.PA_Acceleration:
                    case SceneObjectPartSyncProperties.Position:
                    case SceneObjectPartSyncProperties.RotationalVelocity:
                    case SceneObjectPartSyncProperties.Size:
                    case SceneObjectPartSyncProperties.Torque:
                        allProperties.Add(property);
                        break;
                    default:
                        break;
                }
            }
            return allProperties;
        }

        public static HashSet<SceneObjectPartSyncProperties> GetAllNonPhysActorProperties()
        {
            HashSet<SceneObjectPartSyncProperties> allProperties = GetAllPrimProperties();
            HashSet<SceneObjectPartSyncProperties> physActorProperties = GetAllPhysActorProperties();

            foreach (SceneObjectPartSyncProperties pProperty in physActorProperties)
            {
                allProperties.Remove(pProperty);
            }
            return allProperties;
        }

        public static HashSet<SceneObjectPartSyncProperties> GetGroupProperties()
        {
            HashSet<SceneObjectPartSyncProperties> allProperties = new HashSet<SceneObjectPartSyncProperties>(){SceneObjectPartSyncProperties.IsSelected};
            return allProperties;
        }

        public static HashSet<SceneObjectPartSyncProperties> GetTerseUpdateProperties()
        {
            HashSet<SceneObjectPartSyncProperties> allProperties = new HashSet<SceneObjectPartSyncProperties>();
            allProperties.Add(SceneObjectPartSyncProperties.Velocity);
            allProperties.Add(SceneObjectPartSyncProperties.RotationOffset);
            allProperties.Add(SceneObjectPartSyncProperties.AngularVelocity);
            allProperties.Add(SceneObjectPartSyncProperties.OffsetPosition);
            allProperties.Add(SceneObjectPartSyncProperties.Scale);
            allProperties.Add(SceneObjectPartSyncProperties.GroupPosition);
            allProperties.Add(SceneObjectPartSyncProperties.Orientation);
            allProperties.Add(SceneObjectPartSyncProperties.RotationalVelocity);
            allProperties.Add(SceneObjectPartSyncProperties.Position);

            return allProperties;
        }

        #endregion SceneObjectPartSyncProperties categorization

        /*
        #region overridden SOPBase members
        public new IEntityInventory Inventory
        {
            get { return m_inventory; }
        }
        protected new SceneObjectPartInventory m_inventory;

        /// <value>
        /// Access should be via Inventory directly - this property temporarily remains for xml serialization purposes
        /// </value>
        public new uint InventorySerial
        {
            get { return m_inventory.Serial; }
            set { m_inventory.Serial = value; }
        }

        /// <value>
        /// Access should be via Inventory directly - this property temporarily remains for xml serialization purposes
        /// </value>
        public new TaskInventoryDictionary TaskInventory
        {
            get { return m_inventory.Items; }
            set { m_inventory.Items = value; }
        }

        #endregion //overridden SOPBase members
        */

        #region overridden SOPBase functions
        //Implementation of ScheduleFullUpdate and ScheduleTerseUpdate for Bucket 
        //based synchronization
        public override void ScheduleFullUpdate(List<SceneObjectPartSyncProperties> updatedProperties)
        {
            if (updatedProperties != null && updatedProperties.Count > 0)
            {
                if (m_parentGroup != null && m_parentGroup.Scene != null && m_parentGroup.Scene.RegionSyncModule != null)
                {
                    /*
                    if (updatedProperties.Contains(SceneObjectPartSyncProperties.Shape))
                    {
                        m_log.DebugFormat("{0}, {1} -- calling ProcessAndEnqueuePrimUpdatesByLocal to update to Shape {2}", Name, UUID, Shape.ProfileShape);
                    }
                     * */
                    m_parentGroup.Scene.RegionSyncModule.ProcessAndEnqueuePrimUpdatesByLocal(this, updatedProperties);
                }
                else
                {
                    if (updatedProperties.Contains(SceneObjectPartSyncProperties.Shape))
                    {
                        m_log.DebugFormat("{0}, {1} Shape changed to {2}, but this SOP not attached to Scene yet", Name, UUID, Shape.ProfileShape);
                    }
                }
            }

            base.ScheduleFullUpdate(updatedProperties);
        }

        public override void ScheduleTerseUpdate(List<SceneObjectPartSyncProperties> updatedProperties)
        {
            if (updatedProperties != null && updatedProperties.Count > 0)
            {
                if (m_parentGroup != null && m_parentGroup.Scene != null && m_parentGroup.Scene.RegionSyncModule != null)
                {
                    m_parentGroup.Scene.RegionSyncModule.ProcessAndEnqueuePrimUpdatesByLocal(this, updatedProperties);
                }
            }

            base.ScheduleTerseUpdate(updatedProperties);
        }

        public void ScheduleSyncUpdate(List<SceneObjectPartSyncProperties> updatedProperties)
        {
            if (updatedProperties != null && updatedProperties.Count > 0)
            {
                if (m_parentGroup != null && m_parentGroup.Scene != null && m_parentGroup.Scene.RegionSyncModule != null)
                {
                    m_parentGroup.Scene.RegionSyncModule.ProcessAndEnqueuePrimUpdatesByLocal(this, updatedProperties);
                }
            }
        }

        #endregion overridden SOPBase functions

        #region DSG SYNC supporting functions

        /// <summary>
        /// Schedules this prim for a full update, without changing the timestamp or actorID (info on when and who modified any property).
        /// NOTE: this is the same as the original SceneObjectPart.ScheduleFullUpdate().
        /// </summary>
        public void ScheduleFullUpdate_SyncInfoUnchanged()
        {
            base.ScheduleFullUpdate(null);
        }

        public bool UpdateCollisionSound(UUID updatedCollisionSound)
        {
            if (this.CollisionSound != updatedCollisionSound)
            {
                m_collisionSound = updatedCollisionSound;
                return true;
            }
            return false;
        }

        public override void PhysicsCollision(EventArgs e)
        {
            /*
            if (m_parentGroup.Scene.RegionSyncModule != null)
            {
                CollisionEventUpdate a = (CollisionEventUpdate)e;
                Dictionary<uint, ContactPoint> collisionswith = a.m_objCollisionList;

                OSDArray collisionUUIDs = new OSDArray();
                foreach (uint collisionObject in collisionswith.Keys)
                {
                    //check if it's land collision first
                    if (collisionObject == 0)
                    {
                        //land_collision, we'll use UUID.ZERO to indicate that
                        collisionUUIDs.Add(UUID.Zero);
                        continue;
                    }

                    SceneObjectPart part = m_parentGroup.Scene.GetSceneObjectPart(collisionObject);
                    if (part == null)
                    {
                        //collisionObject not a prim in local Scene, check if it's an avatar
                        ScenePresence sp = m_parentGroup.Scene.GetScenePresence(collisionObject);

                        if (sp == null)
                        {
                            m_log.WarnFormat("PhysicsCollision: {0},{1} is informed to be collided with {2}(localID), but the latter prim/avatar is not found in local Scene",
                                Name, UUID, collisionObject);
                        }
                        else
                        {
                            collisionUUIDs.Add(OSD.FromUUID(sp.UUID));
                        }
                    }
                    else
                    {
                        collisionUUIDs.Add(OSD.FromUUID(part.UUID));
                    }
                }
                object[] eventArgs = new object[2];
                eventArgs[0] = this.UUID;
                //eventArgs[1] = collisionLocalIDs;
                eventArgs[1] = collisionUUIDs;
                m_parentGroup.Scene.RegionSyncModule.PublishSceneEvent(EventManager.EventNames.PhysicsCollision, eventArgs);
            }
             * */
            PhysicsCollisionLocally(e);
        }

        public void PhysicsCollisionLocally(EventArgs e)
        {
            base.PhysicsCollision(e);
        }


        public string DebugObjectPartProperties()
        {
            string debugMsg = "UUID " + UUID + ", Name " + Name + ", localID " + LocalId;
            debugMsg += ", AggregateScriptEvents = " + AggregateScriptEvents.ToString() + ", OffsetPosition: " + OffsetPosition;
            String hashedShape = Util.Md5Hash(SerializeShape());
            debugMsg += ", hashed Shape = " + hashedShape;
            return debugMsg;
        }

        // Do any subscriptions based on the AggregateScriptEvents
        public void aggregateScriptEventSubscriptions()
        {
            if (
                ((AggregateScriptEvents & scriptEvents.collision) != 0) ||
                ((AggregateScriptEvents & scriptEvents.collision_end) != 0) ||
                ((AggregateScriptEvents & scriptEvents.collision_start) != 0) ||
                ((AggregateScriptEvents & scriptEvents.land_collision_start) != 0) ||
                ((AggregateScriptEvents & scriptEvents.land_collision) != 0) ||
                ((AggregateScriptEvents & scriptEvents.land_collision_end) != 0) ||
                (CollisionSound != UUID.Zero)
                )
            {
                //DSG collision DEBUG
                //m_log.DebugFormat("Need to Hook up collision events for {0} ", Name);

                // subscribe to physics updates.
                if (PhysActor != null)
                {
                    //DSG collision DEBUG
                    //m_log.DebugFormat("Hook up with PhysicsCollision for {0} ", Name);

                    PhysActor.OnCollisionUpdate += PhysicsCollision;
                    PhysActor.SubscribeEvents(1000);

                }
            }
            else
            {
                if (PhysActor != null)
                {
                    PhysActor.UnSubscribeEvents();
                    PhysActor.OnCollisionUpdate -= PhysicsCollision;
                }
            }
        }

        ///////////////////////////////////////////////////////////////////////
        //Per property sync functions
        ///////////////////////////////////////////////////////////////////////


        //For debugging, same implemenation with PropertySerializer.SerializeShape
        private string SerializeShape()
        {
            string serializedShape;
            using (StringWriter sw = new StringWriter())
            {
                using (XmlTextWriter writer = new XmlTextWriter(sw))
                {
                    SceneObjectSerializer.WriteShape(writer, Shape, new Dictionary<string, object>());
                }
                serializedShape = sw.ToString();
            }
            return serializedShape;
        }

        #endregion DSG SYNC supporting functions

        //Similar to UpdatePrimFlags, except that it does not trigger ScheduleFullUpdate(Flags).
        public void UpdatePrimFlagsBySync(bool UsePhysics, bool IsTemporary, bool IsPhantom, bool IsVD)
        {
            bool wasUsingPhysics = ((Flags & PrimFlags.Physics) != 0);
            bool wasTemporary = ((Flags & PrimFlags.TemporaryOnRez) != 0);
            bool wasPhantom = ((Flags & PrimFlags.Phantom) != 0);
            bool wasVD = VolumeDetectActive;

            //DSG VD DEBUG
            //m_log.DebugFormat("UpdatePrimFlagsBySync called for SOP {0}, UsePhysics ={1}, IsTemporary= {2}, IsPhantom= {3}, IsVD = {4}", Name, UsePhysics, IsTemporary, IsPhantom, IsVD);

            if ((UsePhysics == wasUsingPhysics) && (wasTemporary == IsTemporary) && (wasPhantom == IsPhantom) && (IsVD == wasVD))
            {
                //m_log.DebugFormat("no property changed, return");
                return;
            }

            // Special cases for VD. VD can only be called from a script 
            // and can't be combined with changes to other states. So we can rely
            // that...
            // ... if VD is changed, all others are not.
            // ... if one of the others is changed, VD is not.
            if (IsVD) // VD is active, special logic applies
            {
                /*
                m_log.DebugFormat("{0}: IsVD", Name);
                if (PhysActor == null)
                {
                    m_log.WarnFormat("But {0}'s PhysActor is null", Name);
                }
                 */  

                // State machine logic for VolumeDetect
                // More logic below
                bool phanReset = (IsPhantom != wasPhantom) && !IsPhantom;

                if (phanReset) // Phantom changes from on to off switch VD off too
                {
                    IsVD = false;               // Switch it of for the course of this routine
                    VolumeDetectActive = false; // and also permanently
                    if (PhysActor != null)
                        PhysActor.SetVolumeDetect(0);   // Let physics know about it too
                }
                else
                {
                    IsPhantom = false;
                    // If volumedetect is active we don't want phantom to be applied.
                    // If this is a new call to VD out of the state "phantom"
                    // this will also cause the prim to be visible to physics
                }

            }

            if (UsePhysics && IsJoint())
            {
                IsPhantom = true;
            }

            if (UsePhysics)
            {
                AddFlag(PrimFlags.Physics);
                if (!wasUsingPhysics)
                {
                    DoPhysicsPropertyUpdate(UsePhysics, false);
                    if (m_parentGroup != null)
                    {
                        if (!m_parentGroup.IsDeleted)
                        {
                            if (LocalId == m_parentGroup.RootPart.LocalId)
                            {
                                m_parentGroup.CheckSculptAndLoad();
                            }
                        }
                    }
                }
            }
            else
            {
                RemFlag(PrimFlags.Physics);
                if (wasUsingPhysics)
                {
                    DoPhysicsPropertyUpdate(UsePhysics, false);
                }
            }


            if (IsPhantom || IsAttachment || (Shape.PathCurve == (byte)Extrusion.Flexible)) // note: this may have been changed above in the case of joints
            {
                AddFlag(PrimFlags.Phantom);
                if (PhysActor != null)
                {
                    m_parentGroup.Scene.PhysicsScene.RemovePrim(PhysActor);
                    /// that's not wholesome.  Had to make Scene public
                    PhysActor = null;
                }
            }
            else // Not phantom
            {
                RemFlag(PrimFlags.Phantom);

                PhysicsActor pa = PhysActor;
                if (pa == null)
                {
                    //DSG VD DEBUG
                    //m_log.DebugFormat("Creating PhysActor for SOP {0}, {1}, so far Flags = {2}", Name, UUID, Flags.ToString());

                    // It's not phantom anymore. So make sure the physics engine get's knowledge of it
                    PhysActor = m_parentGroup.Scene.PhysicsScene.AddPrimShape(
                        LocalId,
                        string.Format("{0}/{1}", Name, UUID),
                        Shape,
                        AbsolutePosition,
                        Scale,
                        RotationOffset,
                        UsePhysics);

                    pa = PhysActor;
                    if (pa != null)
                    {
                        pa.LocalID = LocalId;
                        pa.UUID = this.UUID;
                        DoPhysicsPropertyUpdate(UsePhysics, true);
                        if (m_parentGroup != null)
                        {
                            if (!m_parentGroup.IsDeleted)
                            {
                                if (LocalId == m_parentGroup.RootPart.LocalId)
                                {
                                    m_parentGroup.CheckSculptAndLoad();
                                }
                            }
                        }
                        if (
                            ((AggregateScriptEvents & scriptEvents.collision) != 0) ||
                            ((AggregateScriptEvents & scriptEvents.collision_end) != 0) ||
                            ((AggregateScriptEvents & scriptEvents.collision_start) != 0) ||
                            ((AggregateScriptEvents & scriptEvents.land_collision_start) != 0) ||
                            ((AggregateScriptEvents & scriptEvents.land_collision) != 0) ||
                            ((AggregateScriptEvents & scriptEvents.land_collision_end) != 0) ||
                            (CollisionSound != UUID.Zero)
                            )
                        {
                            PhysActor.OnCollisionUpdate += PhysicsCollision;
                            PhysActor.SubscribeEvents(1000);
                        }
                    }
                }
                else // it already has a physical representation
                {
                    pa.IsPhysical = UsePhysics;

                    DoPhysicsPropertyUpdate(UsePhysics, false); // Update physical status. If it's phantom this will remove the prim
                    if (m_parentGroup != null)
                    {
                        if (!m_parentGroup.IsDeleted)
                        {
                            if (LocalId == m_parentGroup.RootPart.LocalId)
                            {
                                m_parentGroup.CheckSculptAndLoad();
                            }
                        }
                    }
                }
            }

            if (IsVD)
            {
                // If the above logic worked (this is urgent candidate to unit tests!)
                // we now have a physicsactor.
                // Defensive programming calls for a check here.
                // Better would be throwing an exception that could be catched by a unit test as the internal 
                // logic should make sure, this Physactor is always here.
                if (this.PhysActor != null)
                {
                    PhysActor.SetVolumeDetect(1);
                    AddFlag(PrimFlags.Phantom); // We set this flag also if VD is active
                    this.VolumeDetectActive = true;
                }
            }
            else
            {   // Remove VolumeDetect in any case. Note, it's safe to call SetVolumeDetect as often as you like
                // (mumbles, well, at least if you have infinte CPU powers :-))
                PhysicsActor pa = this.PhysActor;
                if (pa != null)
                {
                    PhysActor.SetVolumeDetect(0);
                }
                this.VolumeDetectActive = false;
            }


            if (IsTemporary)
            {
                AddFlag(PrimFlags.TemporaryOnRez);
            }
            else
            {
                RemFlag(PrimFlags.TemporaryOnRez);
            }
            //            m_log.Debug("Update:  PHY:" + UsePhysics.ToString() + ", T:" + IsTemporary.ToString() + ", PHA:" + IsPhantom.ToString() + " S:" + CastsShadows.ToString());

            ParentGroup.HasGroupChanged = true;
            //ScheduleFullUpdate();

            //DSG VD DEBUG
            //m_log.DebugFormat("End of UpdatePrimFlagsBySync for SOP {0}, {1}, so far Flags = {2}", Name, UUID, Flags.ToString());

            //caller will trigger this, See SetSOPFlags()
            //ScheduleFullUpdate(null);
        }

    }

    //end of DSG SYNC
}<|MERGE_RESOLUTION|>--- conflicted
+++ resolved
@@ -1646,11 +1646,7 @@
                     {
                         PhysActor.SOPName = this.Name; // save object name and desc into the PhysActor so ODE internals know the joint/body info
                         PhysActor.SOPDescription = this.Description;
-<<<<<<< HEAD
-                        PhysActor.LocalID = LocalId;
                         PhysActor.UUID = UUID;
-=======
->>>>>>> 97ea994a
                         DoPhysicsPropertyUpdate(RigidBody, true);
                         PhysActor.SetVolumeDetect(VolumeDetectActive ? 1 : 0);
                     }
@@ -4525,11 +4521,7 @@
                     pa = PhysActor;
                     if (pa != null)
                     {
-<<<<<<< HEAD
-                        pa.LocalID = LocalId;
                         pa.UUID = this.UUID;
-=======
->>>>>>> 97ea994a
                         DoPhysicsPropertyUpdate(UsePhysics, true);
                         if (m_parentGroup != null)
                         {
