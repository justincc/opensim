/*
 * Copyright (c) Contributors, http://opensimulator.org/
 * See CONTRIBUTORS.TXT for a full list of copyright holders.
 *
 * Redistribution and use in source and binary forms, with or without
 * modification, are permitted provided that the following conditions are met:
 *     * Redistributions of source code must retain the above copyright
 *       notice, this list of conditions and the following disclaimer.
 *     * Redistributions in binary form must reproduce the above copyright
 *       notice, this list of conditions and the following disclaimer in the
 *       documentation and/or other materials provided with the distribution.
 *     * Neither the name of the OpenSimulator Project nor the
 *       names of its contributors may be used to endorse or promote products
 *       derived from this software without specific prior written permission.
 *
 * THIS SOFTWARE IS PROVIDED BY THE DEVELOPERS ``AS IS'' AND ANY
 * EXPRESS OR IMPLIED WARRANTIES, INCLUDING, BUT NOT LIMITED TO, THE IMPLIED
 * WARRANTIES OF MERCHANTABILITY AND FITNESS FOR A PARTICULAR PURPOSE ARE
 * DISCLAIMED. IN NO EVENT SHALL THE CONTRIBUTORS BE LIABLE FOR ANY
 * DIRECT, INDIRECT, INCIDENTAL, SPECIAL, EXEMPLARY, OR CONSEQUENTIAL DAMAGES
 * (INCLUDING, BUT NOT LIMITED TO, PROCUREMENT OF SUBSTITUTE GOODS OR SERVICES;
 * LOSS OF USE, DATA, OR PROFITS; OR BUSINESS INTERRUPTION) HOWEVER CAUSED AND
 * ON ANY THEORY OF LIABILITY, WHETHER IN CONTRACT, STRICT LIABILITY, OR TORT
 * (INCLUDING NEGLIGENCE OR OTHERWISE) ARISING IN ANY WAY OUT OF THE USE OF THIS
 * SOFTWARE, EVEN IF ADVISED OF THE POSSIBILITY OF SUCH DAMAGE.
 */

using System;
using System.Collections.Generic;
using System.Drawing;
using System.Reflection;
using System.Runtime.Serialization;
using System.Security.Permissions;
using System.Xml;
using System.Xml.Serialization;
using log4net;
using OpenMetaverse;
using OpenMetaverse.Packets;
using OpenMetaverse.StructuredData;
using OpenSim.Framework;
using OpenSim.Region.Framework.Interfaces;
using OpenSim.Region.Framework.Scenes.Scripting;
using OpenSim.Region.Framework.Scenes.Serialization;
using OpenSim.Region.Physics.Manager;

namespace OpenSim.Region.Framework.Scenes
{
    #region Enumerations

    [Flags]
    public enum Changed : uint
    {
        INVENTORY = 1,
        COLOR = 2,
        SHAPE = 4,
        SCALE = 8,
        TEXTURE = 16,
        LINK = 32,
        ALLOWED_DROP = 64,
        OWNER = 128,
        REGION = 256,
        TELEPORT = 512,
        REGION_RESTART = 1024,
        MEDIA = 2048,
        ANIMATION = 16384
    }

    // I don't really know where to put this except here.
    // Can't access the OpenSim.Region.ScriptEngine.Common.LSL_BaseClass.Changed constants
    [Flags]
    public enum ExtraParamType
    {
        Something1 = 1,
        Something2 = 2,
        Something3 = 4,
        Something4 = 8,
        Flexible = 16,
        Light = 32,
        Sculpt = 48,
        Something5 = 64,
        Something6 = 128
    }

    [Flags]
    public enum TextureAnimFlags : byte
    {
        NONE = 0x00,
        ANIM_ON = 0x01,
        LOOP = 0x02,
        REVERSE = 0x04,
        PING_PONG = 0x08,
        SMOOTH = 0x10,
        ROTATE = 0x20,
        SCALE = 0x40
    }

    public enum PrimType : int
    {
        BOX = 0,
        CYLINDER = 1,
        PRISM = 2,
        SPHERE = 3,
        TORUS = 4,
        TUBE = 5,
        RING = 6,
        SCULPT = 7
    }

    #endregion Enumerations

    //public class SceneObjectPart : IScriptHost, ISceneEntity
    public abstract class SceneObjectPartBase : IScriptHost, ISceneEntity
    {
        /// <value>
        /// Denote all sides of the prim
        /// </value>
        public const int ALL_SIDES = -1;
        
        protected static readonly ILog m_log = LogManager.GetLogger(MethodBase.GetCurrentMethod().DeclaringType);

        /// <value>
        /// Is this sop a root part?
        /// </value>
        
        public bool IsRoot 
        {
           get { return ParentGroup.RootPart == this; } 
        }

        #region Fields

        //SYMMETRIC SYNC
        //public bool AllowedDrop;
        private bool m_allowedDrop;
        public bool AllowedDrop
        {
            get { return m_allowedDrop; }
            set
            {
                m_allowedDrop = value;
            }
        }

        
        public bool DIE_AT_EDGE;

        
        public bool RETURN_AT_EDGE;

        
        public bool BlockGrab;

        
        public bool StatusSandbox;

        
        public Vector3 StatusSandboxPos;

        // TODO: This needs to be persisted in next XML version update!
        
        public readonly int[] PayPrice = {-2,-2,-2,-2,-2};
        
        
        public PhysicsActor PhysActor
        {
            get { return m_physActor; }
            set
            {
                m_log.DebugFormat("[SCENE OBJECT PART]: PhysActor set to {0} for {1} {2}", value, Name, UUID);
                m_physActor = value;
            }
        }

        //Xantor 20080528 Sound stuff:
        //  Note: This isn't persisted in the database right now, as the fields for that aren't just there yet.
        //        Not a big problem as long as the script that sets it remains in the prim on startup.
        //        for SL compatibility it should be persisted though (set sound / displaytext / particlesystem, kill script)
        
        public UUID Sound;
        
        
        public byte SoundFlags;
        
        
        public double SoundGain;
        
        
        public double SoundRadius;
        
        
        public uint TimeStampFull;
        
        
        public uint TimeStampLastActivity; // Will be used for AutoReturn
        
        
        public uint TimeStampTerse;

        
        public UUID FromItemID;

        
        public UUID FromFolderID;

        
        public int STATUS_ROTATE_X;

        
        public int STATUS_ROTATE_Y;

        
        public int STATUS_ROTATE_Z;
        
        
        private Dictionary<int, string> m_CollisionFilter = new Dictionary<int, string>();
               
        /// <value>
        /// The UUID of the user inventory item from which this object was rezzed if this is a root part.
        /// If UUID.Zero then either this is not a root part or there is no connection with a user inventory item.
        /// </value>
        private UUID m_fromUserInventoryItemID;
        
        
        public UUID FromUserInventoryItemID
        {
            get { return m_fromUserInventoryItemID; }
        }

        
        //public bool IsAttachment;
        private bool m_isAttachment;
        public bool IsAttachment
        {
            get { return m_isAttachment; }
            set { m_isAttachment = value; }
        }

        
        //public scriptEvents AggregateScriptEvents;
        private scriptEvents m_aggregateScriptEvents;
        public scriptEvents AggregateScriptEvents
        {
            get { return m_aggregateScriptEvents; }
            set { m_aggregateScriptEvents = value; }
        }
        
        
        //public UUID AttachedAvatar;
        private UUID m_attachedAvatar;
        public UUID AttachedAvatar
        {
            get { return m_attachedAvatar; }
            set { m_attachedAvatar = value; }
        }

        
        //public Vector3 AttachedPos;
        private Vector3 m_attachedPos;
        public Vector3 AttachedPos
        {
            get { return m_attachedPos; }
            set { m_attachedPos = value; }
        }

        
        //public uint AttachmentPoint;
        private uint m_attachmentPoint;
        public uint AttachmentPoint
        {
            get { return m_attachmentPoint; }
            set { m_attachmentPoint = value; }
        }

        
        public Vector3 RotationAxis = Vector3.One;

        
        public bool VolumeDetectActive; // XmlIgnore set to avoid problems with persistance until I come to care for this
                                        // Certainly this must be a persistant setting finally

        
        public bool IsWaitingForFirstSpinUpdatePacket;

        
        public Quaternion SpinOldOrientation = Quaternion.Identity;

        
        public Quaternion m_APIDTarget = Quaternion.Identity;

        
        public float m_APIDDamp = 0;

        
        public float m_APIDStrength = 0;

        /// <summary>
        /// This part's inventory
        /// </summary>
        
        public IEntityInventory Inventory
        {
            get { return m_inventory; }
        }
        //protected SceneObjectPartInventory m_inventory;
        protected SceneObjectPartInventoryBase m_inventory;

        
        public bool Undoing;

        
        public bool IgnoreUndoUpdate = false;

        public PrimFlags LocalFlags;
        private float m_damage = -1.0f;
        private byte[] m_TextureAnimation;
        private byte m_clickAction;
        private Color m_color = Color.Black;
        private string m_description = String.Empty;
        private readonly List<uint> m_lastColliders = new List<uint>();
        private int m_linkNum;
        
        private int m_scriptAccessPin;
        
        private readonly Dictionary<UUID, scriptEvents> m_scriptEvents = new Dictionary<UUID, scriptEvents>();
        private string m_sitName = String.Empty;
        private Quaternion m_sitTargetOrientation = Quaternion.Identity;
        private Vector3 m_sitTargetPosition;
        private string m_sitAnimation = "SIT";
        private string m_text = String.Empty;
        private string m_touchName = String.Empty;
        private readonly UndoStack<UndoState> m_undo = new UndoStack<UndoState>(5);
        private readonly UndoStack<UndoState> m_redo = new UndoStack<UndoState>(5);
        private UUID _creatorID;

        private bool m_passTouches;

        /// <summary>
        /// Only used internally to schedule client updates.
        /// 0 - no update is scheduled
        /// 1 - terse update scheduled
        /// 2 - full update scheduled
        ///
        /// TODO - This should be an enumeration
        /// </summary>
        //private byte m_updateFlag;
        protected byte m_updateFlag;

        private PhysicsActor m_physActor;
        protected Vector3 m_acceleration;
        protected Vector3 m_angularVelocity;

        //unkown if this will be kept, added as a way of removing the group position from the group class
        protected Vector3 m_groupPosition;
        protected uint m_localId;
        protected Material m_material = OpenMetaverse.Material.Wood;
        protected string m_name;
        protected Vector3 m_offsetPosition;

        // FIXME, TODO, ERROR: 'ParentGroup' can't be in here, move it out.
        protected SceneObjectGroup m_parentGroup;
        protected byte[] m_particleSystem = Utils.EmptyBytes;
        protected ulong m_regionHandle;
        protected Quaternion m_rotationOffset = Quaternion.Identity;
        protected PrimitiveBaseShape m_shape;
        protected UUID m_uuid;
        protected Vector3 m_velocity;

        protected Vector3 m_lastPosition;
        protected Quaternion m_lastRotation;
        protected Vector3 m_lastVelocity;
        protected Vector3 m_lastAcceleration;
        protected Vector3 m_lastAngularVelocity;
        protected int m_lastTerseSent;
        
        /// <summary>
        /// Stores media texture data
        /// </summary>
        protected string m_mediaUrl;

        // TODO: Those have to be changed into persistent properties at some later point,
        // or sit-camera on vehicles will break on sim-crossing.
        private Vector3 m_cameraEyeOffset;
        private Vector3 m_cameraAtOffset;
        private bool m_forceMouselook;

        // TODO: Collision sound should have default.
        //private UUID m_collisionSound;
        protected UUID m_collisionSound;
        private float m_collisionSoundVolume;

        #endregion Fields

        #region Constructors

        /// <summary>
        /// No arg constructor called by region restore db code
        /// </summary>
        //public SceneObjectPart()
        public SceneObjectPartBase()
        {
            // It's not necessary to persist this
            m_TextureAnimation = Utils.EmptyBytes;
            m_particleSystem = Utils.EmptyBytes;
            Rezzed = DateTime.UtcNow;
            
            //m_inventory = new SceneObjectPartInventory(this);
            m_inventory = new SceneObjectPartInventoryBase(this);
        }

        /// <summary>
        /// Create a completely new SceneObjectPart (prim).  This will need to be added separately to a SceneObjectGroup
        /// </summary>
        /// <param name="ownerID"></param>
        /// <param name="shape"></param>
        /// <param name="position"></param>
        /// <param name="rotationOffset"></param>
        /// <param name="offsetPosition"></param>
        //public SceneObjectPart(
        public SceneObjectPartBase(
            UUID ownerID, PrimitiveBaseShape shape, Vector3 groupPosition, 
            Quaternion rotationOffset, Vector3 offsetPosition)
        {
            m_name = "Primitive";

            Rezzed = DateTime.UtcNow;
            _creationDate = (int)Utils.DateTimeToUnixTime(Rezzed);
            _ownerID = ownerID;
            _creatorID = _ownerID;
            _lastOwnerID = UUID.Zero;
            UUID = UUID.Random();
            Shape = shape;
            // Todo: Add More Object Parameter from above!
            _ownershipCost = 0;
            _objectSaleType = 0;
            _salePrice = 0;
            _category = 0;
            _lastOwnerID = _creatorID;
            // End Todo: ///
            GroupPosition = groupPosition;
            OffsetPosition = offsetPosition;
            RotationOffset = rotationOffset;
            Velocity = Vector3.Zero;
            AngularVelocity = Vector3.Zero;
            Acceleration = Vector3.Zero;
            m_TextureAnimation = Utils.EmptyBytes;
            m_particleSystem = Utils.EmptyBytes;

            // Prims currently only contain a single folder (Contents).  From looking at the Second Life protocol,
            // this appears to have the same UUID (!) as the prim.  If this isn't the case, one can't drag items from
            // the prim into an agent inventory (Linden client reports that the "Object not found for drop" in its log

            Flags = 0;
            CreateSelected = true;

            TrimPermissions();
            //m_undo = new UndoStack<UndoState>(ParentGroup.GetSceneMaxUndo());
            
            //m_inventory = new SceneObjectPartInventory(this);
            m_inventory = new SceneObjectPartInventoryBase(this);
        }

        #endregion Constructors

        #region XML Schema

        private UUID _lastOwnerID;
        private UUID _ownerID;
        private UUID _groupID;
        private int _ownershipCost;
        private byte _objectSaleType;
        private int _salePrice;
        private uint _category;
        private Int32 _creationDate;
        private uint _parentID = 0;
        private UUID m_sitTargetAvatar = UUID.Zero;
        private uint _baseMask = (uint)PermissionMask.All;
        private uint _ownerMask = (uint)PermissionMask.All;
        private uint _groupMask = (uint)PermissionMask.None;
        private uint _everyoneMask = (uint)PermissionMask.None;
        private uint _nextOwnerMask = (uint)PermissionMask.All;
        private PrimFlags _flags = PrimFlags.None;
        private DateTime m_expires;
        private DateTime m_rezzed;
        private bool m_createSelected = false;
        private string m_creatorData = string.Empty;

        public UUID CreatorID 
        {
            get
            {
                return _creatorID;
            }
            set
            {
                _creatorID = value;
            }
        }

        /// <summary>
        /// Data about the creator in the form profile_url;name
        /// </summary>
        public string CreatorData 
        {
            get { return m_creatorData; }
            set { m_creatorData = value; }
        }

        /// <summary>
        /// Used by the DB layer to retrieve / store the entire user identification.
        /// The identification can either be a simple UUID or a string of the form
        /// uuid[;profile_url[;name]]
        /// </summary>
        public string CreatorIdentification
        {
            get
            {
                if (m_creatorData != null && m_creatorData != string.Empty)
                    return _creatorID.ToString() + ';' + m_creatorData;
                else
                    return _creatorID.ToString();
            }
            set
            {
                if ((value == null) || (value != null && value == string.Empty))
                {
                    m_creatorData = string.Empty;
                    return;
                }

                if (!value.Contains(";")) // plain UUID
                {
                    UUID uuid = UUID.Zero;
                    UUID.TryParse(value, out uuid);
                    _creatorID = uuid;
                }
                else // <uuid>[;<endpoint>[;name]]
                {
                    string name = "Unknown User";
                    string[] parts = value.Split(';');
                    if (parts.Length >= 1)
                    {
                        UUID uuid = UUID.Zero;
                        UUID.TryParse(parts[0], out uuid);
                        _creatorID = uuid;
                    }
                    if (parts.Length >= 2)
                        m_creatorData = parts[1];
                    if (parts.Length >= 3)
                        name = parts[2];

                    m_creatorData += ';' + name;
                    
                }
            }
        }

        /// <summary>
        /// A relic from when we we thought that prims contained folder objects. In 
        /// reality, prim == folder
        /// Exposing this is not particularly good, but it's one of the least evils at the moment to see
        /// folder id from prim inventory item data, since it's not (yet) actually stored with the prim.
        /// </summary>
        public UUID FolderID
        {
            get { return UUID; }
            set { } // Don't allow assignment, or legacy prims wil b0rk - but we need the setter for legacy serialization.
        }

        /// <value>
        /// Access should be via Inventory directly - this property temporarily remains for xml serialization purposes
        /// </value>
        public uint InventorySerial
        {
            get { return m_inventory.Serial; }
            set { m_inventory.Serial = value; }
        }

        /// <value>
        /// Access should be via Inventory directly - this property temporarily remains for xml serialization purposes
        /// </value>
        public TaskInventoryDictionary TaskInventory
        {
            get { return m_inventory.Items; }
            set { m_inventory.Items = value; }
        }

        /// <summary>
        /// This is idential to the Flags property, except that the returned value is uint rather than PrimFlags
        /// </summary>
        [Obsolete("Use Flags property instead")]
        public uint ObjectFlags
        {
            get { return (uint)Flags; }
            set { Flags = (PrimFlags)value; }
        }

        public UUID UUID
        {
            get { return m_uuid; }
            set 
            { 
                m_uuid = value; 
                
                // This is necessary so that TaskInventoryItem parent ids correctly reference the new uuid of this part
                if (Inventory != null)
                    Inventory.ResetObjectID();
            }
        }

        public uint LocalId
        {
            get { return m_localId; }
            set { m_localId = value; }
        }

        public virtual string Name
        {
            get { return m_name; }
            set 
            { 
                m_name = value;
                if (PhysActor != null)
                {
                    PhysActor.SOPName = value;
                }
            }
        }

        public byte Material
        {
            get { return (byte) m_material; }
            set
            {
                m_material = (Material)value;
                if (PhysActor != null)
                {
                    PhysActor.SetMaterial((int)value);
                }
            }
        }

        public bool PassTouches
        {
            get { return m_passTouches; }
            set
            {
                m_passTouches = value;
                if (ParentGroup != null)
                    ParentGroup.HasGroupChanged = true;
            }
        }

        
        
        public Dictionary<int, string> CollisionFilter
        {
            get { return m_CollisionFilter; }
            set
            {
                m_CollisionFilter = value;
            }
        }

        
        public Quaternion APIDTarget
        {
            get { return m_APIDTarget; }
            set { m_APIDTarget = value; }
        }

        
        public float APIDDamp
        {
            get { return m_APIDDamp; }
            set { m_APIDDamp = value; }
        }

        
        public float APIDStrength
        {
            get { return m_APIDStrength; }
            set { m_APIDStrength = value; }
        }

        public ulong RegionHandle
        {
            get { return m_regionHandle; }
            set { m_regionHandle = value; }
        }

        public int ScriptAccessPin
        {
            get { return m_scriptAccessPin; }
            set { m_scriptAccessPin = (int)value; }
        }
        private SceneObjectPart m_PlaySoundMasterPrim = null;
        public SceneObjectPart PlaySoundMasterPrim
        {
            get { return m_PlaySoundMasterPrim; }
            set { m_PlaySoundMasterPrim = value; }
        }

        private List<SceneObjectPart> m_PlaySoundSlavePrims = new List<SceneObjectPart>();
        public List<SceneObjectPart> PlaySoundSlavePrims
        {
            get { return m_PlaySoundSlavePrims; }
            set { m_PlaySoundSlavePrims = value; }
        }

        private SceneObjectPart m_LoopSoundMasterPrim = null;
        public SceneObjectPart LoopSoundMasterPrim
        {
            get { return m_LoopSoundMasterPrim; }
            set { m_LoopSoundMasterPrim = value; }
        }

        private List<SceneObjectPart> m_LoopSoundSlavePrims = new List<SceneObjectPart>();
        public List<SceneObjectPart> LoopSoundSlavePrims
        {
            get { return m_LoopSoundSlavePrims; }
            set { m_LoopSoundSlavePrims = value; }
        }

        
        public Byte[] TextureAnimation
        {
            get { return m_TextureAnimation; }
            set { m_TextureAnimation = value; }
        }

        
        public Byte[] ParticleSystem
        {
            get { return m_particleSystem; }
            set { m_particleSystem = value; }
        }

        
        public DateTime Expires
        {
            get { return m_expires; }
            set { m_expires = value; }
        }

        
        public DateTime Rezzed
        {
            get { return m_rezzed; }
            set { m_rezzed = value; }
        }

        
        public float Damage
        {
            get { return m_damage; }
            set { m_damage = value; }
        }

        /// <summary>
        /// The position of the entire group that this prim belongs to.
        /// </summary>
        public Vector3 GroupPosition
        {
            get
            {
                // If this is a linkset, we don't want the physics engine mucking up our group position here.
                PhysicsActor actor = PhysActor;
                if (actor != null && _parentID == 0)
                {
                    m_groupPosition = actor.Position;
                }

                if (IsAttachment)
                {
                    if (m_parentGroup != null) //need to check this, it would be null while deserialization -- IsAttachment is now serialized
                    {
                        ScenePresence sp = m_parentGroup.Scene.GetScenePresence(AttachedAvatar);
                        if (sp != null)
                            return sp.AbsolutePosition;
                    }
                }

                return m_groupPosition;
            }
            set
            {
                m_groupPosition = value;

                PhysicsActor actor = PhysActor;
                if (actor != null)
                {
                    try
                    {
                        // Root prim actually goes at Position
                        if (_parentID == 0)
                        {
                            actor.Position = value;
                        }
                        else
                        {
                            // To move the child prim in respect to the group position and rotation we have to calculate
                            actor.Position = GetWorldPosition();
                            actor.Orientation = GetWorldRotation();
                        }

                        // Tell the physics engines that this prim changed.
                        m_parentGroup.Scene.PhysicsScene.AddPhysicsActorTaint(actor);
                    }
                    catch (Exception e)
                    {
                        m_log.Error("[SCENEOBJECTPART]: GROUP POSITION. " + e.Message);
                    }
                }
                
                // TODO if we decide to do sitting in a more SL compatible way (multiple avatars per prim), this has to be fixed, too
                if (m_sitTargetAvatar != UUID.Zero)
                {
                    if (m_parentGroup != null) // TODO can there be a SOP without a SOG?
                    {
                        ScenePresence avatar;
                        if (m_parentGroup.Scene.TryGetScenePresence(m_sitTargetAvatar, out avatar))
                        {
                            avatar.ParentPosition = GetWorldPosition();
                        }
                    }
                }
            }
        }

        public Vector3 OffsetPosition
        {
            get { return m_offsetPosition; }
            set
            {
                StoreUndoState();
                m_offsetPosition = value;

                if (ParentGroup != null && !ParentGroup.IsDeleted)
                {
                    PhysicsActor actor = PhysActor;
                    if (_parentID != 0 && actor != null)
                    {
                        actor.Position = GetWorldPosition();
                        actor.Orientation = GetWorldRotation();

                        // Tell the physics engines that this prim changed.
                        m_parentGroup.Scene.PhysicsScene.AddPhysicsActorTaint(actor);
                    }
                }
            }
        }

        public Vector3 RelativePosition
        {
            get
            {
                if (IsRoot)
                {
                    if (IsAttachment)
                        return AttachedPos;
                    else
                        return AbsolutePosition;
                }
                else
                {
                    return OffsetPosition;
                }
            }
        }

        public Quaternion RotationOffset
        {
            get
            {
                // We don't want the physics engine mucking up the rotations in a linkset
                PhysicsActor actor = PhysActor;
                if (_parentID == 0 && (Shape.PCode != 9 || Shape.State == 0)  && actor != null)
                {
                    if (actor.Orientation.X != 0f || actor.Orientation.Y != 0f
                        || actor.Orientation.Z != 0f || actor.Orientation.W != 0f)
                    {
                        m_rotationOffset = actor.Orientation;
                    }
                }
                
                return m_rotationOffset;
            }
            
            set
            {
                StoreUndoState();
                m_rotationOffset = value;

                PhysicsActor actor = PhysActor;
                if (actor != null)
                {
                    try
                    {
                        // Root prim gets value directly
                        if (_parentID == 0)
                        {
                            actor.Orientation = value;
                            //m_log.Info("[PART]: RO1:" + actor.Orientation.ToString());
                        }
                        else
                        {
                            // Child prim we have to calculate it's world rotationwel
                            Quaternion resultingrotation = GetWorldRotation();
                            actor.Orientation = resultingrotation;
                            //m_log.Info("[PART]: RO2:" + actor.Orientation.ToString());
                        }
                        m_parentGroup.Scene.PhysicsScene.AddPhysicsActorTaint(actor);
                        //}
                    }
                    catch (Exception ex)
                    {
                        m_log.Error("[SCENEOBJECTPART]: ROTATIONOFFSET" + ex.Message);
                    }
                }

            }
        }

        /// <summary></summary>
        public Vector3 Velocity
        {
            get
            {
                PhysicsActor actor = PhysActor;
                if (actor != null)
                {
                    if (actor.IsPhysical)
                    {
                        m_velocity = actor.Velocity;
                    }
                }

                return m_velocity;
            }

            set
            {
                m_velocity = value;

                PhysicsActor actor = PhysActor;
                if (actor != null)
                {
                    if (actor.IsPhysical)
                    {
                        actor.Velocity = value;
                        m_parentGroup.Scene.PhysicsScene.AddPhysicsActorTaint(actor);
                    }
                }
            }
        }

        /// <summary></summary>
        public Vector3 AngularVelocity
        {
            get
            {
                PhysicsActor actor = PhysActor;
                if ((actor != null) && actor.IsPhysical)
                {
                    m_angularVelocity = actor.RotationalVelocity;
                }
                return m_angularVelocity;
            }
            set { m_angularVelocity = value; }
        }

        /// <summary></summary>
        public Vector3 Acceleration
        {
            get { return m_acceleration; }
            set { m_acceleration = value; }
        }

        public string Description
        {
            get { return m_description; }
            set 
            {
                m_description = value;
                PhysicsActor actor = PhysActor;
                if (actor != null)
                {
                    actor.SOPDescription = value;
                }
            }
        }

        /// <value>
        /// Text color.
        /// </value>
        public Color Color
        {
            get { return m_color; }
            set
            {
                m_color = value;

                /* ScheduleFullUpdate() need not be called b/c after
                 * setting the color, the text will be set, so then
                 * ScheduleFullUpdate() will be called. */
                //ScheduleFullUpdate();
            }
        }

        public string Text
        {
            get
            {
                string returnstr = m_text;
                if (returnstr.Length > 255)
                {
                    returnstr = returnstr.Substring(0, 254);
                }
                return returnstr;
            }
            set
            {
                m_text = value;
            }
        }


        public string SitName
        {
            get { return m_sitName; }
            set { m_sitName = value; }
        }

        public string TouchName
        {
            get { return m_touchName; }
            set { m_touchName = value; }
        }

        public int LinkNum
        {
            get { return m_linkNum; }
            set { m_linkNum = value; }
        }

        public byte ClickAction
        {
            get { return m_clickAction; }
            set
            {
                m_clickAction = value;
            }
        }

        public PrimitiveBaseShape Shape
        {
            get { return m_shape; }
            set { m_shape = value; }
        }
        
        public Vector3 Scale
        {
            get { return m_shape.Scale; }
            set
            {
                StoreUndoState();
                if (m_shape != null)
                {
                    m_shape.Scale = value;

                    PhysicsActor actor = PhysActor;
                    if (actor != null && m_parentGroup != null)
                    {
                        if (m_parentGroup.Scene != null)
                        {
                            if (m_parentGroup.Scene.PhysicsScene != null)
                            {
                                actor.Size = m_shape.Scale;
                                m_parentGroup.Scene.PhysicsScene.AddPhysicsActorTaint(actor);
                            }
                        }
                    }
                }
                TriggerScriptChangedEvent(Changed.SCALE);
            }
        }
        
        public byte UpdateFlag
        {
            get { return m_updateFlag; }
            set { m_updateFlag = value; }
        }
        
        /// <summary>
        /// Used for media on a prim.
        /// </summary>
        /// Do not change this value directly - always do it through an IMoapModule.
        public string MediaUrl 
        { 
            get
            {
                return m_mediaUrl; 
            }
            
            set
            {
                m_mediaUrl = value;
                
                if (ParentGroup != null)
                    ParentGroup.HasGroupChanged = true;
            }
        }

        
        public bool CreateSelected
        {
            get { return m_createSelected; }
            set 
            { 
//                m_log.DebugFormat("[SOP]: Setting CreateSelected to {0} for {1} {2}", value, Name, UUID);
                m_createSelected = value; 
            }
        }

        #endregion

//---------------
#region Public Properties with only Get

        public Vector3 AbsolutePosition
        {
            get {
                if (IsAttachment)
                    return GroupPosition;

                return m_offsetPosition + m_groupPosition; }
        }

        public SceneObjectGroup ParentGroup
        {
            get { return m_parentGroup; }
        }

        public scriptEvents ScriptEvents
        {
            get { return AggregateScriptEvents; }
        }

        public Quaternion SitTargetOrientation
        {
            get { return m_sitTargetOrientation; }
            set { m_sitTargetOrientation = value; }
        }


        public Vector3 SitTargetPosition
        {
            get { return m_sitTargetPosition; }
            set { m_sitTargetPosition = value; }
        }

        // This sort of sucks, but I'm adding these in to make some of
        // the mappings more consistant.
        public Vector3 SitTargetPositionLL
        {
            get { return new Vector3(m_sitTargetPosition.X, m_sitTargetPosition.Y,m_sitTargetPosition.Z); }
            set { m_sitTargetPosition = value; }
        }

        public Quaternion SitTargetOrientationLL
        {
            get
            {
                return new Quaternion(
                                        m_sitTargetOrientation.X,
                                        m_sitTargetOrientation.Y,
                                        m_sitTargetOrientation.Z,
                                        m_sitTargetOrientation.W
                                        );
            }

            set { m_sitTargetOrientation = new Quaternion(value.X, value.Y, value.Z, value.W); }
        }

        public bool Stopped
        {
            get {
                double threshold = 0.02;
                return (Math.Abs(Velocity.X) < threshold &&
                        Math.Abs(Velocity.Y) < threshold &&
                        Math.Abs(Velocity.Z) < threshold &&
                        Math.Abs(AngularVelocity.X) < threshold &&
                        Math.Abs(AngularVelocity.Y) < threshold &&
                        Math.Abs(AngularVelocity.Z) < threshold);
            }
        }

        public uint ParentID
        {
            get { return _parentID; }
            set { _parentID = value; }
        }

        public int CreationDate
        {
            get { return _creationDate; }
            set { _creationDate = value; }
        }

        public uint Category
        {
            get { return _category; }
            set { _category = value; }
        }

        public int SalePrice
        {
            get { return _salePrice; }
            set { _salePrice = value; }
        }

        public byte ObjectSaleType
        {
            get { return _objectSaleType; }
            set { _objectSaleType = value; }
        }

        public int OwnershipCost
        {
            get { return _ownershipCost; }
            set { _ownershipCost = value; }
        }

        public UUID GroupID
        {
            get { return _groupID; }
            set { _groupID = value; }
        }

        public UUID OwnerID
        {
            get { return _ownerID; }
            set { _ownerID = value; }
        }

        public UUID LastOwnerID
        {
            get { return _lastOwnerID; }
            set { _lastOwnerID = value; }
        }

        public uint BaseMask
        {
            get { return _baseMask; }
            set { _baseMask = value; }
        }

        public uint OwnerMask
        {
            get { return _ownerMask; }
            set { _ownerMask = value; }
        }

        public uint GroupMask
        {
            get { return _groupMask; }
            set { _groupMask = value; }
        }

        public uint EveryoneMask
        {
            get { return _everyoneMask; }
            set { _everyoneMask = value; }
        }

        public uint NextOwnerMask
        {
            get { return _nextOwnerMask; }
            set { _nextOwnerMask = value; }
        }

        /// <summary>
        /// Property flags.  See OpenMetaverse.PrimFlags 
        /// </summary>
        /// Example properties are PrimFlags.Phantom and PrimFlags.DieAtEdge
        public PrimFlags Flags
        {
            get { return _flags; }
            set 
            { 
//                m_log.DebugFormat("[SOP]: Setting flags for {0} {1} to {2}", UUID, Name, value);
                _flags = value; 
            }
        }

        
        public UUID SitTargetAvatar
        {
            get { return m_sitTargetAvatar; }
            set { m_sitTargetAvatar = value; }
        }

        
        public virtual UUID RegionID
        {
            get
            {
                if (ParentGroup != null && ParentGroup.Scene != null)
                    return ParentGroup.Scene.RegionInfo.RegionID;
                else
                    return UUID.Zero;
            }
            set {} // read only
        }

        private UUID _parentUUID = UUID.Zero;
        
        public UUID ParentUUID
        {
            get
            {
                if (ParentGroup != null)
                {
                    _parentUUID = ParentGroup.UUID;
                }
                return _parentUUID;
            }
            set { _parentUUID = value; }
        }

        
        public string SitAnimation
        {
            get { return m_sitAnimation; }
            set { m_sitAnimation = value; }
        }

        public UUID CollisionSound
        {
            get { return m_collisionSound; }
            set
            {
                m_collisionSound = value;
                aggregateScriptEvents();
            }
        }

        public float CollisionSoundVolume
        {
            get { return m_collisionSoundVolume; }
            set { m_collisionSoundVolume = value; }
        }

        #endregion Public Properties with only Get

        #region Private Methods

        private uint ApplyMask(uint val, bool set, uint mask)
        {
            if (set)
            {
                return val |= mask;
            }
            else
            {
                return val &= ~mask;
            }
        }

        /// <summary>
        /// Clear all pending updates of parts to clients
        /// </summary>
        private void ClearUpdateSchedule()
        {
            m_updateFlag = 0;
        }

        private void SendObjectPropertiesToClient(UUID AgentID)
        {
            m_parentGroup.Scene.ForEachScenePresence(delegate(ScenePresence avatar)
            {
                // Ugly reference :(
                if (avatar.UUID == AgentID)
                {
                    m_parentGroup.GetProperties(avatar.ControllingClient);
                }
            });
        }

        // TODO: unused:
        // private void handleTimerAccounting(uint localID, double interval)
        // {
        //     if (localID == LocalId)
        //     {
        //         float sec = (float)interval;
        //         if (m_parentGroup != null)
        //         {
        //             if (sec == 0)
        //             {
        //                 if (m_parentGroup.scriptScore + 0.001f >= float.MaxValue - 0.001)
        //                     m_parentGroup.scriptScore = 0;
        //
        //                 m_parentGroup.scriptScore += 0.001f;
        //                 return;
        //             }
        //
        //             if (m_parentGroup.scriptScore + (0.001f / sec) >= float.MaxValue - (0.001f / sec))
        //                 m_parentGroup.scriptScore = 0;
        //             m_parentGroup.scriptScore += (0.001f / sec);
        //         }
        //     }
        // }

        #endregion Private Methods

        #region Public Methods

        public void ResetExpire()
        {
            Expires = DateTime.Now + new TimeSpan(600000000);
        }

        public void AddFlag(PrimFlags flag)
        {
            // PrimFlags prevflag = Flags;
            if ((Flags & flag) == 0)
            {
                //m_log.Debug("Adding flag: " + ((PrimFlags) flag).ToString());
                Flags |= flag;

                if (flag == PrimFlags.TemporaryOnRez)
                    ResetExpire();
            }
            // m_log.Debug("Aprev: " + prevflag.ToString() + " curr: " + Flags.ToString());
        }

        /// <summary>
        /// Tell all scene presences that they should send updates for this part to their clients
        /// </summary>
        public void AddFullUpdateToAllAvatars()
        {
            m_parentGroup.Scene.ForEachScenePresence(delegate(ScenePresence avatar)
            {
                AddFullUpdateToAvatar(avatar);
            });
            // REGION SYNC
            if (m_parentGroup.Scene.IsSyncedServer())
                m_parentGroup.Scene.RegionSyncServerModule.QueuePartForUpdate((SceneObjectPart)this);
        }

        /// <summary>
        /// Tell the scene presence that it should send updates for this part to its client
        /// </summary>
        public void AddFullUpdateToAvatar(ScenePresence presence)
        {
            presence.SceneViewer.QueuePartForUpdate((SceneObjectPart)this);
        }

        public void AddNewParticleSystem(Primitive.ParticleSystem pSystem)
        {
            m_particleSystem = pSystem.GetBytes();
        }

        public void RemoveParticleSystem()
        {
            m_particleSystem = new byte[0];
        }

        /// Terse updates
        public void AddTerseUpdateToAllAvatars()
        {
            m_parentGroup.Scene.ForEachScenePresence(delegate(ScenePresence avatar)
            {
                AddTerseUpdateToAvatar(avatar);
            });
            // REGION SYNC
            if (m_parentGroup.Scene.IsSyncedServer())
                m_parentGroup.Scene.RegionSyncServerModule.QueuePartForUpdate((SceneObjectPart)this);
        }

        public void AddTerseUpdateToAvatar(ScenePresence presence)
        {
            presence.SceneViewer.QueuePartForUpdate((SceneObjectPart)this);
        }

        public void AddTextureAnimation(Primitive.TextureAnimation pTexAnim)
        {
            byte[] data = new byte[16];
            int pos = 0;

            // The flags don't like conversion from uint to byte, so we have to do
            // it the crappy way.  See the above function :(

            data[pos] = ConvertScriptUintToByte((uint)pTexAnim.Flags); pos++;
            data[pos] = (byte)pTexAnim.Face; pos++;
            data[pos] = (byte)pTexAnim.SizeX; pos++;
            data[pos] = (byte)pTexAnim.SizeY; pos++;

            Utils.FloatToBytes(pTexAnim.Start).CopyTo(data, pos);
            Utils.FloatToBytes(pTexAnim.Length).CopyTo(data, pos + 4);
            Utils.FloatToBytes(pTexAnim.Rate).CopyTo(data, pos + 8);

            m_TextureAnimation = data;
        }

        public void AdjustSoundGain(double volume)
        {
            if (volume > 1)
                volume = 1;
            if (volume < 0)
                volume = 0;

            m_parentGroup.Scene.ForEachScenePresence(delegate(ScenePresence sp)
            {
                if (!sp.IsChildAgent)
                    sp.ControllingClient.SendAttachedSoundGainChange(UUID, (float)volume);
            });
        }

        /// <summary>
        /// hook to the physics scene to apply impulse
        /// This is sent up to the group, which then finds the root prim
        /// and applies the force on the root prim of the group
        /// </summary>
        /// <param name="impulsei">Vector force</param>
        /// <param name="localGlobalTF">true for the local frame, false for the global frame</param>
        public void ApplyImpulse(Vector3 impulsei, bool localGlobalTF)
        {
            Vector3 impulse = impulsei;

            if (localGlobalTF)
            {
                Quaternion grot = GetWorldRotation();
                Quaternion AXgrot = grot;
                Vector3 AXimpulsei = impulsei;
                Vector3 newimpulse = AXimpulsei * AXgrot;
                impulse = newimpulse;
            }

            if (m_parentGroup != null)
            {
                m_parentGroup.applyImpulse(impulse);
            }
        }

        /// <summary>
        /// hook to the physics scene to apply angular impulse
        /// This is sent up to the group, which then finds the root prim
        /// and applies the force on the root prim of the group
        /// </summary>
        /// <param name="impulsei">Vector force</param>
        /// <param name="localGlobalTF">true for the local frame, false for the global frame</param>
        public void ApplyAngularImpulse(Vector3 impulsei, bool localGlobalTF)
        {
            Vector3 impulse = impulsei;

            if (localGlobalTF)
            {
                Quaternion grot = GetWorldRotation();
                Quaternion AXgrot = grot;
                Vector3 AXimpulsei = impulsei;
                Vector3 newimpulse = AXimpulsei * AXgrot;
                impulse = newimpulse;
            }

            if (m_parentGroup != null)
            {
                m_parentGroup.applyAngularImpulse(impulse);
            }
        }

        /// <summary>
        /// hook to the physics scene to apply angular impulse
        /// This is sent up to the group, which then finds the root prim
        /// and applies the force on the root prim of the group
        /// </summary>
        /// <param name="impulsei">Vector force</param>
        /// <param name="localGlobalTF">true for the local frame, false for the global frame</param>
        public void SetAngularImpulse(Vector3 impulsei, bool localGlobalTF)
        {
            Vector3 impulse = impulsei;

            if (localGlobalTF)
            {
                Quaternion grot = GetWorldRotation();
                Quaternion AXgrot = grot;
                Vector3 AXimpulsei = impulsei;
                Vector3 newimpulse = AXimpulsei * AXgrot;
                impulse = newimpulse;
            }

            if (m_parentGroup != null)
            {
                m_parentGroup.setAngularImpulse(impulse);
            }
        }

        public Vector3 GetTorque()
        {
            if (m_parentGroup != null)
            {
                m_parentGroup.GetTorque();
            }
            return Vector3.Zero;
        }

        /// <summary>
        /// Apply physics to this part.
        /// </summary>
        /// <param name="rootObjectFlags"></param>
        /// <param name="m_physicalPrim"></param>
        public void ApplyPhysics(uint rootObjectFlags, bool VolumeDetectActive, bool m_physicalPrim)
        {
            bool isPhysical = (((rootObjectFlags & (uint) PrimFlags.Physics) != 0) && m_physicalPrim);
            bool isPhantom = ((rootObjectFlags & (uint) PrimFlags.Phantom) != 0);

            if (IsJoint())
            {
                DoPhysicsPropertyUpdate(isPhysical, true);
            }
            else
            {
                // Special case for VolumeDetection: If VolumeDetection is set, the phantom flag is locally ignored
                if (VolumeDetectActive)
                    isPhantom = false;

                // Added clarification..   since A rigid body is an object that you can kick around, etc.
                bool RigidBody = isPhysical && !isPhantom;

                // The only time the physics scene shouldn't know about the prim is if it's phantom or an attachment, which is phantom by definition
                // or flexible
                if (!isPhantom && !IsAttachment && !(Shape.PathCurve == (byte) Extrusion.Flexible))
                {
                    PhysActor = m_parentGroup.Scene.PhysicsScene.AddPrimShape(
                        string.Format("{0}/{1}", Name, UUID),
                        Shape,
                        AbsolutePosition,
                        Scale,
                        RotationOffset,
                        RigidBody);

                    // Basic Physics returns null..  joy joy joy.
                    if (PhysActor != null)
                    {
                        PhysActor.SOPName = this.Name; // save object name and desc into the PhysActor so ODE internals know the joint/body info
                        PhysActor.SOPDescription = this.Description;
                        PhysActor.LocalID = LocalId;
                        PhysActor.UUID = UUID;
                        DoPhysicsPropertyUpdate(RigidBody, true);
                        PhysActor.SetVolumeDetect(VolumeDetectActive ? 1 : 0);
                    }
                    else
                    {
                        //m_log.DebugFormat("[SOP]: physics actor is null for {0} with parent {1}", UUID, this.ParentGroup.UUID);
                    }
                }
            }
        }

        public void ClearUndoState()
        {
            lock (m_undo)
            {
                m_undo.Clear();
            }
            lock (m_redo)
            {
                m_redo.Clear();
            }
            StoreUndoState();
        }

        public byte ConvertScriptUintToByte(uint indata)
        {
            byte outdata = (byte)TextureAnimFlags.NONE;
            if ((indata & 1) != 0) outdata |= (byte)TextureAnimFlags.ANIM_ON;
            if ((indata & 2) != 0) outdata |= (byte)TextureAnimFlags.LOOP;
            if ((indata & 4) != 0) outdata |= (byte)TextureAnimFlags.REVERSE;
            if ((indata & 8) != 0) outdata |= (byte)TextureAnimFlags.PING_PONG;
            if ((indata & 16) != 0) outdata |= (byte)TextureAnimFlags.SMOOTH;
            if ((indata & 32) != 0) outdata |= (byte)TextureAnimFlags.ROTATE;
            if ((indata & 64) != 0) outdata |= (byte)TextureAnimFlags.SCALE;
            return outdata;
        }

        /// <summary>
        /// Duplicates this part.
        /// </summary>
        /// <param name="localID"></param>
        /// <param name="AgentID"></param>
        /// <param name="GroupID"></param>
        /// <param name="linkNum"></param>
        /// <param name="userExposed">True if the duplicate will immediately be in the scene, false otherwise</param>
        /// <returns></returns>
        public SceneObjectPart Copy(uint localID, UUID AgentID, UUID GroupID, int linkNum, bool userExposed)
        {
            SceneObjectPart dupe = (SceneObjectPart)MemberwiseClone();
            dupe.m_shape = m_shape.Copy();
            dupe.m_regionHandle = m_regionHandle;
            if (userExposed)
                dupe.UUID = UUID.Random();

            //memberwiseclone means it also clones the physics actor reference
            // This will make physical prim 'bounce' if not set to null.
            if (!userExposed)
                dupe.PhysActor = null;

            dupe._ownerID = AgentID;
            dupe._groupID = GroupID;
            dupe.GroupPosition = GroupPosition;
            dupe.OffsetPosition = OffsetPosition;
            dupe.RotationOffset = RotationOffset;
            dupe.Velocity = new Vector3(0, 0, 0);
            dupe.Acceleration = new Vector3(0, 0, 0);
            dupe.AngularVelocity = new Vector3(0, 0, 0);
            dupe.Flags = Flags;

            dupe._ownershipCost = _ownershipCost;
            dupe._objectSaleType = _objectSaleType;
            dupe._salePrice = _salePrice;
            dupe._category = _category;
            dupe.m_rezzed = m_rezzed;

            dupe.m_inventory = new SceneObjectPartInventory(dupe);
            dupe.m_inventory.Items = (TaskInventoryDictionary)m_inventory.Items.Clone();

            if (userExposed)
            {
                dupe.ResetIDs(linkNum);
                dupe.m_inventory.HasInventoryChanged = true;
            }
            else
            {
                dupe.m_inventory.HasInventoryChanged = m_inventory.HasInventoryChanged;
            }

            // Move afterwards ResetIDs as it clears the localID
            dupe.LocalId = localID;
            // This may be wrong...    it might have to be applied in SceneObjectGroup to the object that's being duplicated.
            dupe._lastOwnerID = OwnerID;

            byte[] extraP = new byte[Shape.ExtraParams.Length];
            Array.Copy(Shape.ExtraParams, extraP, extraP.Length);
            dupe.Shape.ExtraParams = extraP;

            if (userExposed)
            {
                if (dupe.m_shape.SculptEntry && dupe.m_shape.SculptTexture != UUID.Zero)
                {
                    m_parentGroup.Scene.AssetService.Get(dupe.m_shape.SculptTexture.ToString(), dupe, AssetReceived); 
                }
                
                bool UsePhysics = ((dupe.Flags & PrimFlags.Physics) != 0);
                dupe.DoPhysicsPropertyUpdate(UsePhysics, true);
            }
            
            ParentGroup.Scene.EventManager.TriggerOnSceneObjectPartCopy(dupe, (SceneObjectPart) this, userExposed);

//            m_log.DebugFormat("[SCENE OBJECT PART]: Clone of {0} {1} finished", Name, UUID);
                          
            return dupe;
        }

        protected void AssetReceived(string id, Object sender, AssetBase asset)
        {
            if (asset != null)
            {
                SceneObjectPart sop = (SceneObjectPart)sender;
                if (sop != null)
                    sop.SculptTextureCallback(asset.FullID, asset);
            }
        }

        public static SceneObjectPart Create()
        {
            SceneObjectPart part = new SceneObjectPart();
            part.UUID = UUID.Random();

            PrimitiveBaseShape shape = PrimitiveBaseShape.Create();
            part.Shape = shape;

            part.Name = "Primitive";
            part._ownerID = UUID.Random();

            return part;
        }

        public void DoPhysicsPropertyUpdate(bool UsePhysics, bool isNew)
        {
            if (IsJoint())
            {
                if (UsePhysics)
                {
                    // by turning a joint proxy object physical, we cause creation of a joint in the ODE scene.
                    // note that, as a special case, joints have no bodies or geoms in the physics scene, even though they are physical.

                    PhysicsJointType jointType;
                    if (IsHingeJoint())
                    {
                        jointType = PhysicsJointType.Hinge;
                    }
                    else if (IsBallJoint())
                    {
                        jointType = PhysicsJointType.Ball;
                    }
                    else
                    {
                        jointType = PhysicsJointType.Ball;
                    }

                    List<string> bodyNames = new List<string>();
                    string RawParams = Description;
                    string[] jointParams = RawParams.Split(" ".ToCharArray(), System.StringSplitOptions.RemoveEmptyEntries);
                    string trackedBodyName = null;
                    if (jointParams.Length >= 2)
                    {
                        for (int iBodyName = 0; iBodyName < 2; iBodyName++)
                        {
                            string bodyName = jointParams[iBodyName];
                            bodyNames.Add(bodyName);
                            if (bodyName != "NULL")
                            {
                                if (trackedBodyName == null)
                                {
                                    trackedBodyName = bodyName;
                                }
                            }
                        }
                    }

                    SceneObjectPart trackedBody = m_parentGroup.Scene.GetSceneObjectPart(trackedBodyName); // FIXME: causes a sequential lookup
                    Quaternion localRotation = Quaternion.Identity;
                    if (trackedBody != null)
                    {
                        localRotation = Quaternion.Inverse(trackedBody.RotationOffset) * this.RotationOffset;
                    }
                    else
                    {
                        // error, output it below
                    }

                    PhysicsJoint joint;

                    joint = m_parentGroup.Scene.PhysicsScene.RequestJointCreation(Name, jointType,
                        AbsolutePosition,
                        this.RotationOffset,
                        Description,
                        bodyNames,
                        trackedBodyName,
                        localRotation);

                    if (trackedBody == null)
                    {
                        ParentGroup.Scene.jointErrorMessage(joint, "warning: tracked body name not found! joint location will not be updated properly. joint: " + Name);
                    }

                }
                else
                {
                    if (isNew)
                    {
                        // if the joint proxy is new, and it is not physical, do nothing. There is no joint in ODE to
                        // delete, and if we try to delete it, due to asynchronous processing, the deletion request
                        // will get processed later at an indeterminate time, which could cancel a later-arriving
                        // joint creation request.
                    }
                    else
                    {
                        // here we turn off the joint object, so remove the joint from the physics scene
                        m_parentGroup.Scene.PhysicsScene.RequestJointDeletion(Name); // FIXME: what if the name changed?

                        // make sure client isn't interpolating the joint proxy object
                        Velocity = Vector3.Zero;
                        AngularVelocity = Vector3.Zero;
                        Acceleration = Vector3.Zero;
                    }
                }
            }
            else
            {
                if (PhysActor != null)
                {
                    if (UsePhysics != PhysActor.IsPhysical || isNew)
                    {
                        if (PhysActor.IsPhysical) // implies UsePhysics==false for this block
                        {
                            if (!isNew)
                                ParentGroup.Scene.RemovePhysicalPrim(1);

                            PhysActor.OnRequestTerseUpdate -= PhysicsRequestingTerseUpdate;
                            PhysActor.OnOutOfBounds -= PhysicsOutOfBounds;
                            PhysActor.delink();

                            if (ParentGroup.Scene.PhysicsScene.SupportsNINJAJoints && (!isNew))
                            {
                                // destroy all joints connected to this now deactivated body
                                m_parentGroup.Scene.PhysicsScene.RemoveAllJointsConnectedToActorThreadLocked(PhysActor);
                            }

                            // stop client-side interpolation of all joint proxy objects that have just been deleted
                            // this is done because RemoveAllJointsConnectedToActor invokes the OnJointDeactivated callback,
                            // which stops client-side interpolation of deactivated joint proxy objects.
                        }

                        if (!UsePhysics && !isNew)
                        {
                            // reset velocity to 0 on physics switch-off. Without that, the client thinks the
                            // prim still has velocity and continues to interpolate its position along the old
                            // velocity-vector.
                            Velocity = new Vector3(0, 0, 0);
                            Acceleration = new Vector3(0, 0, 0);
                            AngularVelocity = new Vector3(0, 0, 0);
                            //RotationalVelocity = new Vector3(0, 0, 0);
                        }

                        PhysActor.IsPhysical = UsePhysics;


                        // If we're not what we're supposed to be in the physics scene, recreate ourselves.
                        //m_parentGroup.Scene.PhysicsScene.RemovePrim(PhysActor);
                        /// that's not wholesome.  Had to make Scene public
                        //PhysActor = null;

                        if ((Flags & PrimFlags.Phantom) == 0)
                        {
                            if (UsePhysics)
                            {
                                ParentGroup.Scene.AddPhysicalPrim(1);

                                PhysActor.OnRequestTerseUpdate += PhysicsRequestingTerseUpdate;
                                PhysActor.OnOutOfBounds += PhysicsOutOfBounds;
                                if (_parentID != 0 && _parentID != LocalId)
                                {
                                    if (ParentGroup.RootPart.PhysActor != null)
                                    {
                                        PhysActor.link(ParentGroup.RootPart.PhysActor);
                                    }
                                }
                            }
                        }
                    }
                    m_parentGroup.Scene.PhysicsScene.AddPhysicsActorTaint(PhysActor);
                }
            }
        }

        /// <summary>
        /// Restore this part from the serialized xml representation.
        /// </summary>
        /// <param name="xmlReader"></param>
        /// <returns></returns>
        public static SceneObjectPart FromXml(XmlTextReader xmlReader)
        {
            return FromXml(UUID.Zero, xmlReader);
        }

        /// <summary>
        /// Restore this part from the serialized xml representation.
        /// </summary>
        /// <param name="fromUserInventoryItemId">The inventory id from which this part came, if applicable</param>
        /// <param name="xmlReader"></param>
        /// <returns></returns>
        public static SceneObjectPart FromXml(UUID fromUserInventoryItemId, XmlTextReader xmlReader)
        {
            SceneObjectPart part = SceneObjectSerializer.Xml2ToSOP(xmlReader);
            part.m_fromUserInventoryItemID = fromUserInventoryItemId;

            // for tempOnRez objects, we have to fix the Expire date.
            if ((part.Flags & PrimFlags.TemporaryOnRez) != 0) part.ResetExpire();

            return part;
        }

        public UUID GetAvatarOnSitTarget()
        {
            return m_sitTargetAvatar;
        }

        public bool GetDieAtEdge()
        {
            if (m_parentGroup == null)
                return false;
            if (m_parentGroup.IsDeleted)
                return false;

            return m_parentGroup.RootPart.DIE_AT_EDGE;
        }

        public bool GetReturnAtEdge()
        {
            if (m_parentGroup == null)
                return false;
            if (m_parentGroup.IsDeleted)
                return false;

            return m_parentGroup.RootPart.RETURN_AT_EDGE;
        }

        public void SetReturnAtEdge(bool p)
        {
            if (m_parentGroup == null)
                return;
            if (m_parentGroup.IsDeleted)
                return;

            m_parentGroup.RootPart.RETURN_AT_EDGE = p;
        }

        public bool GetBlockGrab()
        {
            if (m_parentGroup == null)
                return false;
            if (m_parentGroup.IsDeleted)
                return false;

            return m_parentGroup.RootPart.BlockGrab;
        }

        public void SetBlockGrab(bool p)
        {
            if (m_parentGroup == null)
                return;
            if (m_parentGroup.IsDeleted)
                return;

            m_parentGroup.RootPart.BlockGrab = p;
        }

        public void SetStatusSandbox(bool p)
        {
            if (m_parentGroup == null)
                return;
            if (m_parentGroup.IsDeleted)
                return;
            StatusSandboxPos = m_parentGroup.RootPart.AbsolutePosition;
            m_parentGroup.RootPart.StatusSandbox = p;
        }

        public bool GetStatusSandbox()
        {
            if (m_parentGroup == null)
                return false;
            if (m_parentGroup.IsDeleted)
                return false;

            return m_parentGroup.RootPart.StatusSandbox;
        }

        public int GetAxisRotation(int axis)
        {
            //Cannot use ScriptBaseClass constants as no referance to it currently.
            if (axis == 2)//STATUS_ROTATE_X
                return STATUS_ROTATE_X;
            if (axis == 4)//STATUS_ROTATE_Y
                return STATUS_ROTATE_Y;
            if (axis == 8)//STATUS_ROTATE_Z
                return STATUS_ROTATE_Z;

            return 0;
        }

        public double GetDistanceTo(Vector3 a, Vector3 b)
        {
            float dx = a.X - b.X;
            float dy = a.Y - b.Y;
            float dz = a.Z - b.Z;
            return Math.Sqrt(dx * dx + dy * dy + dz * dz);
        }

        public uint GetEffectiveObjectFlags()
        {
            // Commenting this section of code out since it doesn't actually do anything, as enums are handled by 
            // value rather than reference
//            PrimFlags f = _flags;
//            if (m_parentGroup == null || m_parentGroup.RootPart == this)
//                f &= ~(PrimFlags.Touch | PrimFlags.Money);

            return (uint)Flags | (uint)LocalFlags;
        }

        public Vector3 GetGeometricCenter()
        {
            if (PhysActor != null)
            {
                return new Vector3(PhysActor.CenterOfMass.X, PhysActor.CenterOfMass.Y, PhysActor.CenterOfMass.Z);
            }
            else
            {
                return new Vector3(0, 0, 0);
            }
        }

        public float GetMass()
        {
            if (PhysActor != null)
            {
                return PhysActor.Mass;
            }
            else
            {
                return 0;
            }
        }

        public Vector3 GetForce()
        {
            if (PhysActor != null)
                return PhysActor.Force;
            else
                return Vector3.Zero;
        }

        public void GetProperties(IClientAPI client)
        {
            //Viewer wants date in microseconds so multiply it by 1,000,000.
            client.SendObjectPropertiesReply(
                m_fromUserInventoryItemID, (ulong)_creationDate*(ulong)1e6, _creatorID, UUID.Zero, UUID.Zero,
                _groupID, (short)InventorySerial, _lastOwnerID, UUID, _ownerID,
                ParentGroup.RootPart.TouchName, new byte[0], ParentGroup.RootPart.SitName, Name, Description,
                ParentGroup.RootPart._ownerMask, ParentGroup.RootPart._nextOwnerMask, ParentGroup.RootPart._groupMask, ParentGroup.RootPart._everyoneMask,
                ParentGroup.RootPart._baseMask,
                ParentGroup.RootPart.ObjectSaleType,
                ParentGroup.RootPart.SalePrice);
        }

        public UUID GetRootPartUUID()
        {
            if (m_parentGroup != null)
            {
                return m_parentGroup.UUID;
            }
            return UUID.Zero;
        }

        /// <summary>
        /// Method for a prim to get it's world position from the group.
        /// Remember, the Group Position simply gives the position of the group itself
        /// </summary>
        /// <returns>A Linked Child Prim objects position in world</returns>
        public Vector3 GetWorldPosition()
        {
            Quaternion parentRot = ParentGroup.RootPart.RotationOffset;

            Vector3 axPos = OffsetPosition;

            axPos *= parentRot;
            Vector3 translationOffsetPosition = axPos;
            return GroupPosition + translationOffsetPosition;
        }

        /// <summary>
        /// Gets the rotation of this prim offset by the group rotation
        /// </summary>
        /// <returns></returns>
        public Quaternion GetWorldRotation()
        {
            Quaternion newRot;

            if (this.LinkNum == 0 || this.LinkNum == 1)
            {
                newRot = RotationOffset;
            }
            else
            {
                Quaternion parentRot = ParentGroup.RootPart.RotationOffset;
                Quaternion oldRot = RotationOffset;
                newRot = parentRot * oldRot;
            }

            return newRot;
        }

        public void MoveToTarget(Vector3 target, float tau)
        {
            if (tau > 0)
            {
                m_parentGroup.moveToTarget(target, tau);
            }
            else
            {
                StopMoveToTarget();
            }
        }

        /// <summary>
        /// Uses a PID to attempt to clamp the object on the Z axis at the given height over tau seconds.
        /// </summary>
        /// <param name="height">Height to hover.  Height of zero disables hover.</param>
        /// <param name="hoverType">Determines what the height is relative to </param>
        /// <param name="tau">Number of seconds over which to reach target</param>
        public void SetHoverHeight(float height, PIDHoverType hoverType, float tau)
        {
            m_parentGroup.SetHoverHeight(height, hoverType, tau);
        }

        public void StopHover()
        {
            m_parentGroup.SetHoverHeight(0f, PIDHoverType.Ground, 0f);
        }

        public virtual void OnGrab(Vector3 offsetPos, IClientAPI remoteClient)
        {
        }

        public void PhysicsCollision(EventArgs e)
        {
            // single threaded here
            if (e == null)
            {
                return;
            }

            CollisionEventUpdate a = (CollisionEventUpdate)e;
            Dictionary<uint, ContactPoint> collissionswith = a.m_objCollisionList;
            List<uint> thisHitColliders = new List<uint>();
            List<uint> endedColliders = new List<uint>();
            List<uint> startedColliders = new List<uint>();

            // calculate things that started colliding this time
            // and build up list of colliders this time
            foreach (uint localid in collissionswith.Keys)
            {
                thisHitColliders.Add(localid);
                if (!m_lastColliders.Contains(localid))
                {
                    startedColliders.Add(localid);
                }
                //m_log.Debug("[OBJECT]: Collided with:" + localid.ToString() + " at depth of: " + collissionswith[localid].ToString());
            }

            // calculate things that ended colliding
            foreach (uint localID in m_lastColliders)
            {
                if (!thisHitColliders.Contains(localID))
                {
                    endedColliders.Add(localID);
                }
            }

            //add the items that started colliding this time to the last colliders list.
            foreach (uint localID in startedColliders)
            {
                m_lastColliders.Add(localID);
            }
            // remove things that ended colliding from the last colliders list
            foreach (uint localID in endedColliders)
            {
                m_lastColliders.Remove(localID);
            }

            if (m_parentGroup == null)
                return;
            if (m_parentGroup.IsDeleted)
                return;

            // play the sound.
            if (startedColliders.Count > 0 && CollisionSound != UUID.Zero && CollisionSoundVolume > 0.0f)
            {
                SendSound(CollisionSound.ToString(), CollisionSoundVolume, true, (byte)0, 0, false, false);
            }

            if ((m_parentGroup.RootPart.ScriptEvents & scriptEvents.collision_start) != 0)
            {
                // do event notification
                if (startedColliders.Count > 0)
                {
                    ColliderArgs StartCollidingMessage = new ColliderArgs();
                    List<DetectedObject> colliding = new List<DetectedObject>();
                    foreach (uint localId in startedColliders)
                    {
                        if (localId == 0)
                            continue;
                        // always running this check because if the user deletes the object it would return a null reference.
                        if (m_parentGroup == null)
                            return;
                        
                        if (m_parentGroup.Scene == null)
                            return;
                        
                        SceneObjectPart obj = m_parentGroup.Scene.GetSceneObjectPart(localId);
                        string data = "";
                        if (obj != null)
                        {
                            if (m_parentGroup.RootPart.CollisionFilter.ContainsValue(obj.UUID.ToString()) || m_parentGroup.RootPart.CollisionFilter.ContainsValue(obj.Name))
                            {
                                bool found = m_parentGroup.RootPart.CollisionFilter.TryGetValue(1,out data);
                                //If it is 1, it is to accept ONLY collisions from this object
                                if (found)
                                {
                                    DetectedObject detobj = new DetectedObject();
                                    detobj.keyUUID = obj.UUID;
                                    detobj.nameStr = obj.Name;
                                    detobj.ownerUUID = obj._ownerID;
                                    detobj.posVector = obj.AbsolutePosition;
                                    detobj.rotQuat = obj.GetWorldRotation();
                                    detobj.velVector = obj.Velocity;
                                    detobj.colliderType = 0;
                                    detobj.groupUUID = obj._groupID;
                                    colliding.Add(detobj);
                                }
                                //If it is 0, it is to not accept collisions from this object
                                else
                                {
                                }
                            }
                            else
                            {
                                bool found = m_parentGroup.RootPart.CollisionFilter.TryGetValue(1,out data);
                                //If it is 1, it is to accept ONLY collisions from this object, so this other object will not work
                                if (!found)
                                {
                                    DetectedObject detobj = new DetectedObject();
                                    detobj.keyUUID = obj.UUID;
                                    detobj.nameStr = obj.Name;
                                    detobj.ownerUUID = obj._ownerID;
                                    detobj.posVector = obj.AbsolutePosition;
                                    detobj.rotQuat = obj.GetWorldRotation();
                                    detobj.velVector = obj.Velocity;
                                    detobj.colliderType = 0;
                                    detobj.groupUUID = obj._groupID;
                                    colliding.Add(detobj);
                                }
                            }
                        }
                        else
                        {
                            m_parentGroup.Scene.ForEachScenePresence(delegate(ScenePresence av)
                            {
                                if (av.LocalId == localId)
                                {
                                    if (m_parentGroup.RootPart.CollisionFilter.ContainsValue(av.UUID.ToString()) || m_parentGroup.RootPart.CollisionFilter.ContainsValue(av.Name))
                                    {
                                        bool found = m_parentGroup.RootPart.CollisionFilter.TryGetValue(1, out data);
                                        //If it is 1, it is to accept ONLY collisions from this avatar
                                        if (found)
                                        {
                                            DetectedObject detobj = new DetectedObject();
                                            detobj.keyUUID = av.UUID;
                                            detobj.nameStr = av.ControllingClient.Name;
                                            detobj.ownerUUID = av.UUID;
                                            detobj.posVector = av.AbsolutePosition;
                                            detobj.rotQuat = av.Rotation;
                                            detobj.velVector = av.Velocity;
                                            detobj.colliderType = 0;
                                            detobj.groupUUID = av.ControllingClient.ActiveGroupId;
                                            colliding.Add(detobj);
                                        }
                                        //If it is 0, it is to not accept collisions from this avatar
                                        else
                                        {
                                        }
                                    }
                                    else
                                    {
                                        bool found = m_parentGroup.RootPart.CollisionFilter.TryGetValue(1, out data);
                                        //If it is 1, it is to accept ONLY collisions from this avatar, so this other avatar will not work
                                        if (!found)
                                        {
                                            DetectedObject detobj = new DetectedObject();
                                            detobj.keyUUID = av.UUID;
                                            detobj.nameStr = av.ControllingClient.Name;
                                            detobj.ownerUUID = av.UUID;
                                            detobj.posVector = av.AbsolutePosition;
                                            detobj.rotQuat = av.Rotation;
                                            detobj.velVector = av.Velocity;
                                            detobj.colliderType = 0;
                                            detobj.groupUUID = av.ControllingClient.ActiveGroupId;
                                            colliding.Add(detobj);
                                        }
                                    }

                                }
                            });
                        }
                    }
                    if (colliding.Count > 0)
                    {
                        StartCollidingMessage.Colliders = colliding;
                        // always running this check because if the user deletes the object it would return a null reference.
                        if (m_parentGroup == null)
                            return;
                        
                        if (m_parentGroup.Scene == null)
                            return;
                        if (m_parentGroup.PassCollision == true)
                        {
                            //TODO: Add pass to root prim!
                        }
                        m_parentGroup.Scene.EventManager.TriggerScriptCollidingStart(LocalId, StartCollidingMessage);
                    }
                }
            }
            
            if ((m_parentGroup.RootPart.ScriptEvents & scriptEvents.collision) != 0)
            {
                if (m_lastColliders.Count > 0)
                {
                    ColliderArgs CollidingMessage = new ColliderArgs();
                    List<DetectedObject> colliding = new List<DetectedObject>();
                    foreach (uint localId in m_lastColliders)
                    {
                        // always running this check because if the user deletes the object it would return a null reference.
                        if (localId == 0)
                            continue;

                        if (m_parentGroup == null)
                            return;
                        
                        if (m_parentGroup.Scene == null)
                            return;
                        
                        SceneObjectPart obj = m_parentGroup.Scene.GetSceneObjectPart(localId);
                        string data = "";
                        if (obj != null)
                        {
                            if (m_parentGroup.RootPart.CollisionFilter.ContainsValue(obj.UUID.ToString()) || m_parentGroup.RootPart.CollisionFilter.ContainsValue(obj.Name))
                            {
                                bool found = m_parentGroup.RootPart.CollisionFilter.TryGetValue(1,out data);
                                //If it is 1, it is to accept ONLY collisions from this object
                                if (found)
                                {
                                    DetectedObject detobj = new DetectedObject();
                                    detobj.keyUUID = obj.UUID;
                                    detobj.nameStr = obj.Name;
                                    detobj.ownerUUID = obj._ownerID;
                                    detobj.posVector = obj.AbsolutePosition;
                                    detobj.rotQuat = obj.GetWorldRotation();
                                    detobj.velVector = obj.Velocity;
                                    detobj.colliderType = 0;
                                    detobj.groupUUID = obj._groupID;
                                    colliding.Add(detobj);
                                }
                                //If it is 0, it is to not accept collisions from this object
                                else
                                {
                                }
                            }
                            else
                            {
                                bool found = m_parentGroup.RootPart.CollisionFilter.TryGetValue(1,out data);
                                //If it is 1, it is to accept ONLY collisions from this object, so this other object will not work
                                if (!found)
                                {
                                    DetectedObject detobj = new DetectedObject();
                                    detobj.keyUUID = obj.UUID;
                                    detobj.nameStr = obj.Name;
                                    detobj.ownerUUID = obj._ownerID;
                                    detobj.posVector = obj.AbsolutePosition;
                                    detobj.rotQuat = obj.GetWorldRotation();
                                    detobj.velVector = obj.Velocity;
                                    detobj.colliderType = 0;
                                    detobj.groupUUID = obj._groupID;
                                    colliding.Add(detobj);
                                }
                            }
                        }
                        else
                        {
                            m_parentGroup.Scene.ForEachScenePresence(delegate(ScenePresence av)
                            {
                                if (av.LocalId == localId)
                                {
                                    if (m_parentGroup.RootPart.CollisionFilter.ContainsValue(av.UUID.ToString()) || m_parentGroup.RootPart.CollisionFilter.ContainsValue(av.Name))
                                    {
                                        bool found = m_parentGroup.RootPart.CollisionFilter.TryGetValue(1, out data);
                                        //If it is 1, it is to accept ONLY collisions from this avatar
                                        if (found)
                                        {
                                            DetectedObject detobj = new DetectedObject();
                                            detobj.keyUUID = av.UUID;
                                            detobj.nameStr = av.ControllingClient.Name;
                                            detobj.ownerUUID = av.UUID;
                                            detobj.posVector = av.AbsolutePosition;
                                            detobj.rotQuat = av.Rotation;
                                            detobj.velVector = av.Velocity;
                                            detobj.colliderType = 0;
                                            detobj.groupUUID = av.ControllingClient.ActiveGroupId;
                                            colliding.Add(detobj);
                                        }
                                        //If it is 0, it is to not accept collisions from this avatar
                                        else
                                        {
                                        }
                                    }
                                    else
                                    {
                                        bool found = m_parentGroup.RootPart.CollisionFilter.TryGetValue(1, out data);
                                        //If it is 1, it is to accept ONLY collisions from this avatar, so this other avatar will not work
                                        if (!found)
                                        {
                                            DetectedObject detobj = new DetectedObject();
                                            detobj.keyUUID = av.UUID;
                                            detobj.nameStr = av.ControllingClient.Name;
                                            detobj.ownerUUID = av.UUID;
                                            detobj.posVector = av.AbsolutePosition;
                                            detobj.rotQuat = av.Rotation;
                                            detobj.velVector = av.Velocity;
                                            detobj.colliderType = 0;
                                            detobj.groupUUID = av.ControllingClient.ActiveGroupId;
                                            colliding.Add(detobj);
                                        }
                                    }

                                }
                            });
                        }
                    }
                    if (colliding.Count > 0)
                    {
                        CollidingMessage.Colliders = colliding;
                        // always running this check because if the user deletes the object it would return a null reference.
                        if (m_parentGroup == null)
                            return;
                        
                        if (m_parentGroup.Scene == null)
                            return;
                        
                        m_parentGroup.Scene.EventManager.TriggerScriptColliding(LocalId, CollidingMessage);
                    }
                }
            }
            
            if ((m_parentGroup.RootPart.ScriptEvents & scriptEvents.collision_end) != 0)
            {
                if (endedColliders.Count > 0)
                {
                    ColliderArgs EndCollidingMessage = new ColliderArgs();
                    List<DetectedObject> colliding = new List<DetectedObject>();
                    foreach (uint localId in endedColliders)
                    {
                        if (localId == 0)
                            continue;

                        // always running this check because if the user deletes the object it would return a null reference.
                        if (m_parentGroup == null)
                            return;
                        if (m_parentGroup.Scene == null)
                            return;
                        SceneObjectPart obj = m_parentGroup.Scene.GetSceneObjectPart(localId);
                        string data = "";
                        if (obj != null)
                        {
                            if (m_parentGroup.RootPart.CollisionFilter.ContainsValue(obj.UUID.ToString()) || m_parentGroup.RootPart.CollisionFilter.ContainsValue(obj.Name))
                            {
                                bool found = m_parentGroup.RootPart.CollisionFilter.TryGetValue(1,out data);
                                //If it is 1, it is to accept ONLY collisions from this object
                                if (found)
                                {
                                    DetectedObject detobj = new DetectedObject();
                                    detobj.keyUUID = obj.UUID;
                                    detobj.nameStr = obj.Name;
                                    detobj.ownerUUID = obj._ownerID;
                                    detobj.posVector = obj.AbsolutePosition;
                                    detobj.rotQuat = obj.GetWorldRotation();
                                    detobj.velVector = obj.Velocity;
                                    detobj.colliderType = 0;
                                    detobj.groupUUID = obj._groupID;
                                    colliding.Add(detobj);
                                }
                                //If it is 0, it is to not accept collisions from this object
                                else
                                {
                                }
                            }
                            else
                            {
                                bool found = m_parentGroup.RootPart.CollisionFilter.TryGetValue(1,out data);
                                //If it is 1, it is to accept ONLY collisions from this object, so this other object will not work
                                if (!found)
                                {
                                    DetectedObject detobj = new DetectedObject();
                                    detobj.keyUUID = obj.UUID;
                                    detobj.nameStr = obj.Name;
                                    detobj.ownerUUID = obj._ownerID;
                                    detobj.posVector = obj.AbsolutePosition;
                                    detobj.rotQuat = obj.GetWorldRotation();
                                    detobj.velVector = obj.Velocity;
                                    detobj.colliderType = 0;
                                    detobj.groupUUID = obj._groupID;
                                    colliding.Add(detobj);
                                }
                            }
                        }
                        else
                        {
                            m_parentGroup.Scene.ForEachScenePresence(delegate(ScenePresence av)
                            {
                                if (av.LocalId == localId)
                                {
                                    if (m_parentGroup.RootPart.CollisionFilter.ContainsValue(av.UUID.ToString()) || m_parentGroup.RootPart.CollisionFilter.ContainsValue(av.Name))
                                    {
                                        bool found = m_parentGroup.RootPart.CollisionFilter.TryGetValue(1, out data);
                                        //If it is 1, it is to accept ONLY collisions from this avatar
                                        if (found)
                                        {
                                            DetectedObject detobj = new DetectedObject();
                                            detobj.keyUUID = av.UUID;
                                            detobj.nameStr = av.ControllingClient.Name;
                                            detobj.ownerUUID = av.UUID;
                                            detobj.posVector = av.AbsolutePosition;
                                            detobj.rotQuat = av.Rotation;
                                            detobj.velVector = av.Velocity;
                                            detobj.colliderType = 0;
                                            detobj.groupUUID = av.ControllingClient.ActiveGroupId;
                                            colliding.Add(detobj);
                                        }
                                        //If it is 0, it is to not accept collisions from this avatar
                                        else
                                        {
                                        }
                                    }
                                    else
                                    {
                                        bool found = m_parentGroup.RootPart.CollisionFilter.TryGetValue(1, out data);
                                        //If it is 1, it is to accept ONLY collisions from this avatar, so this other avatar will not work
                                        if (!found)
                                        {
                                            DetectedObject detobj = new DetectedObject();
                                            detobj.keyUUID = av.UUID;
                                            detobj.nameStr = av.ControllingClient.Name;
                                            detobj.ownerUUID = av.UUID;
                                            detobj.posVector = av.AbsolutePosition;
                                            detobj.rotQuat = av.Rotation;
                                            detobj.velVector = av.Velocity;
                                            detobj.colliderType = 0;
                                            detobj.groupUUID = av.ControllingClient.ActiveGroupId;
                                            colliding.Add(detobj);
                                        }
                                    }

                                }
                            });
                        }
                    }
                    
                    if (colliding.Count > 0)
                    {
                        EndCollidingMessage.Colliders = colliding;
                        // always running this check because if the user deletes the object it would return a null reference.
                        if (m_parentGroup == null)
                            return;
                        
                        if (m_parentGroup.Scene == null)
                            return;
                        
                        m_parentGroup.Scene.EventManager.TriggerScriptCollidingEnd(LocalId, EndCollidingMessage);
                    }
                }
            }
            if ((m_parentGroup.RootPart.ScriptEvents & scriptEvents.land_collision_start) != 0)
            {
                if (startedColliders.Count > 0)
                {
                    ColliderArgs LandStartCollidingMessage = new ColliderArgs();
                    List<DetectedObject> colliding = new List<DetectedObject>();
                    foreach (uint localId in startedColliders)
                    {
                        if (localId == 0)
                        {
                            //Hope that all is left is ground!
                            DetectedObject detobj = new DetectedObject();
                            detobj.keyUUID = UUID.Zero;
                            detobj.nameStr = "";
                            detobj.ownerUUID = UUID.Zero;
                            detobj.posVector = m_parentGroup.RootPart.AbsolutePosition;
                            detobj.rotQuat = Quaternion.Identity;
                            detobj.velVector = Vector3.Zero;
                            detobj.colliderType = 0;
                            detobj.groupUUID = UUID.Zero;
                            colliding.Add(detobj);
                        }
                    }

                    if (colliding.Count > 0)
                    {
                        LandStartCollidingMessage.Colliders = colliding;
                        // always running this check because if the user deletes the object it would return a null reference.
                        if (m_parentGroup == null)
                            return;

                        if (m_parentGroup.Scene == null)
                            return;

                        m_parentGroup.Scene.EventManager.TriggerScriptLandCollidingStart(LocalId, LandStartCollidingMessage);
                    }
                }
            }
            if ((m_parentGroup.RootPart.ScriptEvents & scriptEvents.land_collision) != 0)
            {
                if (m_lastColliders.Count > 0)
                {
                    ColliderArgs LandCollidingMessage = new ColliderArgs();
                    List<DetectedObject> colliding = new List<DetectedObject>();
                    foreach (uint localId in startedColliders)
                    {
                        if (localId == 0)
                        {
                            //Hope that all is left is ground!
                            DetectedObject detobj = new DetectedObject();
                            detobj.keyUUID = UUID.Zero;
                            detobj.nameStr = "";
                            detobj.ownerUUID = UUID.Zero;
                            detobj.posVector = m_parentGroup.RootPart.AbsolutePosition;
                            detobj.rotQuat = Quaternion.Identity;
                            detobj.velVector = Vector3.Zero;
                            detobj.colliderType = 0;
                            detobj.groupUUID = UUID.Zero;
                            colliding.Add(detobj);
                        }
                    }

                    if (colliding.Count > 0)
                    {
                        LandCollidingMessage.Colliders = colliding;
                        // always running this check because if the user deletes the object it would return a null reference.
                        if (m_parentGroup == null)
                            return;

                        if (m_parentGroup.Scene == null)
                            return;

                        m_parentGroup.Scene.EventManager.TriggerScriptLandColliding(LocalId, LandCollidingMessage);
                    }
                }
            }
            if ((m_parentGroup.RootPart.ScriptEvents & scriptEvents.land_collision_end) != 0)
            {
                if (endedColliders.Count > 0)
                {
                    ColliderArgs LandEndCollidingMessage = new ColliderArgs();
                    List<DetectedObject> colliding = new List<DetectedObject>();
                    foreach (uint localId in startedColliders)
                    {
                        if (localId == 0)
                        {
                            //Hope that all is left is ground!
                            DetectedObject detobj = new DetectedObject();
                            detobj.keyUUID = UUID.Zero;
                            detobj.nameStr = "";
                            detobj.ownerUUID = UUID.Zero;
                            detobj.posVector = m_parentGroup.RootPart.AbsolutePosition;
                            detobj.rotQuat = Quaternion.Identity;
                            detobj.velVector = Vector3.Zero;
                            detobj.colliderType = 0;
                            detobj.groupUUID = UUID.Zero;
                            colliding.Add(detobj);
                        }
                    }

                    if (colliding.Count > 0)
                    {
                        LandEndCollidingMessage.Colliders = colliding;
                        // always running this check because if the user deletes the object it would return a null reference.
                        if (m_parentGroup == null)
                            return;

                        if (m_parentGroup.Scene == null)
                            return;

                        m_parentGroup.Scene.EventManager.TriggerScriptLandCollidingEnd(LocalId, LandEndCollidingMessage);
                    }
                }
            }
        }

        public void PhysicsOutOfBounds(Vector3 pos)
        {
            m_log.Error("[PHYSICS]: Physical Object went out of bounds.");
            
            RemFlag(PrimFlags.Physics);
            DoPhysicsPropertyUpdate(false, true);
            //m_parentGroup.Scene.PhysicsScene.AddPhysicsActorTaint(PhysActor);
        }

        public void PhysicsRequestingTerseUpdate()
        {
            if (PhysActor != null)
            {
                
                // Vector3 newpos = new Vector3(PhysActor.Position.GetBytes(), 0);
                Vector3 newpos = new Vector3(PhysActor.Position);

                if (m_parentGroup == null)
                {
                    m_log.Error("[SCENE OBJECT PART]: PhysicsRequestingTerseUpdate: m_parentGroup is null!");
                    return;
                }
                if (m_parentGroup.Scene == null)
                {
                    m_log.Error("[SCENE OBJECT PART]: PhysicsRequestingTerseUpdate: m_parentGroup.Scene is null!");
                    return;
                }
                if (m_parentGroup.Scene.TestBorderCross(newpos, Cardinals.N) | m_parentGroup.Scene.TestBorderCross(newpos, Cardinals.S) | m_parentGroup.Scene.TestBorderCross(newpos, Cardinals.E) | m_parentGroup.Scene.TestBorderCross(newpos, Cardinals.W))
                {
                    m_parentGroup.AbsolutePosition = newpos;
                    return;
                }
                m_log.DebugFormat("[PHYSICS]: TerseUpdate: UUID={0}, newpos={1}", PhysActor.UUID.ToString(), newpos.ToString());
                //m_parentGroup.RootPart.m_groupPosition = newpos;
            }
            //ScheduleTerseUpdate();
            ScheduleTerseUpdate(new List<SceneObjectPartProperties>(){SceneObjectPartProperties.Position});

            //SendTerseUpdateToAllClients();
        }

        public void PreloadSound(string sound)
        {
            // UUID ownerID = OwnerID;
            UUID objectID = ParentGroup.RootPart.UUID;
            UUID soundID = UUID.Zero;

            if (!UUID.TryParse(sound, out soundID))
            {
                //Trys to fetch sound id from prim's inventory.
                //Prim's inventory doesn't support non script items yet
                
                lock (TaskInventory)
                {
                    foreach (KeyValuePair<UUID, TaskInventoryItem> item in TaskInventory)
                    {
                        if (item.Value.Name == sound)
                        {
                            soundID = item.Value.ItemID;
                            break;
                        }
                    }
                }
            }

            m_parentGroup.Scene.ForEachScenePresence(delegate(ScenePresence sp)
            {
                if (sp.IsChildAgent)
                    return;
                if (!(Util.GetDistanceTo(sp.AbsolutePosition, AbsolutePosition) >= 100))
                    sp.ControllingClient.SendPreLoadSound(objectID, objectID, soundID);
            });
        }

        public void RemFlag(PrimFlags flag)
        {
            // PrimFlags prevflag = Flags;
            if ((Flags & flag) != 0)
            {
                //m_log.Debug("Removing flag: " + ((PrimFlags)flag).ToString());
                Flags &= ~flag;
            }
            //m_log.Debug("prev: " + prevflag.ToString() + " curr: " + Flags.ToString());
            //ScheduleFullUpdate();
        }
        
        public void RemoveScriptEvents(UUID scriptid)
        {
            lock (m_scriptEvents)
            {
                if (m_scriptEvents.ContainsKey(scriptid))
                {
                    scriptEvents oldparts = scriptEvents.None;
                    oldparts = (scriptEvents) m_scriptEvents[scriptid];

                    // remove values from aggregated script events
                    AggregateScriptEvents &= ~oldparts;
                    m_scriptEvents.Remove(scriptid);
                    aggregateScriptEvents();
                }
            }
        }

        /// <summary>
        /// Reset UUIDs for this part.  This involves generate this part's own UUID and
        /// generating new UUIDs for all the items in the inventory.
        /// </summary>
        /// <param name="linkNum">Link number for the part</param>
        public void ResetIDs(int linkNum)
        {
            UUID = UUID.Random();
            LinkNum = linkNum;
            LocalId = 0;
            Inventory.ResetInventoryIDs();
        }

        /// <summary>
        /// Resize this part.
        /// </summary>
        /// <param name="scale"></param>
        public void Resize(Vector3 scale)
        {
            StoreUndoState();
            m_shape.Scale = scale;

            ParentGroup.HasGroupChanged = true;
            //ScheduleFullUpdate();
            ScheduleFullUpdate(new List<SceneObjectPartProperties>(){SceneObjectPartProperties.Scale});
        }
        
        public void RotLookAt(Quaternion target, float strength, float damping)
        {
            rotLookAt(target, strength, damping);
        }

        public void rotLookAt(Quaternion target, float strength, float damping)
        {
            if (IsAttachment)
            {
                /*
                    ScenePresence avatar = m_scene.GetScenePresence(rootpart.AttachedAvatar);
                    if (avatar != null)
                    {
                    Rotate the Av?
                    } */
            }
            else
            {
                APIDDamp = damping;
                APIDStrength = strength;
                APIDTarget = target;
            }
        }

        public void startLookAt(Quaternion rot, float damp, float strength)
        {
            APIDDamp = damp;
            APIDStrength = strength;
            APIDTarget = rot;
        }

        public void stopLookAt()
        {
            APIDTarget = Quaternion.Identity;
        }

        /// <summary>
        /// Schedules this prim for a full update
        /// </summary>
        //public void ScheduleFullUpdate() :: SYMMETRIC SYNC: changed the interface so that we can identify which property triggers calling this function
        public virtual void ScheduleFullUpdate(List<SceneObjectPartProperties> updatedProperties)
        {
//            m_log.DebugFormat("[SCENE OBJECT PART]: Scheduling full update for {0} {1}", Name, LocalId);
            
            if (m_parentGroup != null)
            {
                m_parentGroup.QueueForUpdateCheck();
            }

            int timeNow = Util.UnixTimeSinceEpoch();

            // If multiple updates are scheduled on the same second, we still need to perform all of them
            // So we'll force the issue by bumping up the timestamp so that later processing sees these need
            // to be performed.
            if (timeNow <= TimeStampFull)
            {
                TimeStampFull += 1;
            }
            else
            {
                TimeStampFull = (uint)timeNow;
            }

            m_updateFlag = 2;

            //            m_log.DebugFormat(
            //                "[SCENE OBJECT PART]: Scheduling full  update for {0}, {1} at {2}",
            //                UUID, Name, TimeStampFull);
        }

        /// <summary>
        /// Schedule a terse update for this prim.  Terse updates only send position,
        /// rotation, velocity, rotational velocity and shape information.
        /// </summary>
        //public void ScheduleTerseUpdate()
        public virtual void ScheduleTerseUpdate(List<SceneObjectPartProperties> updatedProperties)
        {
            if (m_updateFlag < 1)
            {
                if (m_parentGroup != null)
                {
                    m_parentGroup.HasGroupChanged = true;
                    m_parentGroup.QueueForUpdateCheck();
                }
                TimeStampTerse = (uint) Util.UnixTimeSinceEpoch();
                m_updateFlag = 1;

            //                m_log.DebugFormat(
            //                    "[SCENE OBJECT PART]: Scheduling terse update for {0}, {1} at {2}",
            //                    UUID, Name, TimeStampTerse);
            }
        }

        public void ScriptSetPhantomStatus(bool Phantom)
        {
            if (m_parentGroup != null)
            {
                m_parentGroup.ScriptSetPhantomStatus(Phantom);
            }
        }

        public void ScriptSetTemporaryStatus(bool Temporary)
        {
            if (m_parentGroup != null)
            {
                m_parentGroup.ScriptSetTemporaryStatus(Temporary);
            }
        }

        public void ScriptSetPhysicsStatus(bool UsePhysics)
        {
            if (m_parentGroup == null)
                DoPhysicsPropertyUpdate(UsePhysics, false);
            else
                m_parentGroup.ScriptSetPhysicsStatus(UsePhysics);
        }

        public void ScriptSetVolumeDetect(bool SetVD)
        {

            if (m_parentGroup != null)
            {
                m_parentGroup.ScriptSetVolumeDetect(SetVD);
            }
        }


        public void SculptTextureCallback(UUID textureID, AssetBase texture)
        {
            if (m_shape.SculptEntry)
            {
                // commented out for sculpt map caching test - null could mean a cached sculpt map has been found
                //if (texture != null)
                {
                    if (texture != null)
                        m_shape.SculptData = texture.Data;

                    if (PhysActor != null)
                    {
                        // Tricks physics engine into thinking we've changed the part shape.
                        PrimitiveBaseShape m_newshape = m_shape.Copy();
                        PhysActor.Shape = m_newshape;
                        m_shape = m_newshape;

                        m_parentGroup.Scene.PhysicsScene.AddPhysicsActorTaint(PhysActor);
                    }
                }
            }
        }

//        /// <summary>
//        ///
//        /// </summary>
//        /// <param name="remoteClient"></param>
//        public void SendFullUpdate(IClientAPI remoteClient, uint clientFlags)
//        {
//            m_parentGroup.SendPartFullUpdate(remoteClient, this, clientFlags);
//        }


        /// <summary>
        /// Send a full update to the client for the given part
        /// </summary>
        /// <param name="remoteClient"></param>
        /// <param name="clientFlags"></param>
        protected internal void SendFullUpdate(IClientAPI remoteClient, uint clientFlags)
        {
//            m_log.DebugFormat(
//                "[SOG]: Sendinging part full update to {0} for {1} {2}", remoteClient.Name, part.Name, part.LocalId);
            
            if (IsRoot)
            {
                if (IsAttachment)
                {
                    SendFullUpdateToClient(remoteClient, AttachedPos, clientFlags);
                }
                else
                {
                    SendFullUpdateToClient(remoteClient, AbsolutePosition, clientFlags);
                }
            }
            else
            {
                SendFullUpdateToClient(remoteClient, clientFlags);
            }
        }

        /// <summary>
        /// Send a full update for this part to all clients.
        /// </summary>
        public void SendFullUpdateToAllClients()
        {
            m_parentGroup.Scene.ForEachScenePresence(delegate(ScenePresence avatar)
            {
                SendFullUpdate(avatar.ControllingClient, avatar.GenerateClientFlags(UUID));
            });
        }

        /// <summary>
        /// Send a full update to all clients except the one nominated.
        /// </summary>
        /// <param name="agentID"></param>
        public void SendFullUpdateToAllClientsExcept(UUID agentID)
        {
            m_parentGroup.Scene.ForEachScenePresence(delegate(ScenePresence avatar)
            {
                // Ugly reference :(
                if (avatar.UUID != agentID)
                    SendFullUpdate(avatar.ControllingClient, avatar.GenerateClientFlags(UUID));
            });
        }

        /// <summary>
        /// Sends a full update to the client
        /// </summary>
        /// <param name="remoteClient"></param>
        /// <param name="clientFlags"></param>
        public void SendFullUpdateToClient(IClientAPI remoteClient, uint clientflags)
        {
            Vector3 lPos;
            lPos = OffsetPosition;
            SendFullUpdateToClient(remoteClient, lPos, clientflags);
        }

        /// <summary>
        /// Sends a full update to the client
        /// </summary>
        /// <param name="remoteClient"></param>
        /// <param name="lPos"></param>
        /// <param name="clientFlags"></param>
        public void SendFullUpdateToClient(IClientAPI remoteClient, Vector3 lPos, uint clientFlags)
        {
            // Suppress full updates during attachment editing
            //
            if (ParentGroup.IsSelected && IsAttachment)
                return;
            
            if (ParentGroup.IsDeleted)
                return;

            clientFlags &= ~(uint) PrimFlags.CreateSelected;

            if (remoteClient.AgentId == _ownerID)
            {
                if ((Flags & PrimFlags.CreateSelected) != 0)
                {
                    clientFlags |= (uint) PrimFlags.CreateSelected;
                    Flags &= ~PrimFlags.CreateSelected;
                }
            }
            //bool isattachment = IsAttachment;
            //if (LocalId != ParentGroup.RootPart.LocalId)
                //isattachment = ParentGroup.RootPart.IsAttachment;

            remoteClient.SendPrimUpdate(this, PrimUpdateFlags.FullUpdate);
        }

        /// <summary>
        /// Tell all the prims which have had updates scheduled
        /// </summary>
        public void SendScheduledUpdates()
        {
            const float ROTATION_TOLERANCE = 0.01f;
            const float VELOCITY_TOLERANCE = 0.001f;
            const float POSITION_TOLERANCE = 0.05f;
            const int TIME_MS_TOLERANCE = 3000;

            if (m_updateFlag == 1)
            {
                // Throw away duplicate or insignificant updates
                if (!RotationOffset.ApproxEquals(m_lastRotation, ROTATION_TOLERANCE) ||
                    !Acceleration.Equals(m_lastAcceleration) ||
                    !Velocity.ApproxEquals(m_lastVelocity, VELOCITY_TOLERANCE) ||
                    Velocity.ApproxEquals(Vector3.Zero, VELOCITY_TOLERANCE) ||
                    !AngularVelocity.ApproxEquals(m_lastAngularVelocity, VELOCITY_TOLERANCE) ||
                    !OffsetPosition.ApproxEquals(m_lastPosition, POSITION_TOLERANCE) ||
                    Environment.TickCount - m_lastTerseSent > TIME_MS_TOLERANCE)
                {
                    AddTerseUpdateToAllAvatars();
                    ClearUpdateSchedule();

                    // This causes the Scene to 'poll' physical objects every couple of frames
                    // bad, so it's been replaced by an event driven method.
                    //if ((ObjectFlags & (uint)PrimFlags.Physics) != 0)
                    //{
                    // Only send the constant terse updates on physical objects!
                    //ScheduleTerseUpdate();
                    //}

                    // Update the "last" values
                    m_lastPosition = OffsetPosition;
                    m_lastRotation = RotationOffset;
                    m_lastVelocity = Velocity;
                    m_lastAcceleration = Acceleration;
                    m_lastAngularVelocity = AngularVelocity;
                    m_lastTerseSent = Environment.TickCount;
                }
            }
            else
            {
                if (m_updateFlag == 2) // is a new prim, just created/reloaded or has major changes
                {
                    AddFullUpdateToAllAvatars();
                    ClearUpdateSchedule();
                }
            }
            ClearUpdateSchedule();

            //SYMMETRIC SYNC
            if (m_parentGroup.Scene.RegionSyncModule != null)
            {
                m_parentGroup.Scene.RegionSyncModule.QueueSceneObjectPartForUpdate((SceneObjectPart)this);
            }
            //end of SYMMETRIC SYNC
        }

        /// <summary>
        /// Trigger or play an attached sound in this part's inventory.
        /// </summary>
        /// <param name="sound"></param>
        /// <param name="volume"></param>
        /// <param name="triggered"></param>
        /// <param name="flags"></param>
        public void SendSound(string sound, double volume, bool triggered, byte flags, float radius, bool useMaster, bool isMaster)
        {
            if (volume > 1)
                volume = 1;
            if (volume < 0)
                volume = 0;

            UUID ownerID = _ownerID;
            UUID objectID = ParentGroup.RootPart.UUID;
            UUID parentID = GetRootPartUUID();

            UUID soundID = UUID.Zero;
            Vector3 position = AbsolutePosition; // region local
            ulong regionHandle = m_parentGroup.Scene.RegionInfo.RegionHandle;

            if (!UUID.TryParse(sound, out soundID))
            {
                // search sound file from inventory
                lock (TaskInventory)
                {
                    foreach (KeyValuePair<UUID, TaskInventoryItem> item in TaskInventory)
                    {
                        if (item.Value.Name == sound && item.Value.Type == (int)AssetType.Sound)
                        {
                            soundID = item.Value.ItemID;
                            break;
                        }
                    }
                }
            }

            if (soundID == UUID.Zero)
                return;

            ISoundModule soundModule = m_parentGroup.Scene.RequestModuleInterface<ISoundModule>();
            if (soundModule != null)
            {
                if (useMaster)
                {
                    if (isMaster)
                    {
                        if (triggered)
                            soundModule.TriggerSound(soundID, ownerID, objectID, parentID, volume, position, regionHandle, radius);
                        else
                            soundModule.PlayAttachedSound(soundID, ownerID, objectID, volume, position, flags, radius);
                        ParentGroup.PlaySoundMasterPrim = (SceneObjectPart)this;
                        ownerID = _ownerID;
                        objectID = ParentGroup.RootPart.UUID;
                        parentID = GetRootPartUUID();
                        position = AbsolutePosition; // region local
                        regionHandle = ParentGroup.Scene.RegionInfo.RegionHandle;
                        if (triggered)
                            soundModule.TriggerSound(soundID, ownerID, objectID, parentID, volume, position, regionHandle, radius);
                        else
                            soundModule.PlayAttachedSound(soundID, ownerID, objectID, volume, position, flags, radius);
                        foreach (SceneObjectPart prim in ParentGroup.PlaySoundSlavePrims)
                        {
                            ownerID = prim._ownerID;
                            objectID = prim.ParentGroup.RootPart.UUID;
                            parentID = prim.GetRootPartUUID();
                            position = prim.AbsolutePosition; // region local
                            regionHandle = prim.ParentGroup.Scene.RegionInfo.RegionHandle;
                            if (triggered)
                                soundModule.TriggerSound(soundID, ownerID, objectID, parentID, volume, position, regionHandle, radius);
                            else
                                soundModule.PlayAttachedSound(soundID, ownerID, objectID, volume, position, flags, radius);
                        }
                        ParentGroup.PlaySoundSlavePrims.Clear();
                        ParentGroup.PlaySoundMasterPrim = null;
                    }
                    else
                    {
                        ParentGroup.PlaySoundSlavePrims.Add((SceneObjectPart)this);
                    }
                }
                else
                {
                    if (triggered)
                        soundModule.TriggerSound(soundID, ownerID, objectID, parentID, volume, position, regionHandle, radius);
                    else
                        soundModule.PlayAttachedSound(soundID, ownerID, objectID, volume, position, flags, radius);
                }
            }
        }

        /// <summary>
        /// Send a terse update to all clients
        /// </summary>
        public void SendTerseUpdateToAllClients()
        {
            m_parentGroup.Scene.ForEachScenePresence(delegate(ScenePresence avatar)
            {
                SendTerseUpdateToClient(avatar.ControllingClient);
            });
        }

        public void SetAttachmentPoint(uint AttachmentPoint)
        {
            this.AttachmentPoint = AttachmentPoint;

            if (AttachmentPoint != 0)
            {
                IsAttachment = true;
            }
            else
            {
                IsAttachment = false;
            }

            // save the attachment point.
            //if (AttachmentPoint != 0)
            //{
                m_shape.State = (byte)AttachmentPoint;
            //}
        }

        public void SetAxisRotation(int axis, int rotate)
        {
            if (m_parentGroup != null)
            {
                m_parentGroup.SetAxisRotation(axis, rotate);
            }
            //Cannot use ScriptBaseClass constants as no referance to it currently.
            if (axis == 2)//STATUS_ROTATE_X
                STATUS_ROTATE_X = rotate;
            if (axis == 4)//STATUS_ROTATE_Y
                STATUS_ROTATE_Y = rotate;
            if (axis == 8)//STATUS_ROTATE_Z
                STATUS_ROTATE_Z = rotate;
        }

        public void SetBuoyancy(float fvalue)
        {
            if (PhysActor != null)
            {
                PhysActor.Buoyancy = fvalue;
            }
        }

        public void SetDieAtEdge(bool p)
        {
            if (m_parentGroup == null)
                return;
            if (m_parentGroup.IsDeleted)
                return;

            m_parentGroup.RootPart.DIE_AT_EDGE = p;
        }

        public void SetFloatOnWater(int floatYN)
        {
            if (PhysActor != null)
            {
                if (floatYN == 1)
                {
                    PhysActor.FloatOnWater = true;
                }
                else
                {
                    PhysActor.FloatOnWater = false;
                }
            }
        }

        public void SetForce(Vector3 force)
        {
            if (PhysActor != null)
            {
                PhysActor.Force = force;
            }
        }

        public void SetVehicleType(int type)
        {
            if (PhysActor != null)
            {
                PhysActor.VehicleType = type;
            }
        }

        public void SetVehicleFloatParam(int param, float value)
        {
            if (PhysActor != null)
            {
                PhysActor.VehicleFloatParam(param, value);
            }
        }

        public void SetVehicleVectorParam(int param, Vector3 value)
        {
            if (PhysActor != null)
            {
                PhysActor.VehicleVectorParam(param, value);
            }
        }

        public void SetVehicleRotationParam(int param, Quaternion rotation)
        {
            if (PhysActor != null)
            {
                PhysActor.VehicleRotationParam(param, rotation);
            }
        }

        /// <summary>
        /// Set the color of prim faces
        /// </summary>
        /// <param name="color"></param>
        /// <param name="face"></param>
        public void SetFaceColor(Vector3 color, int face)
        {
            Primitive.TextureEntry tex = Shape.Textures;
            Color4 texcolor;
            if (face >= 0 && face < GetNumberOfSides())
            {
                texcolor = tex.CreateFace((uint)face).RGBA;
                texcolor.R = Util.Clip((float)color.X, 0.0f, 1.0f);
                texcolor.G = Util.Clip((float)color.Y, 0.0f, 1.0f);
                texcolor.B = Util.Clip((float)color.Z, 0.0f, 1.0f);
                tex.FaceTextures[face].RGBA = texcolor;
                UpdateTexture(tex);
                TriggerScriptChangedEvent(Changed.COLOR);
                return;
            }
            else if (face == ALL_SIDES)
            {
                for (uint i = 0; i < GetNumberOfSides(); i++)
                {
                    if (tex.FaceTextures[i] != null)
                    {
                        texcolor = tex.FaceTextures[i].RGBA;
                        texcolor.R = Util.Clip((float)color.X, 0.0f, 1.0f);
                        texcolor.G = Util.Clip((float)color.Y, 0.0f, 1.0f);
                        texcolor.B = Util.Clip((float)color.Z, 0.0f, 1.0f);
                        tex.FaceTextures[i].RGBA = texcolor;
                    }
                    texcolor = tex.DefaultTexture.RGBA;
                    texcolor.R = Util.Clip((float)color.X, 0.0f, 1.0f);
                    texcolor.G = Util.Clip((float)color.Y, 0.0f, 1.0f);
                    texcolor.B = Util.Clip((float)color.Z, 0.0f, 1.0f);
                    tex.DefaultTexture.RGBA = texcolor;
                }
                UpdateTexture(tex);
                TriggerScriptChangedEvent(Changed.COLOR);
                return;
            }
        }

        /// <summary>
        /// Get the number of sides that this part has.
        /// </summary>
        /// <returns></returns>
        public int GetNumberOfSides()
        {
            int ret = 0;
            bool hasCut;
            bool hasHollow;
            bool hasDimple;
            bool hasProfileCut;

            PrimType primType = GetPrimType();
            HasCutHollowDimpleProfileCut(primType, Shape, out hasCut, out hasHollow, out hasDimple, out hasProfileCut);

            switch (primType)
            {
                case PrimType.BOX:
                    ret = 6;
                    if (hasCut) ret += 2;
                    if (hasHollow) ret += 1;
                    break;
                case PrimType.CYLINDER:
                    ret = 3;
                    if (hasCut) ret += 2;
                    if (hasHollow) ret += 1;
                    break;
                case PrimType.PRISM:
                    ret = 5;
                    if (hasCut) ret += 2;
                    if (hasHollow) ret += 1;
                    break;
                case PrimType.SPHERE:
                    ret = 1;
                    if (hasCut) ret += 2;
                    if (hasDimple) ret += 2;
                    if (hasHollow) ret += 1;
                    break;
                case PrimType.TORUS:
                    ret = 1;
                    if (hasCut) ret += 2;
                    if (hasProfileCut) ret += 2;
                    if (hasHollow) ret += 1;
                    break;
                case PrimType.TUBE:
                    ret = 4;
                    if (hasCut) ret += 2;
                    if (hasProfileCut) ret += 2;
                    if (hasHollow) ret += 1;
                    break;
                case PrimType.RING:
                    ret = 3;
                    if (hasCut) ret += 2;
                    if (hasProfileCut) ret += 2;
                    if (hasHollow) ret += 1;
                    break;
                case PrimType.SCULPT:
                    ret = 1;
                    break;
            }
            return ret;
        }

        /// <summary>
        /// Tell us what type this prim is
        /// </summary>
        /// <param name="primShape"></param>
        /// <returns></returns>
        public PrimType GetPrimType()
        {
            if (Shape.SculptEntry)
                return PrimType.SCULPT;
            if ((Shape.ProfileCurve & 0x07) == (byte)ProfileShape.Square)
            {
                if (Shape.PathCurve == (byte)Extrusion.Straight)
                    return PrimType.BOX;
                else if (Shape.PathCurve == (byte)Extrusion.Curve1)
                    return PrimType.TUBE;
            }
            else if ((Shape.ProfileCurve & 0x07) == (byte)ProfileShape.Circle)
            {
                if (Shape.PathCurve == (byte)Extrusion.Straight)
                    return PrimType.CYLINDER;
                // ProfileCurve seems to combine hole shape and profile curve so we need to only compare against the lower 3 bits
                else if (Shape.PathCurve == (byte)Extrusion.Curve1)
                    return PrimType.TORUS;
            }
            else if ((Shape.ProfileCurve & 0x07) == (byte)ProfileShape.HalfCircle)
            {
                if (Shape.PathCurve == (byte)Extrusion.Curve1 || Shape.PathCurve == (byte)Extrusion.Curve2)
                    return PrimType.SPHERE;
            }
            else if ((Shape.ProfileCurve & 0x07) == (byte)ProfileShape.EquilateralTriangle)
            {
                if (Shape.PathCurve == (byte)Extrusion.Straight)
                    return PrimType.PRISM;
                else if (Shape.PathCurve == (byte)Extrusion.Curve1)
                    return PrimType.RING;
            }
            
            return PrimType.BOX;
        }
        
        /// <summary>
        /// Tell us if this object has cut, hollow, dimple, and other factors affecting the number of faces 
        /// </summary>
        /// <param name="primType"></param>
        /// <param name="shape"></param>
        /// <param name="hasCut"></param>
        /// <param name="hasHollow"></param>
        /// <param name="hasDimple"></param>
        /// <param name="hasProfileCut"></param>
        protected static void HasCutHollowDimpleProfileCut(PrimType primType, PrimitiveBaseShape shape, out bool hasCut, out bool hasHollow,
            out bool hasDimple, out bool hasProfileCut)
        {
            if (primType == PrimType.BOX
                ||
                primType == PrimType.CYLINDER
                ||
                primType == PrimType.PRISM)

                hasCut = (shape.ProfileBegin > 0) || (shape.ProfileEnd > 0);
            else
                hasCut = (shape.PathBegin > 0) || (shape.PathEnd > 0);

            hasHollow = shape.ProfileHollow > 0;
            hasDimple = (shape.ProfileBegin > 0) || (shape.ProfileEnd > 0); // taken from llSetPrimitiveParms
            hasProfileCut = hasDimple; // is it the same thing?
        }
        
        public void SetVehicleFlags(int param, bool remove)
        {
            if (PhysActor != null)
            {
                PhysActor.VehicleFlags(param, remove);
            }
        }

        public void SetGroup(UUID groupID, IClientAPI client)
        {
            _groupID = groupID;
            if (client != null)
                GetProperties(client);
            m_updateFlag = 2;
        }

        /// <summary>
        ///
        /// </summary>
        public void SetParent(SceneObjectGroup parent)
        {
            m_parentGroup = parent;
        }

        // Use this for attachments!  LocalID should be avatar's localid
        public void SetParentLocalId(uint localID)
        {
            _parentID = localID;
        }

        public void SetPhysicsAxisRotation()
        {
            if (PhysActor != null)
            {
                PhysActor.LockAngularMotion(RotationAxis);
                m_parentGroup.Scene.PhysicsScene.AddPhysicsActorTaint(PhysActor);
            }
        }

        /// <summary>
        /// Set the events that this part will pass on to listeners.
        /// </summary>
        /// <param name="scriptid"></param>
        /// <param name="events"></param>
        public void SetScriptEvents(UUID scriptid, int events)
        {
            // scriptEvents oldparts;
            lock (m_scriptEvents)
            {
                if (m_scriptEvents.ContainsKey(scriptid))
                {
                    // oldparts = m_scriptEvents[scriptid];

                    // remove values from aggregated script events
                    if (m_scriptEvents[scriptid] == (scriptEvents) events)
                        return;
                    m_scriptEvents[scriptid] = (scriptEvents) events;
                }
                else
                {
                    m_scriptEvents.Add(scriptid, (scriptEvents) events);
                }
            }
            aggregateScriptEvents();
        }

        /// <summary>
        /// Set the text displayed for this part.
        /// </summary>
        /// <param name="text"></param>
        public void SetText(string text)
        {
            Text = text;

            ParentGroup.HasGroupChanged = true;
            //ScheduleFullUpdate();
            ScheduleFullUpdate(new List<SceneObjectPartProperties>(){SceneObjectPartProperties.Text});
        }
        
        public void StopLookAt()
        {
            m_parentGroup.stopLookAt();

            //m_parentGroup.ScheduleGroupForTerseUpdate();
            m_parentGroup.ScheduleGroupForTerseUpdate(new List<SceneObjectPartProperties>(){SceneObjectPartProperties.None});//in stopLookAt(), PhysicsActor shall already take care of tainting which properties have been updated 
        }
        
        /// <summary>
        /// Set the text displayed for this part.
        /// </summary>
        /// <param name="text"></param>
        /// <param name="color"></param>
        /// <param name="alpha"></param>
        public void SetText(string text, Vector3 color, double alpha)
        {
            Color = Color.FromArgb((int) (alpha*0xff),
                                   (int) (color.X*0xff),
                                   (int) (color.Y*0xff),
                                   (int) (color.Z*0xff));
            SetText(text);
        }

        public void StopMoveToTarget()
        {
            m_parentGroup.stopMoveToTarget();

            //m_parentGroup.ScheduleGroupForTerseUpdate();
            m_parentGroup.ScheduleGroupForTerseUpdate(new List<SceneObjectPartProperties>(){SceneObjectPartProperties.None}); //in stopMoveToTarget(), PhysicsActor shall already take care of tainting which properties have been updated 
            //m_parentGroup.ScheduleGroupForFullUpdate();
        }

        public void StoreUndoState()
        {
            if (!Undoing)
            {
                if (!IgnoreUndoUpdate)
                {
                    if (m_parentGroup != null)
                    {
                        lock (m_undo)
                        {
                            if (m_undo.Count > 0)
                            {
                                UndoState last = m_undo.Peek();
                                if (last != null)
                                {
                                    if (last.Compare((SceneObjectPart)this))
                                        return;
                                }
                            }

                            if (m_parentGroup.GetSceneMaxUndo() > 0)
                            {
                                UndoState nUndo = new UndoState((SceneObjectPart)this);

                                m_undo.Push(nUndo);
                            }

                        }
                    }
                }
            }
        }

        public EntityIntersection TestIntersection(Ray iray, Quaternion parentrot)
        {
            // In this case we're using a sphere with a radius of the largest dimension of the prim
            // TODO: Change to take shape into account

            EntityIntersection result = new EntityIntersection();
            Vector3 vAbsolutePosition = AbsolutePosition;
            Vector3 vScale = Scale;
            Vector3 rOrigin = iray.Origin;
            Vector3 rDirection = iray.Direction;

            //rDirection = rDirection.Normalize();
            // Buidling the first part of the Quadratic equation
            Vector3 r2ndDirection = rDirection*rDirection;
            float itestPart1 = r2ndDirection.X + r2ndDirection.Y + r2ndDirection.Z;

            // Buidling the second part of the Quadratic equation
            Vector3 tmVal2 = rOrigin - vAbsolutePosition;
            Vector3 r2Direction = rDirection*2.0f;
            Vector3 tmVal3 = r2Direction*tmVal2;

            float itestPart2 = tmVal3.X + tmVal3.Y + tmVal3.Z;

            // Buidling the third part of the Quadratic equation
            Vector3 tmVal4 = rOrigin*rOrigin;
            Vector3 tmVal5 = vAbsolutePosition*vAbsolutePosition;

            Vector3 tmVal6 = vAbsolutePosition*rOrigin;

            // Set Radius to the largest dimension of the prim
            float radius = 0f;
            if (vScale.X > radius)
                radius = vScale.X;
            if (vScale.Y > radius)
                radius = vScale.Y;
            if (vScale.Z > radius)
                radius = vScale.Z;

            // the second part of this is the default prim size
            // once we factor in the aabb of the prim we're adding we can
            // change this to;
            // radius = (radius / 2) - 0.01f;
            //
            radius = (radius / 2) + (0.5f / 2) - 0.1f;

            //radius = radius;

            float itestPart3 = tmVal4.X + tmVal4.Y + tmVal4.Z + tmVal5.X + tmVal5.Y + tmVal5.Z -
                               (2.0f*(tmVal6.X + tmVal6.Y + tmVal6.Z + (radius*radius)));

            // Yuk Quadradrics..    Solve first
            float rootsqr = (itestPart2*itestPart2) - (4.0f*itestPart1*itestPart3);
            if (rootsqr < 0.0f)
            {
                // No intersection
                return result;
            }
            float root = ((-itestPart2) - (float) Math.Sqrt((double) rootsqr))/(itestPart1*2.0f);

            if (root < 0.0f)
            {
                // perform second quadratic root solution
                root = ((-itestPart2) + (float) Math.Sqrt((double) rootsqr))/(itestPart1*2.0f);

                // is there any intersection?
                if (root < 0.0f)
                {
                    // nope, no intersection
                    return result;
                }
            }

            // We got an intersection.  putting together an EntityIntersection object with the
            // intersection information
            Vector3 ipoint =
                new Vector3(iray.Origin.X + (iray.Direction.X*root), iray.Origin.Y + (iray.Direction.Y*root),
                            iray.Origin.Z + (iray.Direction.Z*root));

            result.HitTF = true;
            result.ipoint = ipoint;

            // Normal is calculated by the difference and then normalizing the result
            Vector3 normalpart = ipoint - vAbsolutePosition;
            result.normal = normalpart / normalpart.Length();

            // It's funny how the Vector3 object has a Distance function, but the Axiom.Math object doesn't.
            // I can write a function to do it..    but I like the fact that this one is Static.

            Vector3 distanceConvert1 = new Vector3(iray.Origin.X, iray.Origin.Y, iray.Origin.Z);
            Vector3 distanceConvert2 = new Vector3(ipoint.X, ipoint.Y, ipoint.Z);
            float distance = (float) Util.GetDistanceTo(distanceConvert1, distanceConvert2);

            result.distance = distance;

            return result;
        }

        public EntityIntersection TestIntersectionOBB(Ray iray, Quaternion parentrot, bool frontFacesOnly, bool faceCenters)
        {
            // In this case we're using a rectangular prism, which has 6 faces and therefore 6 planes
            // This breaks down into the ray---> plane equation.
            // TODO: Change to take shape into account
            Vector3[] vertexes = new Vector3[8];

            // float[] distance = new float[6];
            Vector3[] FaceA = new Vector3[6]; // vertex A for Facei
            Vector3[] FaceB = new Vector3[6]; // vertex B for Facei
            Vector3[] FaceC = new Vector3[6]; // vertex C for Facei
            Vector3[] FaceD = new Vector3[6]; // vertex D for Facei

            Vector3[] normals = new Vector3[6]; // Normal for Facei
            Vector3[] AAfacenormals = new Vector3[6]; // Axis Aligned face normals

            AAfacenormals[0] = new Vector3(1, 0, 0);
            AAfacenormals[1] = new Vector3(0, 1, 0);
            AAfacenormals[2] = new Vector3(-1, 0, 0);
            AAfacenormals[3] = new Vector3(0, -1, 0);
            AAfacenormals[4] = new Vector3(0, 0, 1);
            AAfacenormals[5] = new Vector3(0, 0, -1);

            Vector3 AmBa = new Vector3(0, 0, 0); // Vertex A - Vertex B
            Vector3 AmBb = new Vector3(0, 0, 0); // Vertex B - Vertex C
            Vector3 cross = new Vector3();

            Vector3 pos = GetWorldPosition();
            Quaternion rot = GetWorldRotation();

            // Variables prefixed with AX are Axiom.Math copies of the LL variety.

            Quaternion AXrot = rot;
            AXrot.Normalize();

            Vector3 AXpos = pos;

            // tScale is the offset to derive the vertex based on the scale.
            // it's different for each vertex because we've got to rotate it
            // to get the world position of the vertex to produce the Oriented Bounding Box

            Vector3 tScale = Vector3.Zero;

            Vector3 AXscale = new Vector3(m_shape.Scale.X * 0.5f, m_shape.Scale.Y * 0.5f, m_shape.Scale.Z * 0.5f);

            //Vector3 pScale = (AXscale) - (AXrot.Inverse() * (AXscale));
            //Vector3 nScale = (AXscale * -1) - (AXrot.Inverse() * (AXscale * -1));

            // rScale is the rotated offset to find a vertex based on the scale and the world rotation.
            Vector3 rScale = new Vector3();

            // Get Vertexes for Faces Stick them into ABCD for each Face
            // Form: Face<vertex>[face] that corresponds to the below diagram
            #region ABCD Face Vertex Map Comment Diagram
            //                   A _________ B
            //                    |         |
            //                    |  4 top  |
            //                    |_________|
            //                   C           D

            //                   A _________ B
            //                    |  Back   |
            //                    |    3    |
            //                    |_________|
            //                   C           D

            //   A _________ B                     B _________ A
            //    |  Left   |                       |  Right  |
            //    |    0    |                       |    2    |
            //    |_________|                       |_________|
            //   C           D                     D           C

            //                   A _________ B
            //                    |  Front  |
            //                    |    1    |
            //                    |_________|
            //                   C           D

            //                   C _________ D
            //                    |         |
            //                    |  5 bot  |
            //                    |_________|
            //                   A           B
            #endregion

            #region Plane Decomposition of Oriented Bounding Box
            tScale = new Vector3(AXscale.X, -AXscale.Y, AXscale.Z);
            rScale = tScale * AXrot;
            vertexes[0] = (new Vector3((pos.X + rScale.X), (pos.Y + rScale.Y), (pos.Z + rScale.Z)));
               // vertexes[0].X = pos.X + vertexes[0].X;
            //vertexes[0].Y = pos.Y + vertexes[0].Y;
            //vertexes[0].Z = pos.Z + vertexes[0].Z;

            FaceA[0] = vertexes[0];
            FaceB[3] = vertexes[0];
            FaceA[4] = vertexes[0];

            tScale = AXscale;
            rScale = tScale * AXrot;
            vertexes[1] = (new Vector3((pos.X + rScale.X), (pos.Y + rScale.Y), (pos.Z + rScale.Z)));

               // vertexes[1].X = pos.X + vertexes[1].X;
               // vertexes[1].Y = pos.Y + vertexes[1].Y;
            //vertexes[1].Z = pos.Z + vertexes[1].Z;

            FaceB[0] = vertexes[1];
            FaceA[1] = vertexes[1];
            FaceC[4] = vertexes[1];

            tScale = new Vector3(AXscale.X, -AXscale.Y, -AXscale.Z);
            rScale = tScale * AXrot;

            vertexes[2] = (new Vector3((pos.X + rScale.X), (pos.Y + rScale.Y), (pos.Z + rScale.Z)));

            //vertexes[2].X = pos.X + vertexes[2].X;
            //vertexes[2].Y = pos.Y + vertexes[2].Y;
            //vertexes[2].Z = pos.Z + vertexes[2].Z;

            FaceC[0] = vertexes[2];
            FaceD[3] = vertexes[2];
            FaceC[5] = vertexes[2];

            tScale = new Vector3(AXscale.X, AXscale.Y, -AXscale.Z);
            rScale = tScale * AXrot;
            vertexes[3] = (new Vector3((pos.X + rScale.X), (pos.Y + rScale.Y), (pos.Z + rScale.Z)));

            //vertexes[3].X = pos.X + vertexes[3].X;
               // vertexes[3].Y = pos.Y + vertexes[3].Y;
               // vertexes[3].Z = pos.Z + vertexes[3].Z;

            FaceD[0] = vertexes[3];
            FaceC[1] = vertexes[3];
            FaceA[5] = vertexes[3];

            tScale = new Vector3(-AXscale.X, AXscale.Y, AXscale.Z);
            rScale = tScale * AXrot;
            vertexes[4] = (new Vector3((pos.X + rScale.X), (pos.Y + rScale.Y), (pos.Z + rScale.Z)));

               // vertexes[4].X = pos.X + vertexes[4].X;
               // vertexes[4].Y = pos.Y + vertexes[4].Y;
               // vertexes[4].Z = pos.Z + vertexes[4].Z;

            FaceB[1] = vertexes[4];
            FaceA[2] = vertexes[4];
            FaceD[4] = vertexes[4];

            tScale = new Vector3(-AXscale.X, AXscale.Y, -AXscale.Z);
            rScale = tScale * AXrot;
            vertexes[5] = (new Vector3((pos.X + rScale.X), (pos.Y + rScale.Y), (pos.Z + rScale.Z)));

               // vertexes[5].X = pos.X + vertexes[5].X;
               // vertexes[5].Y = pos.Y + vertexes[5].Y;
               // vertexes[5].Z = pos.Z + vertexes[5].Z;

            FaceD[1] = vertexes[5];
            FaceC[2] = vertexes[5];
            FaceB[5] = vertexes[5];

            tScale = new Vector3(-AXscale.X, -AXscale.Y, AXscale.Z);
            rScale = tScale * AXrot;
            vertexes[6] = (new Vector3((pos.X + rScale.X), (pos.Y + rScale.Y), (pos.Z + rScale.Z)));

               // vertexes[6].X = pos.X + vertexes[6].X;
               // vertexes[6].Y = pos.Y + vertexes[6].Y;
               // vertexes[6].Z = pos.Z + vertexes[6].Z;

            FaceB[2] = vertexes[6];
            FaceA[3] = vertexes[6];
            FaceB[4] = vertexes[6];

            tScale = new Vector3(-AXscale.X, -AXscale.Y, -AXscale.Z);
            rScale = tScale * AXrot;
            vertexes[7] = (new Vector3((pos.X + rScale.X), (pos.Y + rScale.Y), (pos.Z + rScale.Z)));

               // vertexes[7].X = pos.X + vertexes[7].X;
               // vertexes[7].Y = pos.Y + vertexes[7].Y;
               // vertexes[7].Z = pos.Z + vertexes[7].Z;

            FaceD[2] = vertexes[7];
            FaceC[3] = vertexes[7];
            FaceD[5] = vertexes[7];
            #endregion

            // Get our plane normals
            for (int i = 0; i < 6; i++)
            {
                //m_log.Info("[FACECALCULATION]: FaceA[" + i + "]=" + FaceA[i] + " FaceB[" + i + "]=" + FaceB[i] + " FaceC[" + i + "]=" + FaceC[i] + " FaceD[" + i + "]=" + FaceD[i]);

                // Our Plane direction
                AmBa = FaceA[i] - FaceB[i];
                AmBb = FaceB[i] - FaceC[i];

                cross = Vector3.Cross(AmBb, AmBa);

                // normalize the cross product to get the normal.
                normals[i] = cross / cross.Length();

                //m_log.Info("[NORMALS]: normals[ " + i + "]" + normals[i].ToString());
                //distance[i] = (normals[i].X * AmBa.X + normals[i].Y * AmBa.Y + normals[i].Z * AmBa.Z) * -1;
            }

            EntityIntersection result = new EntityIntersection();

            result.distance = 1024;
            float c = 0;
            float a = 0;
            float d = 0;
            Vector3 q = new Vector3();

            #region OBB Version 2 Experiment
            //float fmin = 999999;
            //float fmax = -999999;
            //float s = 0;

            //for (int i=0;i<6;i++)
            //{
                //s = iray.Direction.Dot(normals[i]);
                //d = normals[i].Dot(FaceB[i]);

                //if (s == 0)
                //{
                    //if (iray.Origin.Dot(normals[i]) > d)
                    //{
                        //return result;
                    //}
                   // else
                    //{
                        //continue;
                    //}
                //}
                //a = (d - iray.Origin.Dot(normals[i])) / s;
                //if (iray.Direction.Dot(normals[i]) < 0)
                //{
                    //if (a > fmax)
                    //{
                        //if (a > fmin)
                        //{
                            //return result;
                        //}
                        //fmax = a;
                    //}

                //}
                //else
                //{
                    //if (a < fmin)
                    //{
                        //if (a < 0 || a < fmax)
                        //{
                            //return result;
                        //}
                        //fmin = a;
                    //}
                //}
            //}
            //if (fmax > 0)
            //    a= fmax;
            //else
               //     a=fmin;

            //q = iray.Origin + a * iray.Direction;
            #endregion

            // Loop over faces (6 of them)
            for (int i = 0; i < 6; i++)
            {
                AmBa = FaceA[i] - FaceB[i];
                AmBb = FaceB[i] - FaceC[i];
                d = Vector3.Dot(normals[i], FaceB[i]);

                //if (faceCenters)
                //{
                //    c = normals[i].Dot(normals[i]);
                //}
                //else
                //{
                c = Vector3.Dot(iray.Direction, normals[i]);
                //}
                if (c == 0)
                    continue;

                a = (d - Vector3.Dot(iray.Origin, normals[i])) / c;

                if (a < 0)
                    continue;

                // If the normal is pointing outside the object
                if (Vector3.Dot(iray.Direction, normals[i]) < 0 || !frontFacesOnly)
                {
                    //if (faceCenters)
                    //{   //(FaceA[i] + FaceB[i] + FaceC[1] + FaceD[i]) / 4f;
                    //    q =  iray.Origin + a * normals[i];
                    //}
                    //else
                    //{
                        q = iray.Origin + iray.Direction * a;
                    //}

                    float distance2 = (float)GetDistanceTo(q, AXpos);
                    // Is this the closest hit to the object's origin?
                    //if (faceCenters)
                    //{
                    //    distance2 = (float)GetDistanceTo(q, iray.Origin);
                    //}

                    if (distance2 < result.distance)
                    {
                        result.distance = distance2;
                        result.HitTF = true;
                        result.ipoint = q;
                        //m_log.Info("[FACE]:" + i.ToString());
                        //m_log.Info("[POINT]: " + q.ToString());
                        //m_log.Info("[DIST]: " + distance2.ToString());
                        if (faceCenters)
                        {
                            result.normal = AAfacenormals[i] * AXrot;

                            Vector3 scaleComponent = AAfacenormals[i];
                            float ScaleOffset = 0.5f;
                            if (scaleComponent.X != 0) ScaleOffset = AXscale.X;
                            if (scaleComponent.Y != 0) ScaleOffset = AXscale.Y;
                            if (scaleComponent.Z != 0) ScaleOffset = AXscale.Z;
                            ScaleOffset = Math.Abs(ScaleOffset);
                            Vector3 offset = result.normal * ScaleOffset;
                            result.ipoint = AXpos + offset;

                            ///pos = (intersectionpoint + offset);
                        }
                        else
                        {
                            result.normal = normals[i];
                        }
                        result.AAfaceNormal = AAfacenormals[i];
                    }
                }
            }
            return result;
        }

        /// <summary>
        /// Serialize this part to xml.
        /// </summary>
        /// <param name="xmlWriter"></param>
        public void ToXml(XmlTextWriter xmlWriter)
        {
            SceneObjectSerializer.SOPToXml2(xmlWriter, (SceneObjectPart)this, new Dictionary<string, object>());
        }

        public void TriggerScriptChangedEvent(Changed val)
        {
            if (m_parentGroup != null && m_parentGroup.Scene != null)
                m_parentGroup.Scene.EventManager.TriggerOnScriptChangedEvent(LocalId, (uint)val);
        }

        public void TrimPermissions()
        {
            _baseMask &= (uint)PermissionMask.All;
            _ownerMask &= (uint)PermissionMask.All;
            _groupMask &= (uint)PermissionMask.All;
            _everyoneMask &= (uint)PermissionMask.All;
            _nextOwnerMask &= (uint)PermissionMask.All;
        }

        public void Undo()
        {
            lock (m_undo)
            {
                if (m_undo.Count > 0)
                {
                    UndoState nUndo = null;
                    if (m_parentGroup.GetSceneMaxUndo() > 0)
                    {
                        nUndo = new UndoState((SceneObjectPart)this);
                    }
                    UndoState goback = m_undo.Pop();
                    if (goback != null)
                    {
                        goback.PlaybackState((SceneObjectPart)this);
                        if (nUndo != null)
                            m_redo.Push(nUndo);
                    }
                }
            }
        }

        public void Redo()
        {
            lock (m_redo)
            {
                if (m_parentGroup.GetSceneMaxUndo() > 0)
                {
                    UndoState nUndo = new UndoState((SceneObjectPart)this);

                    m_undo.Push(nUndo);
                }
                UndoState gofwd = m_redo.Pop();
                if (gofwd != null)
                    gofwd.PlayfwdState((SceneObjectPart)this);
            }
        }

        public void UpdateExtraParam(ushort type, bool inUse, byte[] data)
        {
            m_shape.ReadInUpdateExtraParam(type, inUse, data);

            if (type == 0x30)
            {
                if (m_shape.SculptEntry && m_shape.SculptTexture != UUID.Zero)
                {
                    m_parentGroup.Scene.AssetService.Get(m_shape.SculptTexture.ToString(), this, AssetReceived);
                }
            }

            ParentGroup.HasGroupChanged = true;
            //ScheduleFullUpdate();
            ScheduleFullUpdate(new List<SceneObjectPartProperties>(){SceneObjectPartProperties.Shape});
        }

        public void UpdateGroupPosition(Vector3 pos)
        {
            if ((pos.X != GroupPosition.X) ||
                (pos.Y != GroupPosition.Y) ||
                (pos.Z != GroupPosition.Z))
            {
                Vector3 newPos = new Vector3(pos.X, pos.Y, pos.Z);
                GroupPosition = newPos;
                //ScheduleTerseUpdate();
                ScheduleFullUpdate(new List<SceneObjectPartProperties>(){SceneObjectPartProperties.GroupPosition});
            }
        }

        public virtual void UpdateMovement()
        {
        }

        /// <summary>
        ///
        /// </summary>
        /// <param name="pos"></param>
        public void UpdateOffSet(Vector3 pos)
        {
            if ((pos.X != OffsetPosition.X) ||
                (pos.Y != OffsetPosition.Y) ||
                (pos.Z != OffsetPosition.Z))
            {
                Vector3 newPos = new Vector3(pos.X, pos.Y, pos.Z);

                if (ParentGroup.RootPart.GetStatusSandbox())
                {
                    if (Util.GetDistanceTo(ParentGroup.RootPart.StatusSandboxPos, newPos) > 10)
                    {
                        ParentGroup.RootPart.ScriptSetPhysicsStatus(false);
                        newPos = OffsetPosition;
                        ParentGroup.Scene.SimChat(Utils.StringToBytes("Hit Sandbox Limit"),
                              ChatTypeEnum.DebugChannel, 0x7FFFFFFF, ParentGroup.RootPart.AbsolutePosition, Name, UUID, false);
                    }
                }

                OffsetPosition = newPos;
                //ScheduleTerseUpdate();
                ScheduleFullUpdate(new List<SceneObjectPartProperties>(){SceneObjectPartProperties.OffsetPosition});
            }
        }

        public void UpdatePermissions(UUID AgentID, byte field, uint localID, uint mask, byte addRemTF)
        {
            bool set = addRemTF == 1;
            bool god = m_parentGroup.Scene.Permissions.IsGod(AgentID);

            uint baseMask = _baseMask;
            if (god)
                baseMask = 0x7ffffff0;

            // Are we the owner?
            if ((AgentID == _ownerID) || god)
            {
                switch (field)
                {
                    case 1:
                        if (god)
                        {
                            _baseMask = ApplyMask(_baseMask, set, mask);
                            Inventory.ApplyGodPermissions(_baseMask);
                        }

                        break;
                    case 2:
                        _ownerMask = ApplyMask(_ownerMask, set, mask) &
                                baseMask;
                        break;
                    case 4:
                        _groupMask = ApplyMask(_groupMask, set, mask) &
                                baseMask;
                        break;
                    case 8:
                        _everyoneMask = ApplyMask(_everyoneMask, set, mask) &
                                baseMask;
                        break;
                    case 16:
                        _nextOwnerMask = ApplyMask(_nextOwnerMask, set, mask) &
                                baseMask;
                        // Prevent the client from creating no mod, no copy
                        // objects
                        if ((_nextOwnerMask & (uint)PermissionMask.Copy) == 0)
                            _nextOwnerMask |= (uint)PermissionMask.Transfer;

                        _nextOwnerMask |= (uint)PermissionMask.Move;

                        break;
                }
                SendFullUpdateToAllClients();

                SendObjectPropertiesToClient(AgentID);

            }
        }

        public bool IsHingeJoint()
        {
            // For now, we use the NINJA naming scheme for identifying joints.
            // In the future, we can support other joint specification schemes such as a 
            // custom checkbox in the viewer GUI.
            if (m_parentGroup.Scene.PhysicsScene.SupportsNINJAJoints)
            {
                string hingeString = "hingejoint";
                return (Name.Length >= hingeString.Length && Name.Substring(0, hingeString.Length) == hingeString);
            }
            else
            {
                return false;
            }
        }

        public bool IsBallJoint()
        {
            // For now, we use the NINJA naming scheme for identifying joints.
            // In the future, we can support other joint specification schemes such as a 
            // custom checkbox in the viewer GUI.
            if (m_parentGroup.Scene.PhysicsScene.SupportsNINJAJoints)
            {
                string ballString = "balljoint";
                return (Name.Length >= ballString.Length && Name.Substring(0, ballString.Length) == ballString);
            }
            else
            {
                return false;
            }
        }

        public bool IsJoint()
        {
            // For now, we use the NINJA naming scheme for identifying joints.
            // In the future, we can support other joint specification schemes such as a 
            // custom checkbox in the viewer GUI.
            if (m_parentGroup.Scene.PhysicsScene.SupportsNINJAJoints)
            {
                return IsHingeJoint() || IsBallJoint();
            }
            else
            {
                return false;
            }
        }

        public void UpdatePrimFlags(bool UsePhysics, bool IsTemporary, bool IsPhantom, bool IsVD)
        {
            bool wasUsingPhysics = ((Flags & PrimFlags.Physics) != 0);
            bool wasTemporary = ((Flags & PrimFlags.TemporaryOnRez) != 0);
            bool wasPhantom = ((Flags & PrimFlags.Phantom) != 0);
            bool wasVD = VolumeDetectActive;

            if ((UsePhysics == wasUsingPhysics) && (wasTemporary == IsTemporary) && (wasPhantom == IsPhantom) && (IsVD==wasVD))
            {
                return;
            }

            // Special cases for VD. VD can only be called from a script 
            // and can't be combined with changes to other states. So we can rely
            // that...
            // ... if VD is changed, all others are not.
            // ... if one of the others is changed, VD is not.
            if (IsVD) // VD is active, special logic applies
            {
                // State machine logic for VolumeDetect
                // More logic below
                bool phanReset = (IsPhantom != wasPhantom) && !IsPhantom;

                if (phanReset) // Phantom changes from on to off switch VD off too
                {
                    IsVD = false;               // Switch it of for the course of this routine
                    VolumeDetectActive = false; // and also permanently
                    if (PhysActor != null)
                        PhysActor.SetVolumeDetect(0);   // Let physics know about it too
                }
                else
                {
                    IsPhantom = false;
                    // If volumedetect is active we don't want phantom to be applied.
                    // If this is a new call to VD out of the state "phantom"
                    // this will also cause the prim to be visible to physics
                }

            }

            if (UsePhysics && IsJoint())
            {
                IsPhantom = true;
            }

            if (UsePhysics)
            {
                AddFlag(PrimFlags.Physics);
                if (!wasUsingPhysics)
                {
                    DoPhysicsPropertyUpdate(UsePhysics, false);
                    if (m_parentGroup != null)
                    {
                        if (!m_parentGroup.IsDeleted)
                        {
                            if (LocalId == m_parentGroup.RootPart.LocalId)
                            {
                                m_parentGroup.CheckSculptAndLoad();
                            }
                        }
                    }
                }
            }
            else
            {
                RemFlag(PrimFlags.Physics);
                if (wasUsingPhysics)
                {
                    DoPhysicsPropertyUpdate(UsePhysics, false);
                }
            }


            if (IsPhantom || IsAttachment || (Shape.PathCurve == (byte)Extrusion.Flexible)) // note: this may have been changed above in the case of joints
            {
                AddFlag(PrimFlags.Phantom);
                if (PhysActor != null)
                {
                    m_parentGroup.Scene.PhysicsScene.RemovePrim(PhysActor);
                    /// that's not wholesome.  Had to make Scene public
                    PhysActor = null;
                }
            }
            else // Not phantom
            {
                RemFlag(PrimFlags.Phantom);

                PhysicsActor pa = PhysActor;
                if (pa == null)
                {
                    // It's not phantom anymore. So make sure the physics engine get's knowledge of it
                    PhysActor = m_parentGroup.Scene.PhysicsScene.AddPrimShape(
                        string.Format("{0}/{1}", Name, UUID),
                        Shape,
                        AbsolutePosition,
                        Scale,
                        RotationOffset,
                        UsePhysics);

                    pa = PhysActor;
                    if (pa != null)
                    {
                        pa.LocalID = LocalId;
                        pa.UUID = this.UUID;
                        DoPhysicsPropertyUpdate(UsePhysics, true);
                        if (m_parentGroup != null)
                        {
                            if (!m_parentGroup.IsDeleted)
                            {
                                if (LocalId == m_parentGroup.RootPart.LocalId)
                                {
                                    m_parentGroup.CheckSculptAndLoad();
                                }
                            }
                        }
                        if (
                            ((AggregateScriptEvents & scriptEvents.collision) != 0) ||
                            ((AggregateScriptEvents & scriptEvents.collision_end) != 0) ||
                            ((AggregateScriptEvents & scriptEvents.collision_start) != 0) ||
                            ((AggregateScriptEvents & scriptEvents.land_collision_start) != 0) ||
                            ((AggregateScriptEvents & scriptEvents.land_collision) != 0) ||
                            ((AggregateScriptEvents & scriptEvents.land_collision_end) != 0) ||
                            (CollisionSound != UUID.Zero)
                            )
                        {
                                PhysActor.OnCollisionUpdate += PhysicsCollision;
                                PhysActor.SubscribeEvents(1000);
                        }
                    }
                }
                else // it already has a physical representation
                {
                    pa.IsPhysical = UsePhysics;

                    DoPhysicsPropertyUpdate(UsePhysics, false); // Update physical status. If it's phantom this will remove the prim
                    if (m_parentGroup != null)
                    {
                        if (!m_parentGroup.IsDeleted)
                        {
                            if (LocalId == m_parentGroup.RootPart.LocalId)
                            {
                                m_parentGroup.CheckSculptAndLoad();
                            }
                        }
                    }
                }
            }

            if (IsVD)
            {
                // If the above logic worked (this is urgent candidate to unit tests!)
                // we now have a physicsactor.
                // Defensive programming calls for a check here.
                // Better would be throwing an exception that could be catched by a unit test as the internal 
                // logic should make sure, this Physactor is always here.
                if (this.PhysActor != null)
                {
                    PhysActor.SetVolumeDetect(1);
                    AddFlag(PrimFlags.Phantom); // We set this flag also if VD is active
                    this.VolumeDetectActive = true;
                }
            }
            else
            {   // Remove VolumeDetect in any case. Note, it's safe to call SetVolumeDetect as often as you like
                // (mumbles, well, at least if you have infinte CPU powers :-))
                PhysicsActor pa = this.PhysActor;
                if (pa != null)
                {
                    PhysActor.SetVolumeDetect(0);
                }
                this.VolumeDetectActive = false;
            }


            if (IsTemporary)
            {
                AddFlag(PrimFlags.TemporaryOnRez);
            }
            else
            {
                RemFlag(PrimFlags.TemporaryOnRez);
            }
            //            m_log.Debug("Update:  PHY:" + UsePhysics.ToString() + ", T:" + IsTemporary.ToString() + ", PHA:" + IsPhantom.ToString() + " S:" + CastsShadows.ToString());

            ParentGroup.HasGroupChanged = true;
            //ScheduleFullUpdate();
            ScheduleFullUpdate(new List<SceneObjectPartProperties>() { SceneObjectPartProperties.Flags});
        }

        public void UpdateRotation(Quaternion rot)
        {
            if ((rot.X != RotationOffset.X) ||
                (rot.Y != RotationOffset.Y) ||
                (rot.Z != RotationOffset.Z) ||
                (rot.W != RotationOffset.W))
            {
                RotationOffset = rot;
                ParentGroup.HasGroupChanged = true;
                //ScheduleTerseUpdate();
                ScheduleFullUpdate(new List<SceneObjectPartProperties>() {SceneObjectPartProperties.RotationOffset});
            }
        }

        /// <summary>
        /// Update the shape of this part.
        /// </summary>
        /// <param name="shapeBlock"></param>
        public void UpdateShape(ObjectShapePacket.ObjectDataBlock shapeBlock)
        {
            m_shape.PathBegin = shapeBlock.PathBegin;
            m_shape.PathEnd = shapeBlock.PathEnd;
            m_shape.PathScaleX = shapeBlock.PathScaleX;
            m_shape.PathScaleY = shapeBlock.PathScaleY;
            m_shape.PathShearX = shapeBlock.PathShearX;
            m_shape.PathShearY = shapeBlock.PathShearY;
            m_shape.PathSkew = shapeBlock.PathSkew;
            m_shape.ProfileBegin = shapeBlock.ProfileBegin;
            m_shape.ProfileEnd = shapeBlock.ProfileEnd;
            m_shape.PathCurve = shapeBlock.PathCurve;
            m_shape.ProfileCurve = shapeBlock.ProfileCurve;
            m_shape.ProfileHollow = shapeBlock.ProfileHollow;
            m_shape.PathRadiusOffset = shapeBlock.PathRadiusOffset;
            m_shape.PathRevolutions = shapeBlock.PathRevolutions;
            m_shape.PathTaperX = shapeBlock.PathTaperX;
            m_shape.PathTaperY = shapeBlock.PathTaperY;
            m_shape.PathTwist = shapeBlock.PathTwist;
            m_shape.PathTwistBegin = shapeBlock.PathTwistBegin;
            if (PhysActor != null)
            {
                PhysActor.Shape = m_shape;
                m_parentGroup.Scene.PhysicsScene.AddPhysicsActorTaint(PhysActor);
            }

            // This is what makes vehicle trailers work
            // A script in a child prim re-issues
            // llSetPrimitiveParams(PRIM_TYPE) every few seconds. That
            // prevents autoreturn. This is not well known. It also works
            // in SL.
            //
            if (ParentGroup.RootPart != this)
                ParentGroup.RootPart.Rezzed = DateTime.UtcNow;

            ParentGroup.HasGroupChanged = true;
            TriggerScriptChangedEvent(Changed.SHAPE);
            //ScheduleFullUpdate();
            ScheduleFullUpdate(new List<SceneObjectPartProperties>() {SceneObjectPartProperties.Shape});
        }

        /// <summary>
        /// Update the textures on the part.
        /// </summary>
        /// Added to handle bug in libsecondlife's TextureEntry.ToBytes()
        /// not handling RGBA properly. Cycles through, and "fixes" the color
        /// info
        /// <param name="tex"></param>
        public void UpdateTexture(Primitive.TextureEntry tex)
        {
            //Color4 tmpcolor;
            //for (uint i = 0; i < 32; i++)
            //{
            //    if (tex.FaceTextures[i] != null)
            //    {
            //        tmpcolor = tex.GetFace((uint) i).RGBA;
            //        tmpcolor.A = tmpcolor.A*255;
            //        tmpcolor.R = tmpcolor.R*255;
            //        tmpcolor.G = tmpcolor.G*255;
            //        tmpcolor.B = tmpcolor.B*255;
            //        tex.FaceTextures[i].RGBA = tmpcolor;
            //    }
            //}
            //tmpcolor = tex.DefaultTexture.RGBA;
            //tmpcolor.A = tmpcolor.A*255;
            //tmpcolor.R = tmpcolor.R*255;
            //tmpcolor.G = tmpcolor.G*255;
            //tmpcolor.B = tmpcolor.B*255;
            //tex.DefaultTexture.RGBA = tmpcolor;
            UpdateTextureEntry(tex.GetBytes());
        }

        /// <summary>
        /// Update the texture entry for this part.
        /// </summary>
        /// <param name="textureEntry"></param>
        public void UpdateTextureEntry(byte[] textureEntry)
        {
            m_shape.TextureEntry = textureEntry;
            TriggerScriptChangedEvent(Changed.TEXTURE);

            ParentGroup.HasGroupChanged = true;
            //This is madness..
            //ParentGroup.ScheduleGroupForFullUpdate();
            //This is sparta
            //ScheduleFullUpdate();
            ScheduleFullUpdate(new List<SceneObjectPartProperties>() {SceneObjectPartProperties.Shape});
        }

        public void aggregateScriptEvents()
        {
            AggregateScriptEvents = 0;

            // Aggregate script events
            lock (m_scriptEvents)
            {
                foreach (scriptEvents s in m_scriptEvents.Values)
                {
                    AggregateScriptEvents |= s;
                }
            }

            uint objectflagupdate = 0;

            if (
                ((AggregateScriptEvents & scriptEvents.touch) != 0) ||
                ((AggregateScriptEvents & scriptEvents.touch_end) != 0) ||
                ((AggregateScriptEvents & scriptEvents.touch_start) != 0)
                )
            {
                objectflagupdate |= (uint) PrimFlags.Touch;
            }

            if ((AggregateScriptEvents & scriptEvents.money) != 0)
            {
                objectflagupdate |= (uint) PrimFlags.Money;
            }

            if (AllowedDrop)
            {
                objectflagupdate |= (uint) PrimFlags.AllowInventoryDrop;
            }

            if (
                ((AggregateScriptEvents & scriptEvents.collision) != 0) ||
                ((AggregateScriptEvents & scriptEvents.collision_end) != 0) ||
                ((AggregateScriptEvents & scriptEvents.collision_start) != 0) ||
                ((AggregateScriptEvents & scriptEvents.land_collision_start) != 0) ||
                ((AggregateScriptEvents & scriptEvents.land_collision) != 0) ||
                ((AggregateScriptEvents & scriptEvents.land_collision_end) != 0) ||
                (CollisionSound != UUID.Zero)
                )
            {
                // subscribe to physics updates.
                if (PhysActor != null)
                {
                    PhysActor.OnCollisionUpdate += PhysicsCollision;
                    PhysActor.SubscribeEvents(1000);

                }
            }
            else
            {
                if (PhysActor != null)
                {
                    PhysActor.UnSubscribeEvents();
                    PhysActor.OnCollisionUpdate -= PhysicsCollision;
                }
            }

            if (m_parentGroup == null)
            {
//                m_log.DebugFormat(
//                    "[SCENE OBJECT PART]: Scheduling part {0} {1} for full update in aggregateScriptEvents() since m_parentGroup == null", Name, LocalId);
                //ScheduleFullUpdate();
                ScheduleFullUpdate(new List<SceneObjectPartProperties>() { SceneObjectPartProperties.Flags, SceneObjectPartProperties.AggregateScriptEvents});
                return;
            }

            //if ((GetEffectiveObjectFlags() & (uint)PrimFlags.Scripted) != 0)
            //{
            //    m_parentGroup.Scene.EventManager.OnScriptTimerEvent += handleTimerAccounting;
            //}
            //else
            //{
            //    m_parentGroup.Scene.EventManager.OnScriptTimerEvent -= handleTimerAccounting;
            //}

            LocalFlags=(PrimFlags)objectflagupdate;

            if (m_parentGroup != null && m_parentGroup.RootPart == this)
            {
                m_parentGroup.aggregateScriptEvents();
            }
            else
            {
//                m_log.DebugFormat(
//                    "[SCENE OBJECT PART]: Scheduling part {0} {1} for full update in aggregateScriptEvents()", Name, LocalId);
                //ScheduleFullUpdate();
                ScheduleFullUpdate(new List<SceneObjectPartProperties>() { SceneObjectPartProperties.Flags, SceneObjectPartProperties.AggregateScriptEvents});
            }
        }

        public int registerTargetWaypoint(Vector3 target, float tolerance)
        {
            if (m_parentGroup != null)
            {
                return m_parentGroup.registerTargetWaypoint(target, tolerance);
            }
            return 0;
        }

        public void unregisterTargetWaypoint(int handle)
        {
            if (m_parentGroup != null)
            {
                m_parentGroup.unregisterTargetWaypoint(handle);
            }
        }

        public int registerRotTargetWaypoint(Quaternion target, float tolerance)
        {
            if (m_parentGroup != null)
            {
                return m_parentGroup.registerRotTargetWaypoint(target, tolerance);
            }
            return 0;
        }

        public void unregisterRotTargetWaypoint(int handle)
        {
            if (m_parentGroup != null)
            {
                m_parentGroup.unregisterRotTargetWaypoint(handle);
            }
        }

        public void SetCameraAtOffset(Vector3 v)
        {
            m_cameraAtOffset = v;
        }

        public void SetCameraEyeOffset(Vector3 v)
        {
            m_cameraEyeOffset = v;
        }

        public void SetForceMouselook(bool force)
        {
            m_forceMouselook = force;
        }

        public Vector3 GetCameraAtOffset()
        {
            return m_cameraAtOffset;
        }

        public Vector3 GetCameraEyeOffset()
        {
            return m_cameraEyeOffset;
        }

        public bool GetForceMouselook()
        {
            return m_forceMouselook;
        }
        
        public override string ToString()
        {
            return String.Format("{0} {1} (parent {2}))", Name, UUID, ParentGroup);
        }

        #endregion Public Methods

        public void SendTerseUpdateToClient(IClientAPI remoteClient)
        {
            if (ParentGroup == null || ParentGroup.IsDeleted)
                return;

            if (IsAttachment && ParentGroup.RootPart != this)
                return;
            
            // Causes this thread to dig into the Client Thread Data.
            // Remember your locking here!
            remoteClient.SendPrimUpdate(this, PrimUpdateFlags.Position | PrimUpdateFlags.Rotation | PrimUpdateFlags.Velocity | PrimUpdateFlags.Acceleration | PrimUpdateFlags.AngularVelocity);
        }
                
        public void AddScriptLPS(int count)
        {
            m_parentGroup.AddScriptLPS(count);
        }
        
        public void ApplyNextOwnerPermissions()
        {
            _baseMask &= _nextOwnerMask;
            _ownerMask &= _nextOwnerMask;
            _everyoneMask &= _nextOwnerMask;

            Inventory.ApplyNextOwnerPermissions();
        }
        public void UpdateLookAt()
        {
            try
            {
                if (APIDTarget != Quaternion.Identity)
                {
                    if (Single.IsNaN(APIDTarget.W) == true)
                    {
                        APIDTarget = Quaternion.Identity;
                        return;
                    }
                    Quaternion rot = RotationOffset;
                    Quaternion dir = (rot - APIDTarget);
                    float speed = ((APIDStrength / APIDDamp) * (float)(Math.PI / 180.0f));
                    if (dir.Z > speed)
                    {
                        rot.Z -= speed;
                    }
                    if (dir.Z < -speed)
                    {
                        rot.Z += speed;
                    }
                    rot.Normalize();
                    UpdateRotation(rot);
                }
            }
            catch (Exception ex)
            {
                m_log.Error("[Physics] " + ex);
            }
        }

        public Color4 GetTextColor()
        {
            Color color = Color;
            return new Color4(color.R, color.G, color.B, (byte)(0xFF - color.A));
        }

        #region REGION SYNC

        public void UpdateObjectPartProperties(SceneObjectPart updatedPart)
        {
            //So far this function is written with Script Engine updating local Scene cache in mind.
            //
            //Assumptions: 
            //(1) prim's UUID and LocalID won't change.
            //(2) CreaterIF, OwnerID, GroupID,  won't change
            //For now, we only update a small set of properties, which is a subset of the serialized object data.
            //We simply assume other properties won't change. (Just a temporary work-around.)
            //Properties that will be updated:
            //GroupPosition, OffsetPosition,RotationOffset, Velocity, AngularVelocity, Acceleration,
            //<Color />   <LinkNum>0</LinkNum>  , Scale
            //
            //And we do not update Physics properties.

            //The above assumptions and limited updating actions can be easily fixed once Scene supports
            //[property name, property value] type of detailed updates.

            //Need to be able to update TaskInventory, so that new scripts will be added
            
            if (updatedPart == null)
                return;

            this.GroupPosition = updatedPart.GroupPosition;
            this.OffsetPosition = updatedPart.OffsetPosition;
            this.RotationOffset = updatedPart.RotationOffset;
            this.AngularVelocity = updatedPart.AngularVelocity;
            this.Acceleration = updatedPart.Acceleration;
            this.Color = updatedPart.Color;
            this.LinkNum = updatedPart.LinkNum;
            this.Velocity = updatedPart.Velocity;
            this.Scale = updatedPart.Scale;
            this.SitAnimation = updatedPart.SitAnimation;
            this.SitName = updatedPart.SitName;
            this.SitTargetAvatar = updatedPart.SitTargetAvatar;
            this.SitTargetOrientation = updatedPart.SitTargetOrientation;
            this.SitTargetOrientationLL = updatedPart.SitTargetOrientationLL;
            this.SitTargetPosition = updatedPart.SitTargetPosition;
            this.SitTargetPositionLL = updatedPart.SitTargetPositionLL;
            
            this.ObjectFlags = updatedPart.ObjectFlags;

            this.m_inventory.Items = (TaskInventoryDictionary)updatedPart.m_inventory.Items.Clone();

            //update shape information, for now, only update fileds in Shape whose set functions are defined in PrimitiveBaseShape
            this.Shape = updatedPart.Shape.Copy();
            this.Shape.TextureEntry = updatedPart.Shape.TextureEntry;

        }

        #endregion

        #region SYMMETRIC SYNC

        //Time stamp for the most recent update on this prim. We only have one time-stamp per prim for now.
        //The goal is to evetually have time-stamp per property bucket for each prim.
        private long m_lastUpdateTimeStamp = DateTime.Now.Ticks;
        public long LastUpdateTimeStamp
        {
            get { return m_lastUpdateTimeStamp; }
            set { m_lastUpdateTimeStamp = value; }
        }

        #endregion 

    }

    //SYMMETRIC SYNC

    //Information for concurrency control of one bucket of prim proproperties.
    public class BucketSyncInfo
    {
        private long m_lastUpdateTimeStamp;
        private string m_lastUpdateActorID;
        //lock for concurrent updates of the timestamp and actorID.
        private Object m_updateLock = new Object();
        private string m_bucketName;
        private bool m_bucketTainted = false;

        public long LastUpdateTimeStamp
        {
            get { return m_lastUpdateTimeStamp; }
            set { m_lastUpdateTimeStamp = value; }
        }

        public string LastUpdateActorID
        {
            get { return m_lastUpdateActorID; }
            set { m_lastUpdateActorID = value; }
        }

        public string BucketName
        {
            get { return m_bucketName; }
        }

        public bool Tainted
        {
            get { return m_bucketTainted; }
        }

        public BucketSyncInfo(string bucketName)
        {
            m_bucketName = bucketName;
        }

        public BucketSyncInfo(long timeStamp, string actorID, string bucketName)
        {
            m_lastUpdateTimeStamp = timeStamp;
            m_lastUpdateActorID = actorID;
            m_bucketName = bucketName;
        }

        public void UpdateSyncInfoAndClearTaint(long timeStamp, string actorID)
        {
            lock (m_updateLock)
            {
                m_lastUpdateTimeStamp = timeStamp;
                m_lastUpdateActorID = actorID;
                m_bucketTainted = false; //clear taint
            }
        }

        public void TaintBucket()
        {
            lock (m_updateLock)
            {
                m_bucketTainted = true;
            }
        }
    }

    /*
    public enum SceneObjectPartProperties:ulong 
        {
        //Following properties copied from SceneObjectSerializer(), 
            AllowedDrop = (ulong) 1<<0,
            CreatorID = (ulong) 1<<1,
            CreatorData = (ulong) 1 <<2,
            FolderID = (ulong) 1 << 3,
            InventorySerial = (ulong) 1 << 4,
            TaskInventory = (ulong) 1 << 5,
            //UUID", 
            //LocalId", 
            Name = (ulong) 1 << 6,
            Material = (ulong) 1 <<7,
            PassTouches = (ulong) 1 << 8,
            RegionHandle = (ulong) 1 << 9,
            ScriptAccessPin = (ulong) 1 << 10,
            GroupPosition = (ulong) 1 << 11,
            OffsetPosition = (ulong) 1 << 12,
            RotationOffset = (ulong) 1 << 13,
            Velocity = (ulong) 1 << 14,
            AngularVelocity = (ulong) 1 << 15,
            //"Acceleration", 
            SOP_Acceleration = (ulong) 1 << 16,  //SOP and PA read/write their own local copies of acceleration, so we distinguish the copies
            Description = (ulong) 1 << 17,
            Color = (ulong) 1 << 18,
            Text = (ulong) 1 << 19,
            SitName = (ulong) 1 << 20,
            TouchName = (ulong) 1 << 21,
            LinkNum = (ulong) 1 << 22,
            ClickAction = (ulong) 1 << 23,
            Shape = (ulong) 1 << 24,
            Scale = (ulong) 1 << 25,
            UpdateFlag = (ulong) 1 << 26,
            SitTargetOrientation = (ulong) 1 << 27,
            SitTargetPosition = (ulong) 1 << 28,
            SitTargetPositionLL = (ulong) 1 << 29,
            SitTargetOrientationLL = (ulong) 1 << 30,
            ParentID = (ulong)1 << 31,
            CreationDate = (ulong) 1 << 32,
            Category = (ulong) 1 << 33,
            SalePrice = (ulong) 1 << 34,
            ObjectSaleType = (ulong) 1 << 35,
            OwnershipCost = (ulong) 1 << 36,
            GroupID = (ulong) 1 << 37,
            OwnerID = (ulong) 1 << 38,
            LastOwnerID = (ulong) 1 << 39,
            BaseMask = (ulong) 1 << 40,
            OwnerMask = (ulong) 1 << 41,
            GroupMask = (ulong) 1 << 42,
            EveryoneMask = (ulong) 1 << 43,
            NextOwnerMask = (ulong) 1 << 44,
            Flags = (ulong) 1 << 45,
            CollisionSound = (ulong) 1 << 46,
            CollisionSoundVolume = (ulong) 1 << 47,
            MediaUrl = (ulong) 1 << 48,
            TextureAnimation = (ulong) 1 << 49,
            ParticleSystem = (ulong) 1 << 50,
            //Property names below copied from PhysicsActor, they are necessary in synchronization, but not covered the above properties
            //Physics properties "Velocity" is covered above
            Position = (ulong) 1 << 51,
            Size = (ulong) 1 << 52,
            Force = (ulong) 1 << 53,
            RotationalVelocity = (ulong) 1 << 54,
            PA_Acceleration = (ulong) 1 << 55,
            Torque = (ulong) 1 << 56,
            Orientation = (ulong) 1 << 57,
            IsPhysical = (ulong) 1 << 58,
            Flying = (ulong) 1 << 59,
            Buoyancy = (ulong) 1 << 60,
            //To be handled
            AttachmentPoint = (ulong)1 << 61,
            FullUpdate = UInt64.MaxValue
    }
    */

    public enum SceneObjectPartProperties 
    {
        None,
        //Following properties copied from SceneObjectSerializer(), 
        AllowedDrop ,
        CreatorID ,
        CreatorData ,
        FolderID ,
        InventorySerial,
        TaskInventory,
        //UUID", 
        //LocalId", 
        Name,
        Material,
        PassTouches,
        RegionHandle,
        ScriptAccessPin,
        GroupPosition,
        OffsetPosition,
        RotationOffset,
        Velocity,
        AngularVelocity,
        //"Acceleration", 
        SOP_Acceleration,  //SOP and PA read/write their own local copies of acceleration, so we distinguish the copies
        Description,
        Color,
        Text,
        SitName,
        TouchName,
        LinkNum,
        ClickAction,
        Shape,
        Scale,
        UpdateFlag,
        SitTargetOrientation,
        SitTargetPosition,
        SitTargetPositionLL,
        SitTargetOrientationLL,
        ParentID,
        CreationDate,
        Category,
        SalePrice,
        ObjectSaleType,
        OwnershipCost,
        GroupID,
        OwnerID,
        LastOwnerID,
        BaseMask,
        OwnerMask,
        GroupMask,
        EveryoneMask,
        NextOwnerMask,
        Flags,
        CollisionSound,
        CollisionSoundVolume,
        MediaUrl,
        TextureAnimation,
        ParticleSystem,
        //Property names below copied from PhysicsActor, they are necessary in synchronization, but not covered the above properties
        //Physics properties "Velocity" is covered above
        Position,
        Size,
        Force,
        RotationalVelocity,
        PA_Acceleration,
        Torque,
        Orientation,
        IsPhysical,
        Flying,
        Buoyancy,
<<<<<<< HEAD
        Kinematic,
        IsCollidingGround,
        IsColliding,
        //TODO!!!! To be handled in serialization/deserizaltion for synchronization
=======
>>>>>>> 513ca97e
        AggregateScriptEvents,
        IsAttachment,
        AttachedAvatar,
        AttachedPos,
        AttachmentPoint,
        //TODO!!!! To be handled in serialization/deserizaltion for synchronization
        IsSelected,
        Sound, //This indicates any Sound related property has changed: Sound, SoundGain, SoundFlags,SoundRadius,
        //Addition properties to be added here

        //Client Manager may want to add some property here that viewers care about and should be synchronized across actors

        FullUpdate,
    }


    public class SceneObjectPart : SceneObjectPartBase
    {
        public SceneObjectPart()
            : base()
        {
        }

        public SceneObjectPart(
    UUID ownerID, PrimitiveBaseShape shape, Vector3 groupPosition,
    Quaternion rotationOffset, Vector3 offsetPosition)
            : base(ownerID, shape, groupPosition, rotationOffset, offsetPosition)
        {
        }

        //The following variables should be initialized when this SceneObjectPart is added into the local Scene.
        //private List<BucketSyncInfo> SynchronizeUpdatesToScene = null;
        //public List<BucketSyncInfo> BucketSyncInfoList
        private Dictionary<string, BucketSyncInfo> m_bucketSyncInfoList = new Dictionary<string, BucketSyncInfo>();
        public Dictionary<string, BucketSyncInfo> BucketSyncInfoList
        {
            get { return m_bucketSyncInfoList; }
            set { m_bucketSyncInfoList = value; }
        }
        //TODO: serialization and deserialization processors to be added in SceneObjectSerializer

        //The following variables are initialized when RegionSyncModule reads the config file for mapping of properties and buckets
        private static Dictionary<SceneObjectPartProperties, string> m_primPropertyBucketMap = null;
        private static List<string> m_propertyBucketNames = null;

        private static string m_localActorID = "";
        //private static int m_bucketCount = 0;
        //private delegate void BucketUpdateProcessor(int bucketIndex);
        private delegate void BucketUpdateProcessor(Object updatedPart, string bucketName);

        //private static Dictionary<string, BucketUpdateProcessor> m_bucketUpdateProcessors = new Dictionary<string, BucketUpdateProcessor>();
        private Dictionary<string, BucketUpdateProcessor> m_bucketUpdateProcessors = new Dictionary<string, BucketUpdateProcessor>();
        private Dictionary<string, Object> m_bucketUpdateLocks = new Dictionary<string, object>();
        //private Dictionary<string, bool> m_bucketSyncTainted = new Dictionary<string, bool>();

        //Define this as a guard to not to fill in any sync info when not desired, i.e. while de-serializing and building SOP and SOG, where 
        //property set functions will be called and might trigger UpdateBucketSyncInfo() if not guarded carefully.
        private bool m_syncEnabled = false;

        //The list of each prim's properties. This is the list of properties that matter in synchronizing prim copies on different actors.
        //This list is created based on properties included in the serialization/deserialization process (see SceneObjectSerializer()) and the 
        //properties Physics Engine needs to synchronize to other actors.
        /*
        public static List<string> PropertyList = new List<string>()
        {
            //Following properties copied from SceneObjectSerializer()
            "AllowedDrop", 
            "CreatorID", 
            "CreatorData", 
            "FolderID", 
            "InventorySerial", 
            "TaskInventory", 
            "UUID", 
            "LocalId", 
            "Name", 
            "Material", 
            "PassTouches", 
            "RegionHandle", 
            "ScriptAccessPin", 
            "GroupPosition", 
            "OffsetPosition", 
            "RotationOffset", 
            "Velocity", 
            "AngularVelocity", 
            //"Acceleration", 
            "SOP_Acceleration",  //SOP and PA read/write their own local copies of acceleration, so we distinguish the copies
            "Description", 
            "Color", 
            "Text", 
            "SitName", 
            "TouchName", 
            "LinkNum", 
            "ClickAction", 
            "Shape", 
            "Scale", 
            "UpdateFlag", 
            "SitTargetOrientation", 
            "SitTargetPosition", 
            "SitTargetPositionLL", 
            "SitTargetOrientationLL", 
            "ParentID", 
            "CreationDate", 
            "Category", 
            "SalePrice", 
            "ObjectSaleType", 
            "OwnershipCost", 
            "GroupID", 
            "OwnerID", 
            "LastOwnerID", 
            "BaseMask", 
            "OwnerMask", 
            "GroupMask", 
            "EveryoneMask", 
            "NextOwnerMask", 
            "Flags", 
            "CollisionSound", 
            "CollisionSoundVolume", 
            "MediaUrl", 
            "TextureAnimation", 
            "ParticleSystem", 
            //Property names below copied from PhysicsActor, they are necessary in synchronization, but not covered the above properties
            //Physics properties "Velocity" is covered above
            "Position",
            "Size", 
            "Force",
            "RotationalVelocity",
            "PA_Acceleration",
            "Torque",
            "Orientation",
            "IsPhysical",
            "Flying",
            "Buoyancy",
        };
         * */


        public static void InitializePropertyBucketInfo(Dictionary<SceneObjectPartProperties, string> propertyBucketMap, List<string> bucketNames, string actorID)
        {
            m_primPropertyBucketMap = propertyBucketMap;
            m_propertyBucketNames = bucketNames;
            m_localActorID = actorID;
            //m_bucketCount = bucketNames.Count;

            //RegisterBucketUpdateProcessor();
        }

        public string DebugObjectPartProperties()
        {
            string debugMsg = "UUID " + UUID + ", Name " + Name + ", localID " + LocalId;
            debugMsg += ", parentID " + ParentID + ", parentUUID " + ParentUUID;
            foreach (KeyValuePair<string, BucketSyncInfo> pair in m_bucketSyncInfoList)
            {
                debugMsg += ", Bucket " + pair.Key + ": TimeStamp - " + pair.Value.LastUpdateTimeStamp + ", ActorID - " + pair.Value.LastUpdateActorID;
            }
            return debugMsg;
        }

        /// <summary>
        /// Link each bucket with the function that applies updates to properties in the bucket upon receiving sync messages. 
        /// This is the "hard-coded" part in the property-buckets implementation. When new buckets are implemented, 
        /// the processing functions need to be modified accordingly.
        /// </summary>
        //private static void RegisterBucketUpdateProcessor()
        private void RegisterBucketUpdateProcessor()
        {
            foreach (string bucketName in m_propertyBucketNames)
            {
                switch (bucketName)
                {
                    case "General":
                        m_bucketUpdateProcessors.Add(bucketName, GeneralBucketUpdateProcessor);
                        break;
                    case "Physics":
                        m_bucketUpdateProcessors.Add(bucketName, PhysicsBucketUpdateProcessor);
                        break;
                    default:
                        m_log.Warn("Bucket " + bucketName + "'s update processing function not defined yet");
                        break;
                }
            }
        }

        private void GeneralBucketUpdateProcessor(Object updatedPartO, string bucketName)
        {
            if (!(updatedPartO is SceneObjectPart)) return;
            SceneObjectPart updatedPart = (SceneObjectPart)updatedPartO;

            //If needed, we could define new set functions for these properties, and cast this SOP to SOPBase to 
            //invoke the set functions in SOPBase 
            //SceneObjectPartBase localPart = (SceneObjectPartBase)this; 
            SceneObjectPart localPart = this; 
            bool collisionSoundUpdated = false; 

            lock (m_bucketUpdateLocks[bucketName])
            {
                //See SceneObjectSerializer for the properties that are included in a serialized SceneObjectPart.
                localPart.AllowedDrop = updatedPart.AllowedDrop;
                localPart.CreatorID = updatedPart.CreatorID;
                localPart.CreatorData = updatedPart.CreatorData;
                localPart.FolderID = updatedPart.FolderID;
                localPart.InventorySerial = updatedPart.InventorySerial;
                localPart.TaskInventory = updatedPart.TaskInventory;
                //Following two properties, UUID and LocalId, shall not be updated.
                //localPart.UUID 
                //localPart.LocalId
                localPart.Name = updatedPart.Name;
                localPart.Material = updatedPart.Material;
                localPart.PassTouches = updatedPart.PassTouches;
                //RegionHandle shall not be copied, since updatedSog is sent by a different actor, which has a different local region
                //localPart.RegionHandle 
                localPart.ScriptAccessPin = updatedPart.ScriptAccessPin;
                
                localPart.Description = updatedPart.Description;
                localPart.Color = updatedPart.Color;
                localPart.Text = updatedPart.Text;
                localPart.SitName = updatedPart.SitName;
                localPart.TouchName = updatedPart.TouchName;
                localPart.LinkNum = updatedPart.LinkNum;
                localPart.ClickAction = updatedPart.ClickAction;
                localPart.Shape = updatedPart.Shape;
                localPart.Scale = updatedPart.Scale;
                localPart.UpdateFlag = updatedPart.UpdateFlag;
                localPart.SitTargetOrientation = updatedPart.SitTargetOrientation;
                localPart.SitTargetPosition = updatedPart.SitTargetPosition;
                localPart.SitTargetPositionLL = updatedPart.SitTargetPositionLL;
                localPart.SitTargetOrientationLL = updatedPart.SitTargetOrientationLL;
                //ParentID should still point to the rootpart in the local sog, do not update. If the root part changed, we will update it in SceneObjectGroup.UpdateObjectProperties()
                //localPart.ParentID;
                localPart.CreationDate = updatedPart.CreationDate;
                localPart.Category = updatedPart.Category;
                localPart.SalePrice = updatedPart.SalePrice;
                localPart.ObjectSaleType = updatedPart.ObjectSaleType;
                localPart.OwnershipCost = updatedPart.OwnershipCost;
                localPart.GroupID = updatedPart.GroupID;
                localPart.OwnerID = updatedPart.OwnerID;
                localPart.LastOwnerID = updatedPart.LastOwnerID;
                localPart.BaseMask = updatedPart.BaseMask;
                localPart.OwnerMask = updatedPart.OwnerMask;
                localPart.GroupMask = updatedPart.GroupMask;
                localPart.EveryoneMask = updatedPart.EveryoneMask;
                localPart.NextOwnerMask = updatedPart.NextOwnerMask;
                localPart.Flags = updatedPart.Flags;

                //We will update CollisionSound with special care so that it does not lead to ScheduleFullUpdate of this part, to make the actor think it just made an update and 
                //need to propogate that update to other actors.
                //localPart.CollisionSound = updatedPart.CollisionSound;
                collisionSoundUpdated = UpdateCollisionSound(updatedPart.CollisionSound);

                localPart.CollisionSoundVolume = updatedPart.CollisionSoundVolume;
                localPart.MediaUrl = updatedPart.MediaUrl;
                localPart.TextureAnimation = updatedPart.TextureAnimation;
                localPart.ParticleSystem = updatedPart.ParticleSystem;

                if (!localPart.AttachedAvatar.Equals(updatedPart.AttachedAvatar))
                {
                    localPart.AttachedAvatar = updatedPart.AttachedAvatar;
                    ScenePresence avatar = m_parentGroup.Scene.GetScenePresence(AttachedAvatar);
                    localPart.ParentGroup.RootPart.SetParentLocalId(avatar.LocalId);
                }
                localPart.AttachedPos = updatedPart.AttachedPos;
                localPart.SetAttachmentPoint(updatedPart.AttachmentPoint); 
                //localPart.AttachmentPoint = updatedPart.AttachmentPoint;
                //NOTE!!!! IsAttachment can only be set after AttachedAvatar is set, see GroupPosition get function.
                //if (!localPart.AttachedAvatar.Equals(UUID.Zero) && updatedPart.IsAttachment)
                //{
                //    localPart.IsAttachment = updatedPart.IsAttachment;
                //}

                localPart.AggregateScriptEvents = updatedPart.AggregateScriptEvents;

                m_bucketSyncInfoList[bucketName].LastUpdateTimeStamp = updatedPart.BucketSyncInfoList[bucketName].LastUpdateTimeStamp;
                m_bucketSyncInfoList[bucketName].LastUpdateActorID = updatedPart.BucketSyncInfoList[bucketName].LastUpdateActorID;

                if (collisionSoundUpdated)
                {
                    //If the local actor is Script Engine, it will catch this evnet and trigger aggregateScriptEvents()
                    m_parentGroup.Scene.EventManager.TriggerAggregateScriptEvents(this);
                }
            }

            //Schedule updates to be sent out, if the local copy has just been updated
            //(1) if we are debugging the actor with a viewer attaching to it,
            //we need to schedule updates to be sent to the viewer.
            //(2) or if we are a relaying node to relay updates, we need to forward the updates.
            //NOTE: Passing null argument to make sure that LastUpdateTimeStamp and LastUpdateActorID of each bucket 
            //      are kept the same as in the received copy of the object.
            ScheduleFullUpdate(null);
            
        }


        //NOTE: only touch the properties and BucketSyncInfo that is related to the given bucketName. Other properties and
        //buckets may not be filled at all in "updatedPart".
        private void PhysicsBucketUpdateProcessor(Object updatedPartO, string bucketName)
        {
            if (!(updatedPartO is OSDMap)) return;
            OSDMap data = (OSDMap)updatedPartO;

            //If needed, we could define new set functions for these properties, and cast this SOP to SOPBase to 
            //invoke the set functions in SOPBase 
            //SceneObjectPartBase localPart = (SceneObjectPartBase)this; 
            SceneObjectPart localPart = this;
            PhysicsActor pa = localPart.PhysActor;

            m_log.DebugFormat("{0}: PhysicsBucketUpdateProcessor. pos={1}", "[SCENE OBJECT PART]", data["Position"].AsVector3().ToString());

            lock (m_bucketUpdateLocks[bucketName])
            {
                localPart.GroupPosition = data["GroupPosition"].AsVector3();
                localPart.OffsetPosition = data["OffsetPosition"].AsVector3();
                localPart.Scale = data["Scale"].AsVector3();
                localPart.Velocity = data["Velocity"].AsVector3();
                localPart.AngularVelocity = data["AngularVelocity"].AsVector3();
                localPart.RotationOffset = data["RotationOffset"].AsQuaternion();

                if (pa != null)
                {
                    pa.Size = data["Size"].AsVector3();
                    pa.Position = data["Position"].AsVector3();
                    pa.Force = data["Force"].AsVector3();
                    // pa.Velocity = data["Velocity"].AsVector3();
                    pa.RotationalVelocity = data["RotationalVelocity"].AsVector3();
                    pa.Acceleration = data["PA_Acceleration"].AsVector3();
                    pa.Torque = data["Torque"].AsVector3();
                    pa.Orientation = data["Orientation"].AsQuaternion();
                    pa.IsPhysical = data["IsPhysical"].AsBoolean();
                    pa.Flying = data["Flying"].AsBoolean();
                    pa.Kinematic = data["Kinematic"].AsBoolean();
                    pa.Buoyancy = (float)data["Buoyancy"].AsReal();
                    pa.CollidingGround = data["CollidingGround"].AsBoolean();
                    pa.IsColliding = data["IsColliding"].AsBoolean();
                }

                m_bucketSyncInfoList[bucketName].LastUpdateTimeStamp = data["LastUpdateTimeStamp"].AsLong();
                m_bucketSyncInfoList[bucketName].LastUpdateActorID = data["LastUpdateActorID"].AsString();

            }

            //Schedule updates to be sent out, if the local copy has just been updated
            //(1) if we are debugging the actor with a viewer attaching to it,
            //we need to schedule updates to be sent to the viewer.
            //(2) or if we are a relaying node to relay updates, we need to forward the updates.
            //NOTE: Passing SceneObjectPartProperties.None to make sure that LastUpdateTimeStamp and LastUpdateActorID of each bucket 
            //      are kept the same as in the received copy of the object.

            ScheduleFullUpdate(null);
            
        }

        //Initialize and set the values of timestamp and actorID for each synchronization bucket.
        //Should be called when the SceneObjectGroup this part is in is added to scene, see SceneObjectGroup.AttachToScene.
        private bool m_BucketUpdateProcessorRegistered = false;
        public void InitializeBucketSyncInfo()
        {
            if (m_primPropertyBucketMap == null)
            {
                m_log.Error("Bucket Information has not been initilized. Return.");
                return;
            }
            long timeStamp = DateTime.Now.Ticks;

<<<<<<< HEAD
            // m_log.Debug("InitializeBucketSyncInfo called at " + timeStamp);
=======
            //m_log.Debug("InitializeBucketSyncInfo called at " + timeStamp);
>>>>>>> 513ca97e

            for (int i = 0; i < m_propertyBucketNames.Count; i++)
            {
                string bucketName = m_propertyBucketNames[i];

                //If the object is created by de-serialization, then it may already have m_bucketSyncInfoList populated with the right number of buckets.
                //If the deserilaization is due to receiving a sync message, then m_bucketSyncInfoList should already be filled with sync info.
                if (!m_bucketSyncInfoList.ContainsKey(bucketName))
                {
                    BucketSyncInfo syncInfo = new BucketSyncInfo(timeStamp, m_localActorID, bucketName);
                    m_bucketSyncInfoList.Add(bucketName, syncInfo);
                }
                if (!m_bucketUpdateLocks.ContainsKey(bucketName))
                {
                    m_bucketUpdateLocks.Add(bucketName, new Object());
                }
            }

            if (!m_BucketUpdateProcessorRegistered)
            {
                RegisterBucketUpdateProcessor();
                m_BucketUpdateProcessorRegistered = true;
            }

            m_syncEnabled = true;
        }

        //For tainitng and clearing taints, do i need to lock on m_bucketSyncTaint?
        public void TaintBucketSyncInfo(SceneObjectPartProperties property)
        {
            if (m_syncEnabled)
            {
                if (property == SceneObjectPartProperties.None)
                    return;

                if (property == SceneObjectPartProperties.FullUpdate)
                {
                    foreach (BucketSyncInfo bucketSynInfo in m_bucketSyncInfoList.Values)
                    {
                        bucketSynInfo.TaintBucket();
                    }
                }
                else
                {
                    string bucketName = m_primPropertyBucketMap[property];
                    //m_bucketSyncTainted[bucketName] = true;
                    m_bucketSyncInfoList[bucketName].TaintBucket();
                }
            }
        }


        public bool HasPropertyUpdatedLocallyInGivenBucket(string bucketName)
        {
            return m_bucketSyncInfoList[bucketName].Tainted;
        }


        /// <summary>
        /// Update the timestamp information of each property bucket, and clear out the taint on each bucket.
        /// </summary>
        public void UpdateTaintedBucketSyncInfo()
        {
            if (m_syncEnabled)
            {
                long timeStamp = DateTime.Now.Ticks;
                foreach (KeyValuePair<string, BucketSyncInfo> pair in m_bucketSyncInfoList)
                {
                    string bucketName = pair.Key;
                    if (m_bucketSyncInfoList[bucketName].Tainted)
                    {
                        m_bucketSyncInfoList[bucketName].UpdateSyncInfoAndClearTaint(timeStamp, m_localActorID);
                    }
                }
            }
        }


        /// <summary>
        /// Update the timestamp information of each property bucket, and clear out the taint on each bucket. This function won't
        /// clear the taints. Caller should clear the taints if needed.
        /// </summary>
        /// <param name="timeStamp">the timestamp value to be set for any updated bucket</param>
        public void UpdateTaintedBucketSyncInfo(long timeStamp)
        {
            if (m_syncEnabled)
            {
                foreach (KeyValuePair<string, BucketSyncInfo> pair in m_bucketSyncInfoList)
                {
                    string bucketName = pair.Key;
                    if (m_bucketSyncInfoList[bucketName].Tainted)
                    {
                        m_bucketSyncInfoList[bucketName].UpdateSyncInfoAndClearTaint(timeStamp, m_localActorID);
                    }
                }
            }
        }

        public void UpdateTaintedBucketSyncInfo(string bucketName, long timeStamp)
        {
            if (m_syncEnabled)
            {
                if (m_bucketSyncInfoList[bucketName].Tainted)
                {
                    m_bucketSyncInfoList[bucketName].UpdateSyncInfoAndClearTaint(timeStamp, m_localActorID);
                }
            }
        }

        /// <summary>
        /// Update the timestamp and actorID information of the bucket the given property belongs to. 
        /// </summary>
        /// <param name="propertyName">Name of the property. Make sure the spelling is consistent with what are defined in PropertyList</param>
        public void UpdateBucketSyncInfo(SceneObjectPartProperties property)
        {
            if (m_syncEnabled && m_bucketSyncInfoList != null && m_bucketSyncInfoList.Count > 0)
            {
                //int bucketIndex = m_primPropertyBucketMap[propertyName];
                string bucketName = m_primPropertyBucketMap[property];
                long timeStamp = DateTime.Now.Ticks;
                if (m_bucketSyncInfoList.ContainsKey(bucketName))
                {
                    m_bucketSyncInfoList[bucketName].UpdateSyncInfoAndClearTaint(timeStamp, m_localActorID);
                }
                else
                {
                    m_log.Warn("No SyncInfo of bucket (name: " + bucketName + ") found");
                }
            }
        }

        public void UpdateAllBucketSyncInfo(long timeStamp)
        {
            if (m_syncEnabled)
            {
                foreach (KeyValuePair<string, BucketSyncInfo> pair in m_bucketSyncInfoList)
                {
                    string bucketName = pair.Key;
                    BucketSyncInfo syncInfo= pair.Value;
                    syncInfo.UpdateSyncInfoAndClearTaint(timeStamp, m_localActorID);
                }
            }
        }

        public Scene.ObjectUpdateResult UpdateAllProperties(SceneObjectPart updatedPart)
        {

            ////////////////////Assumptions: ////////////////////
            //(1) prim's UUID and LocalID shall not change (UUID is the unique identifies, LocalID is used to refer to the prim by, say scripts)
            //(2) RegionHandle won't be updated -- each copy of Scene is hosted on a region with different region handle
            //(3) ParentID won't be updated -- if the rootpart of the SceneObjectGroup changed, that will be updated in SceneObjectGroup.UpdateObjectProperties

            ////////////////////Furture enhancements:////////////////////
            //For now, we only update the set of properties that are included in serialization, and some PhysicsActor properties 
            //See RegionSyncModule.PupolatePropertyBuketMapByDefault for the properties that are handled.

            if (updatedPart == null)
                return Scene.ObjectUpdateResult.Error;

            //Compate the timestamp of each bucket and update the properties if needed

            Scene.ObjectUpdateResult partUpdateResult = Scene.ObjectUpdateResult.Unchanged;

            for (int i = 0; i < m_propertyBucketNames.Count; i++)
            {
                string bucketName = m_propertyBucketNames[i];
                //First, compare the bucket's timestamp and actorID
                if (m_bucketSyncInfoList[bucketName].LastUpdateTimeStamp > updatedPart.BucketSyncInfoList[bucketName].LastUpdateTimeStamp)
                {
                    //Our timestamp is more update to date, keep our values of the properties. Do not update anything.
                    continue;
                }

                if (m_bucketSyncInfoList[bucketName].LastUpdateTimeStamp == updatedPart.BucketSyncInfoList[bucketName].LastUpdateTimeStamp)
                {
                    if (!m_bucketSyncInfoList[bucketName].LastUpdateActorID.Equals(updatedPart.BucketSyncInfoList[bucketName].LastUpdateActorID))
                    {
                        m_log.Warn("Different actors modified SceneObjetPart " + UUID + " with the same TimeStamp (" + m_bucketSyncInfoList[bucketName].LastUpdateActorID
                            + "," + updatedPart.BucketSyncInfoList[bucketName].LastUpdateActorID + ", CONFLICT RESOLUTION TO BE IMPLEMENTED, PICK A WINNER!!!!");
                    }
                    //TODO: conflict resolution to be implemented -- pick a winner
                    continue;
                }

                //Second, if need to update local properties, call each bucket's update process
                if (m_bucketUpdateProcessors.ContainsKey(bucketName))
                {
                    m_bucketUpdateProcessors[bucketName](updatedPart, bucketName);
                    partUpdateResult = Scene.ObjectUpdateResult.Updated;
                }
                else
                {
                    m_log.Warn("No update processor for property bucket " + bucketName);
                }


            }

            return partUpdateResult;

        }

        /// <summary>
        /// Update values of property in the given bucket. 
        /// </summary>
        /// <param name="bucketName">The bucket that the properties belong to.</param>
        /// <param name="updatedPart">A container of the updated properties. Only the values of the updated properties are set.</param>
        /// <param name="rBucketSyncInfo">A copy of the sync info of the bucket on the sender's (who sends out the syn message) side.</param>
        /// <returns></returns>
        public Scene.ObjectUpdateResult UpdateBucketProperties(string bucketName, Object updatedPart, BucketSyncInfo rBucketSyncInfo)
        {
            Scene.ObjectUpdateResult partUpdateResult = Scene.ObjectUpdateResult.Unchanged;

            if (!m_bucketSyncInfoList.ContainsKey(bucketName))
            {
                m_log.Error("SceneObjectPart.UpdateBucketProperties: no bucket name " + bucketName + " defined");
                return partUpdateResult;
            }

            if (m_bucketSyncInfoList[bucketName].LastUpdateTimeStamp > rBucketSyncInfo.LastUpdateTimeStamp)
            {
                //Our timestamp is more update to date, keep our values of the properties. Do not update anything.
                return partUpdateResult;
            }

            if (m_bucketSyncInfoList[bucketName].LastUpdateTimeStamp == rBucketSyncInfo.LastUpdateTimeStamp)
            {
                if (!m_bucketSyncInfoList[bucketName].LastUpdateActorID.Equals(rBucketSyncInfo.LastUpdateActorID))
                {
                    m_log.Warn("Different actors modified SceneObjetPart " + UUID + " with the same TimeStamp (" + m_bucketSyncInfoList[bucketName].LastUpdateActorID
                        + "," + rBucketSyncInfo.LastUpdateActorID + ", CONFLICT RESOLUTION TO BE IMPLEMENTED, PICK A WINNER!!!!");
                }
                //TODO: conflict resolution to be implemented -- pick a winner
                return partUpdateResult;
            }
            

            m_bucketUpdateProcessors[bucketName](updatedPart, bucketName);
            partUpdateResult = Scene.ObjectUpdateResult.Updated;

            return partUpdateResult;
        }

        public override void ScheduleFullUpdate(List<SceneObjectPartProperties> updatedProperties)
        {
            if (updatedProperties != null && updatedProperties.Count > 0)
            {
                foreach (SceneObjectPartProperties property in updatedProperties)
                {
                    TaintBucketSyncInfo(property);
                }
            }
            base.ScheduleFullUpdate(updatedProperties);
            //TaintBucketSyncInfo(property);
        }

        public override void ScheduleTerseUpdate(List<SceneObjectPartProperties> updatedProperties)
        {
            if (updatedProperties != null && updatedProperties.Count > 0)
            {
                m_log.DebugFormat("{0}: Tainting bucket for properties {1}", 
                            "[SCENE OBJECT PART]", updatedProperties.ToString());
                foreach (SceneObjectPartProperties property in updatedProperties)
                {
                    TaintBucketSyncInfo(property);
                }
            }
            base.ScheduleTerseUpdate(updatedProperties);
            //TaintBucketSyncInfo(property);
        }

        /// <summary>
        /// Schedules this prim for a full update, without changing the timestamp or actorID (info on when and who modified any property).
        /// NOTE: this is the same as the original SceneObjectPart.ScheduleFullUpdate().
        /// </summary>
        public void ScheduleFullUpdate_SyncInfoUnchanged()
        {
            //m_log.DebugFormat("[SCENE OBJECT PART]: ScheduleFullUpdate_SyncInfoUnchanged for {0} {1}", Name, LocalId);

            if (m_parentGroup != null)
            {
                m_parentGroup.QueueForUpdateCheck();
            }

            int timeNow = Util.UnixTimeSinceEpoch();

            // If multiple updates are scheduled on the same second, we still need to perform all of them
            // So we'll force the issue by bumping up the timestamp so that later processing sees these need
            // to be performed.
            if (timeNow <= TimeStampFull)
            {
                TimeStampFull += 1;
            }
            else
            {
                TimeStampFull = (uint)timeNow;
            }

            m_updateFlag = 2;

            //            m_log.DebugFormat(
            //                "[SCENE OBJECT PART]: Scheduling full  update for {0}, {1} at {2}",
            //                UUID, Name, TimeStampFull);

        }

        private bool UpdateCollisionSound(UUID updatedCollisionSound)
        {
            if (this.CollisionSound != updatedCollisionSound)
            {
                m_collisionSound = updatedCollisionSound;
                return true;
            }
            return false;
        }
    }

    //end of SYMMETRIC SYNC
}<|MERGE_RESOLUTION|>--- conflicted
+++ resolved
@@ -5204,13 +5204,10 @@
         IsPhysical,
         Flying,
         Buoyancy,
-<<<<<<< HEAD
         Kinematic,
         IsCollidingGround,
         IsColliding,
         //TODO!!!! To be handled in serialization/deserizaltion for synchronization
-=======
->>>>>>> 513ca97e
         AggregateScriptEvents,
         IsAttachment,
         AttachedAvatar,
@@ -5572,11 +5569,7 @@
             }
             long timeStamp = DateTime.Now.Ticks;
 
-<<<<<<< HEAD
             // m_log.Debug("InitializeBucketSyncInfo called at " + timeStamp);
-=======
-            //m_log.Debug("InitializeBucketSyncInfo called at " + timeStamp);
->>>>>>> 513ca97e
 
             for (int i = 0; i < m_propertyBucketNames.Count; i++)
             {
