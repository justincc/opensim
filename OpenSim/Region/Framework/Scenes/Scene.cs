/*
 * Copyright (c) Contributors, http://opensimulator.org/
 * See CONTRIBUTORS.TXT for a full list of copyright holders.
 *
 * Redistribution and use in source and binary forms, with or without
 * modification, are permitted provided that the following conditions are met:
 *     * Redistributions of source code must retain the above copyright
 *       notice, this list of conditions and the following disclaimer.
 *     * Redistributions in binary form must reproduce the above copyrightD
 *       notice, this list of conditions and the following disclaimer in the
 *       documentation and/or other materials provided with the distribution.
 *     * Neither the name of the OpenSimulator Project nor the
 *       names of its contributors may be used to endorse or promote products
 *       derived from this software without specific prior written permission.
 *
 * THIS SOFTWARE IS PROVIDED BY THE DEVELOPERS ``AS IS'' AND ANY
 * EXPRESS OR IMPLIED WARRANTIES, INCLUDING, BUT NOT LIMITED TO, THE IMPLIED
 * WARRANTIES OF MERCHANTABILITY AND FITNESS FOR A PARTICULAR PURPOSE ARE
 * DISCLAIMED. IN NO EVENT SHALL THE CONTRIBUTORS BE LIABLE FOR ANY
 * DIRECT, INDIRECT, INCIDENTAL, SPECIAL, EXEMPLARY, OR CONSEQUENTIAL DAMAGES
 * (INCLUDING, BUT NOT LIMITED TO, PROCUREMENT OF SUBSTITUTE GOODS OR SERVICES;
 * LOSS OF USE, DATA, OR PROFITS; OR BUSINESS INTERRUPTION) HOWEVER CAUSED AND
 * ON ANY THEORY OF LIABILITY, WHETHER IN CONTRACT, STRICT LIABILITY, OR TORT
 * (INCLUDING NEGLIGENCE OR OTHERWISE) ARISING IN ANY WAY OUT OF THE USE OF THIS
 * SOFTWARE, EVEN IF ADVISED OF THE POSSIBILITY OF SUCH DAMAGE.
 */

using System;
using System.Collections.Generic;
using System.Diagnostics;
using System.Drawing;
using System.Drawing.Imaging;
using System.IO;
using System.Text;
using System.Threading;
using System.Timers;
using System.Xml;
using Nini.Config;
using OpenMetaverse;
using OpenMetaverse.Packets;
using OpenMetaverse.Imaging;
using OpenSim.Framework;
using OpenSim.Services.Interfaces;
using OpenSim.Framework.Communications;
using OpenSim.Framework.Console;
using OpenSim.Region.Framework.Interfaces;
using OpenSim.Region.Framework.Scenes.Scripting;
using OpenSim.Region.Framework.Scenes.Serialization;
using OpenSim.Region.Physics.Manager;
using Timer=System.Timers.Timer;
using TPFlags = OpenSim.Framework.Constants.TeleportFlags;
using GridRegion = OpenSim.Services.Interfaces.GridRegion;

namespace OpenSim.Region.Framework.Scenes
{
    public delegate bool FilterAvatarList(ScenePresence avatar);

    public partial class Scene : SceneBase
    {
        private const long DEFAULT_MIN_TIME_FOR_PERSISTENCE = 60L;
        private const long DEFAULT_MAX_TIME_FOR_PERSISTENCE = 600L;

        public delegate void SynchronizeSceneHandler(Scene scene);

        #region Fields

        public SynchronizeSceneHandler SynchronizeScene;
        public SimStatsReporter StatsReporter;
        public List<Border> NorthBorders = new List<Border>();
        public List<Border> EastBorders = new List<Border>();
        public List<Border> SouthBorders = new List<Border>();
        public List<Border> WestBorders = new List<Border>();

        /// <summary>Are we applying physics to any of the prims in this scene?</summary>
        public bool m_physicalPrim;
        public float m_maxNonphys = 256;
        public float m_maxPhys = 10;
        public bool m_clampPrimSize;
        public bool m_trustBinaries;
        public bool m_allowScriptCrossings;
        public bool m_useFlySlow;
        public bool m_usePreJump;
        public bool m_seeIntoRegionFromNeighbor;
        // TODO: need to figure out how allow client agents but deny
        // root agents when ACL denies access to root agent
        public bool m_strictAccessControl = true;
        public int MaxUndoCount = 5;
        public bool LoginsDisabled = true;
        public bool LoadingPrims;
        public IXfer XferManager;

        // the minimum time that must elapse before a changed object will be considered for persisted
        public long m_dontPersistBefore = DEFAULT_MIN_TIME_FOR_PERSISTENCE * 10000000L;
        // the maximum time that must elapse before a changed object will be considered for persisted
        public long m_persistAfter = DEFAULT_MAX_TIME_FOR_PERSISTENCE * 10000000L;

        protected int m_splitRegionID;
        protected Timer m_restartWaitTimer = new Timer();
        protected List<RegionInfo> m_regionRestartNotifyList = new List<RegionInfo>();
        protected List<RegionInfo> m_neighbours = new List<RegionInfo>();
        protected string m_simulatorVersion = "OpenSimulator Server";
        protected ModuleLoader m_moduleLoader;
        protected AgentCircuitManager m_authenticateHandler;
        protected SceneCommunicationService m_sceneGridService;

        protected ISimulationDataService m_SimulationDataService;
        protected IEstateDataService m_EstateDataService;
        protected IAssetService m_AssetService;
        protected IAuthorizationService m_AuthorizationService;
        protected IInventoryService m_InventoryService;
        protected IGridService m_GridService;
        protected ILibraryService m_LibraryService;
        protected ISimulationService m_simulationService;
        protected IAuthenticationService m_AuthenticationService;
        protected IPresenceService m_PresenceService;
        protected IUserAccountService m_UserAccountService;
        protected IAvatarService m_AvatarService;
        protected IGridUserService m_GridUserService;

        protected IXMLRPC m_xmlrpcModule;
        protected IWorldComm m_worldCommModule;
        protected IAvatarFactory m_AvatarFactory;
        protected IConfigSource m_config;
        protected IRegionSerialiserModule m_serialiser;
        protected IDialogModule m_dialogModule;
        protected IEntityTransferModule m_teleportModule;
        protected ICapabilitiesModule m_capsModule;
        // Central Update Loop
        protected int m_fps = 10;
        protected uint m_frame;
        protected float m_timespan = 0.089f;
        protected DateTime m_lastupdate = DateTime.UtcNow;

        // TODO: Possibly stop other classes being able to manipulate this directly.
        private SceneGraph m_sceneGraph;
        private volatile int m_bordersLocked;
//        private int m_RestartTimerCounter;
        private readonly Timer m_restartTimer = new Timer(15000); // Wait before firing
//        private int m_incrementsof15seconds;
        private volatile bool m_backingup;
        private Dictionary<UUID, ReturnInfo> m_returns = new Dictionary<UUID, ReturnInfo>();
        private Dictionary<UUID, SceneObjectGroup> m_groupsWithTargets = new Dictionary<UUID, SceneObjectGroup>();
        private Object m_heartbeatLock = new Object();

        private int m_update_physics = 1;
        private int m_update_entitymovement = 1;
        private int m_update_objects = 1; // Update objects which have scheduled themselves for updates
        private int m_update_presences = 1; // Update scene presence movements
        private int m_update_events = 1;
        private int m_update_backup = 200;
        private int m_update_terrain = 50;
//        private int m_update_land = 1;
        private int m_update_coarse_locations = 50;

        private int frameMS;
        private int physicsMS2;
        private int physicsMS;
        private int otherMS;
        private int tempOnRezMS;
        private int eventMS;
        private int backupMS;
        private int terrainMS;
        private int landMS;
        private int lastCompletedFrame;

        private bool m_physics_enabled = true;
        private bool m_scripts_enabled = true;
        private string m_defaultScriptEngine;
        private int m_LastLogin;
        private Thread HeartbeatThread;
        private volatile bool shuttingdown;

        private int m_lastUpdate;
        private bool m_firstHeartbeat = true;

        private object m_deleting_scene_object = new object();
        private object m_cleaningAttachments = new object();

        private bool m_cleaningTemps = false;
        
        private UpdatePrioritizationSchemes m_priorityScheme = UpdatePrioritizationSchemes.Time;
        private bool m_reprioritizationEnabled = true;
        private double m_reprioritizationInterval = 5000.0;
        private double m_rootReprioritizationDistance = 10.0;
        private double m_childReprioritizationDistance = 20.0;

        private Timer m_mapGenerationTimer = new Timer();
        private bool m_generateMaptiles;

//        private Dictionary<UUID, string[]> m_UserNamesCache = new Dictionary<UUID, string[]>();

        #endregion Fields

        #region Properties

        /* Used by the loadbalancer plugin on GForge */
        public int SplitRegionID
        {
            get { return m_splitRegionID; }
            set { m_splitRegionID = value; }
        }

        public bool BordersLocked
        {
            get { return m_bordersLocked == 1; }
            set
            {
                if (value == true)
                    m_bordersLocked = 1;
                else
                    m_bordersLocked = 0;
            }
        }
        
        public new float TimeDilation
        {
            get { return m_sceneGraph.PhysicsScene.TimeDilation; }
        }

        public SceneCommunicationService SceneGridService
        {
            get { return m_sceneGridService; }
        }

        public ISimulationDataService SimulationDataService
        {
            get
            {
                if (m_SimulationDataService == null)
                {
                    m_SimulationDataService = RequestModuleInterface<ISimulationDataService>();

                    if (m_SimulationDataService == null)
                    {
                        throw new Exception("No ISimulationDataService available.");
                    }
                }

                return m_SimulationDataService;
            }
        }

        public IEstateDataService EstateDataService
        {
            get
            {
                if (m_EstateDataService == null)
                {
                    m_EstateDataService = RequestModuleInterface<IEstateDataService>();

                    if (m_EstateDataService == null)
                    {
                        throw new Exception("No IEstateDataService available.");
                    }
                }

                return m_EstateDataService;
            }
        }

        public IAssetService AssetService
        {
            get
            {
                if (m_AssetService == null)
                {
                    m_AssetService = RequestModuleInterface<IAssetService>();

                    if (m_AssetService == null)
                    {
                        throw new Exception("No IAssetService available.");
                    }
                }

                return m_AssetService;
            }
        }
        
        public IAuthorizationService AuthorizationService
        {
            get
            {
                if (m_AuthorizationService == null)
                {
                    m_AuthorizationService = RequestModuleInterface<IAuthorizationService>();

                    //if (m_AuthorizationService == null)
                    //{
                    //    // don't throw an exception if no authorization service is set for the time being
                    //     m_log.InfoFormat("[SCENE]: No Authorization service is configured");
                    //}
                }

                return m_AuthorizationService;
            }
        }

        public IInventoryService InventoryService
        {
            get
            {
                if (m_InventoryService == null)
                {
                    m_InventoryService = RequestModuleInterface<IInventoryService>();

                    if (m_InventoryService == null)
                    {
                        throw new Exception("No IInventoryService available. This could happen if the config_include folder doesn't exist or if the OpenSim.ini [Architecture] section isn't set.  Please also check that you have the correct version of your inventory service dll.  Sometimes old versions of this dll will still exist.  Do a clean checkout and re-create the opensim.ini from the opensim.ini.example.");
                    }
                }

                return m_InventoryService;
            }
        }

        public IGridService GridService
        {
            get
            {
                if (m_GridService == null)
                {
                    m_GridService = RequestModuleInterface<IGridService>();

                    if (m_GridService == null)
                    {
                        throw new Exception("No IGridService available. This could happen if the config_include folder doesn't exist or if the OpenSim.ini [Architecture] section isn't set.  Please also check that you have the correct version of your inventory service dll.  Sometimes old versions of this dll will still exist.  Do a clean checkout and re-create the opensim.ini from the opensim.ini.example.");
                    }
                }

                return m_GridService;
            }
        }

        public ILibraryService LibraryService
        {
            get
            {
                if (m_LibraryService == null)
                    m_LibraryService = RequestModuleInterface<ILibraryService>();

                return m_LibraryService;
            }
        }

        public ISimulationService SimulationService
        {
            get
            {
                if (m_simulationService == null)
                    m_simulationService = RequestModuleInterface<ISimulationService>();
                return m_simulationService;
            }
        }

        public IAuthenticationService AuthenticationService
        {
            get
            {
                if (m_AuthenticationService == null)
                    m_AuthenticationService = RequestModuleInterface<IAuthenticationService>();
                return m_AuthenticationService;
            }
        }

        public IPresenceService PresenceService
        {
            get
            {
                if (m_PresenceService == null)
                    m_PresenceService = RequestModuleInterface<IPresenceService>();
                return m_PresenceService;
            }
        }

        public IUserAccountService UserAccountService
        {
            get
            {
                if (m_UserAccountService == null)
                    m_UserAccountService = RequestModuleInterface<IUserAccountService>();
                return m_UserAccountService;
            }
        }

        public IAvatarService AvatarService
        {
            get
            {
                if (m_AvatarService == null)
                    m_AvatarService = RequestModuleInterface<IAvatarService>();
                return m_AvatarService;
            }
        }

        public IGridUserService GridUserService
        {
            get
            {
                if (m_GridUserService == null)
                    m_GridUserService = RequestModuleInterface<IGridUserService>();
                return m_GridUserService;
            }
        }

        public IAttachmentsModule AttachmentsModule { get; set; }

        public IAvatarFactory AvatarFactory
        {
            get { return m_AvatarFactory; }
        }
        #region REGION SYNC
        protected IRegionSyncServerModule m_regionSyncServerModule;
        protected IRegionSyncClientModule m_regionSyncClientModule;

        public Object regionSyncLock = new Object();

        public IRegionSyncServerModule RegionSyncServerModule
        {
            get { return m_regionSyncServerModule; }
	    set { m_regionSyncServerModule = value; }
        }

        public IRegionSyncClientModule RegionSyncClientModule
        {
            get { return m_regionSyncClientModule; }
            set { m_regionSyncClientModule = value; }
        }

        public bool IsSyncedClient()
        {
            return (m_regionSyncClientModule != null && m_regionSyncClientModule.Active && m_regionSyncClientModule.Synced);
        }

        //Return true if the sync server thread is active (Mode == server) and has some actors connected
        public bool IsSyncedServer()
        {
            return (m_regionSyncServerModule != null && m_regionSyncServerModule.Active && m_regionSyncServerModule.Synced);
        }

        ///////////////////////////////////////////////////////////////////////////////////////////////
        //KittyL: below variables and functions added to support additional actors, e.g. script engine 
        ///////////////////////////////////////////////////////////////////////////////////////////////

        //Return true if the sync server thread is active (Mode == server)
        public bool IsAuthoritativeScene()
        {
            //if this is the authoratative scene, then m_regionSyncServerModule.Active == true (mode=server)
            return (m_regionSyncServerModule != null && m_regionSyncServerModule.Active);
        }

        private bool m_regionSyncEnabled = false;
        public bool RegionSyncEnabled
        {
            get { return m_regionSyncEnabled; }
            set { m_regionSyncEnabled = value; }
        }

        private string m_regionSyncMode = "";
        public string RegionSyncMode
        {
            get { return m_regionSyncMode; }
            set { m_regionSyncMode = value; }
        }

        
        protected IScriptEngineToSceneConnectorModule m_scriptEngineToSceneConnectorModule;
        public IScriptEngineToSceneConnectorModule ScriptEngineToSceneConnectorModule
        {
            get { return m_scriptEngineToSceneConnectorModule; }
            set { m_scriptEngineToSceneConnectorModule = value; }
        }

        public bool IsSyncedScriptEngine()
        {
            return (m_scriptEngineToSceneConnectorModule != null && m_scriptEngineToSceneConnectorModule.Active && m_scriptEngineToSceneConnectorModule.Synced);
        }

        public bool ToScheduleFullUpdate()
        {
            //Only Scene (SyncServer) or Client Manager (SyncClient) will schedule update to send to its client. Script Engine will not (its update should be sent to Scene).
            return (IsSyncedClient() || IsSyncedServer() || (IsSyncedScriptEngine() && m_scriptEngineToSceneConnectorModule.DebugWithViewer)); 
        }

       
        public bool ToRezScriptByRemoteScriptEngine()
        {
            //Only Auth. Scene should trigger scritp rez by remote script engine.
            return IsSyncedServer();
        }

        ///////////////////////////////////////////////////////////////////////////////////////////////
        //RA: Physics Engine
        ///////////////////////////////////////////////////////////////////////////////////////////////
        protected IPhysEngineToSceneConnectorModule m_physEngineToSceneConnectorModule = null;
        public IPhysEngineToSceneConnectorModule PhysEngineToSceneConnectorModule
        {
            get { return m_physEngineToSceneConnectorModule; }
            set { m_physEngineToSceneConnectorModule = value; }
        }

        protected ISceneToPhysEngineServer m_sceneToPhysEngineSyncServer = null;
        public ISceneToPhysEngineServer SceneToPhysEngineSyncServer
        {
            get 
            {
                if (m_sceneToPhysEngineSyncServer == null)
                {
                    // kludge since this module is loaded in postInitialize
                    m_sceneToPhysEngineSyncServer = RequestModuleInterface<ISceneToPhysEngineServer>();
                }
                return m_sceneToPhysEngineSyncServer; 
            }
            set { m_sceneToPhysEngineSyncServer = value; }
        }

        // depending on what mode we're in, the different modules are available
        protected bool IsPhysEngineActor()
        {
            if (PhysEngineToSceneConnectorModule != null)
            {
                return this.PhysEngineToSceneConnectorModule.IsPhysEngineActor();
            }
            if (SceneToPhysEngineSyncServer != null)
            {
                return this.SceneToPhysEngineSyncServer.IsPhysEngineActor();
            }
            return false;
        }

        ///////////////////////////////////////////////////////////////////////////////////////////////

        //This function should only be called by an actor who's local Scene is just a cache of the authorative Scene.
        //If the object already exists, use the new copy to replace it.
        //Return true if added, false if just updated
        public bool AddOrUpdateObjectInLocalScene(SceneObjectGroup sog, bool debugWithViewer)
        {
            return m_sceneGraph.AddOrUpdateObjectInScene(sog, debugWithViewer);
            
        }

        //public delegate bool TestBorderCrossingOutsideScenes(Scene currentScene, Vector3 pos);
        public delegate bool TestBorderCrossingOutsideScenes(uint locX, uint locY, Vector3 pos);
        private TestBorderCrossingOutsideScenes m_isOutsideScenesFunc = null;
        public TestBorderCrossingOutsideScenes IsOutsideScenes
        {
            get { return m_isOutsideScenesFunc; }
            set { m_isOutsideScenesFunc = value; }
        }

        /// <summary>
        /// This is the given position goes outside of the current scene (if not a script engine executing this function), 
        /// or outside of all scenes hosted by the script engine. Parameters curLocX, curLocY, and offset uniquely identify
        /// the position in the entire space.
        /// </summary>
        /// <param name="curLocX">the X coordinate of the scene's left-bottom corner</param>
        /// <param name="curLocY">the Y coordinate of the scene's left-bottom corner</param>
        /// <param name="offset">the offset position to the scene's left-bottom corner</param>
        /// <returns></returns>
        public bool IsBorderCrossing(uint curLocX, uint curLocY, Vector3 offset)
        {
            Vector3 val = offset;
            if (!RegionSyncEnabled || !(RegionSyncMode == "script_engine"))
            {
                //if we are not running Region Sync code, or if we are but this OpenSim instance is not the script engine, then 
                //proceed as original code
                bool crossing = TestBorderCross(val - Vector3.UnitX, Cardinals.E) || TestBorderCross(val + Vector3.UnitX, Cardinals.W)
                    || TestBorderCross(val - Vector3.UnitY, Cardinals.N) || TestBorderCross(val + Vector3.UnitY, Cardinals.S);
                return crossing;
            }
            else
            {
                //this is script engine
                if (m_isOutsideScenesFunc == null)
                {
                    m_log.Warn("Scene " + RegionInfo.RegionName + ": Function IsOutsideScenes not hooked up yet");
                    return false;
                }

                return m_isOutsideScenesFunc(curLocX, curLocY, val);
            }
        }

        public void LoadPrimsFromStorageInGivenSpace(string regionName, float minX, float minY, float maxX, float maxY)
        {
            m_log.Info("[SCENE]: Loading objects from datastore");

            GridRegion regionInfo = GridService.GetRegionByName(UUID.Zero, regionName);
            //TODO: need to load objects from the specified space
            List<SceneObjectGroup> PrimsFromDB = m_SimulationDataService.LoadObjectsInGivenSpace(regionInfo.RegionID, minX, minY, maxX, maxY);

            m_log.Info("[SCENE]: Loaded " + PrimsFromDB.Count + " objects from the datastore");

            foreach (SceneObjectGroup group in PrimsFromDB)
            {
                if (group.RootPart == null)
                {
                    m_log.ErrorFormat("[SCENE] Found a SceneObjectGroup with m_rootPart == null and {0} children",
                                      group.Parts == null ? 0 : group.Parts.Length);
                }

                AddRestoredSceneObject(group, true, true);
                SceneObjectPart rootPart = group.GetChildPart(group.UUID);
                rootPart.ObjectFlags &= ~(uint)PrimFlags.Scripted;
                rootPart.TrimPermissions();
                group.CheckSculptAndLoad();
                //rootPart.DoPhysicsPropertyUpdate(UsePhysics, true);
            }
            m_log.Info("[SCENE]: Loaded " + PrimsFromDB.Count.ToString() + " SceneObject(s)");
        }

        //public void ToInformActorsLoadOar()
        //{
        //    m_regionSyncServerModule.SendResetScene();
        // }

        #endregion 
        public ICapabilitiesModule CapsModule
        {
            get { return m_capsModule; }
        }

        public int MonitorFrameTime { get { return frameMS; } }
        public int MonitorPhysicsUpdateTime { get { return physicsMS; } }
        public int MonitorPhysicsSyncTime { get { return physicsMS2; } }
        public int MonitorOtherTime { get { return otherMS; } }
        public int MonitorTempOnRezTime { get { return tempOnRezMS; } }
        public int MonitorEventTime { get { return eventMS; } } // This may need to be divided into each event?
        public int MonitorBackupTime { get { return backupMS; } }
        public int MonitorTerrainTime { get { return terrainMS; } }
        public int MonitorLandTime { get { return landMS; } }
        public int MonitorLastFrameTick { get { return lastCompletedFrame; } }

        public UpdatePrioritizationSchemes UpdatePrioritizationScheme { get { return m_priorityScheme; } }
        public bool IsReprioritizationEnabled { get { return m_reprioritizationEnabled; } }
        public double ReprioritizationInterval { get { return m_reprioritizationInterval; } }
        public double RootReprioritizationDistance { get { return m_rootReprioritizationDistance; } }
        public double ChildReprioritizationDistance { get { return m_childReprioritizationDistance; } }

        public AgentCircuitManager AuthenticateHandler
        {
            get { return m_authenticateHandler; }
        }

        public SceneGraph SceneContents
        {
            get { return m_sceneGraph; }
        }

        // an instance to the physics plugin's Scene object.
        public PhysicsScene PhysicsScene
        {
            get { return m_sceneGraph.PhysicsScene; }
            set
            {
                // If we're not doing the initial set
                // Then we've got to remove the previous
                // event handler
                if (PhysicsScene != null && PhysicsScene.SupportsNINJAJoints)
                {
                    PhysicsScene.OnJointMoved -= jointMoved;
                    PhysicsScene.OnJointDeactivated -= jointDeactivated;
                    PhysicsScene.OnJointErrorMessage -= jointErrorMessage;
                }

                m_sceneGraph.PhysicsScene = value;

                if (PhysicsScene != null && m_sceneGraph.PhysicsScene.SupportsNINJAJoints)
                {
                    // register event handlers to respond to joint movement/deactivation
                    PhysicsScene.OnJointMoved += jointMoved;
                    PhysicsScene.OnJointDeactivated += jointDeactivated;
                    PhysicsScene.OnJointErrorMessage += jointErrorMessage;
                }
            }
        }

        // This gets locked so things stay thread safe.
        public object SyncRoot
        {
            get { return m_sceneGraph.m_syncRoot; }
        }

        /// <summary>
        /// This is for llGetRegionFPS
        /// </summary>
        public float SimulatorFPS
        {
            get { return StatsReporter.getLastReportedSimFPS(); }
        }
        
        public float[] SimulatorStats
        {
            get { return StatsReporter.getLastReportedSimStats(); }
        }

        public string DefaultScriptEngine
        {
            get { return m_defaultScriptEngine; }
        }

        public EntityManager Entities
        {
            get { return m_sceneGraph.Entities; }
        }

        public Dictionary<UUID, ScenePresence> m_restorePresences
        {
            get { return m_sceneGraph.RestorePresences; }
            set { m_sceneGraph.RestorePresences = value; }
        }

        #endregion Properties

        #region Constructors

        public Scene(RegionInfo regInfo, AgentCircuitManager authen,
                     SceneCommunicationService sceneGridService,
                     ISimulationDataService simDataService, IEstateDataService estateDataService,
                     ModuleLoader moduleLoader, bool dumpAssetsToFile, bool physicalPrim,
                     bool SeeIntoRegionFromNeighbor, IConfigSource config, string simulatorVersion)
        {
            m_config = config;

            Random random = new Random();
            
            BordersLocked = true;

            Border northBorder = new Border();
            northBorder.BorderLine = new Vector3(float.MinValue, float.MaxValue, (int)Constants.RegionSize);  //<---
            northBorder.CrossDirection = Cardinals.N;
            NorthBorders.Add(northBorder);

            Border southBorder = new Border();
            southBorder.BorderLine = new Vector3(float.MinValue, float.MaxValue, 0);    //--->
            southBorder.CrossDirection = Cardinals.S;
            SouthBorders.Add(southBorder);

            Border eastBorder = new Border();
            eastBorder.BorderLine = new Vector3(float.MinValue, float.MaxValue, (int)Constants.RegionSize);   //<---
            eastBorder.CrossDirection = Cardinals.E;
            EastBorders.Add(eastBorder);

            Border westBorder = new Border();
            westBorder.BorderLine = new Vector3(float.MinValue, float.MaxValue, 0);     //--->
            westBorder.CrossDirection = Cardinals.W;
            WestBorders.Add(westBorder);

            BordersLocked = false;

            m_lastAllocatedLocalId = (uint)(random.NextDouble() * (double)(uint.MaxValue/2))+(uint)(uint.MaxValue/4);
            m_moduleLoader = moduleLoader;
            m_authenticateHandler = authen;
            m_sceneGridService = sceneGridService;
            m_SimulationDataService = simDataService;
            m_EstateDataService = estateDataService;
            m_regInfo = regInfo;
            m_regionHandle = m_regInfo.RegionHandle;
            m_regionName = m_regInfo.RegionName;
            m_datastore = m_regInfo.DataStore;
            m_lastUpdate = Util.EnvironmentTickCount();

            m_physicalPrim = physicalPrim;
            m_seeIntoRegionFromNeighbor = SeeIntoRegionFromNeighbor;

            m_eventManager = new EventManager();
            m_permissions = new ScenePermissions(this);

            m_asyncSceneObjectDeleter = new AsyncSceneObjectGroupDeleter(this);
            m_asyncSceneObjectDeleter.Enabled = true;

            #region Region Settings

            // Load region settings
            m_regInfo.RegionSettings = simDataService.LoadRegionSettings(m_regInfo.RegionID);
            if (estateDataService != null)
                m_regInfo.EstateSettings = estateDataService.LoadEstateSettings(m_regInfo.RegionID, false);

            #endregion Region Settings

            MainConsole.Instance.Commands.AddCommand("region", false, "reload estate",
                                          "reload estate",
                                          "Reload the estate data", HandleReloadEstate);

            //Bind Storage Manager functions to some land manager functions for this scene
            EventManager.OnLandObjectAdded +=
                new EventManager.LandObjectAdded(simDataService.StoreLandObject);
            EventManager.OnLandObjectRemoved +=
                new EventManager.LandObjectRemoved(simDataService.RemoveLandObject);

            m_sceneGraph = new SceneGraph(this, m_regInfo);

            // If the scene graph has an Unrecoverable error, restart this sim.
            // Currently the only thing that causes it to happen is two kinds of specific
            // Physics based crashes.
            //
            // Out of memory
            // Operating system has killed the plugin
            m_sceneGraph.UnRecoverableError += RestartNow;

            RegisterDefaultSceneEvents();

            DumpAssetsToFile = dumpAssetsToFile;

            m_scripts_enabled = !RegionInfo.RegionSettings.DisableScripts;

            m_physics_enabled = !RegionInfo.RegionSettings.DisablePhysics;

            StatsReporter = new SimStatsReporter(this);
            StatsReporter.OnSendStatsResult += SendSimStatsPackets;
            StatsReporter.OnStatsIncorrect += m_sceneGraph.RecalculateStats;

            // Old
            /*
            m_simulatorVersion = simulatorVersion
                + " (OS " + Util.GetOperatingSystemInformation() + ")"
                + " ChilTasks:" + m_seeIntoRegionFromNeighbor.ToString()
                + " PhysPrim:" + m_physicalPrim.ToString();
            */

            m_simulatorVersion = simulatorVersion + " (" + Util.GetRuntimeInformation() + ")";

            #region Region Config

            try
            {
                // Region config overrides global config
                //
                IConfig startupConfig = m_config.Configs["Startup"];

                //Animation states
                m_useFlySlow = startupConfig.GetBoolean("enableflyslow", false);
                // TODO: Change default to true once the feature is supported
                m_usePreJump = startupConfig.GetBoolean("enableprejump", false);

                m_maxNonphys = 256f;
                m_maxPhys = 256f;

                /*
                m_maxNonphys = startupConfig.GetFloat("NonPhysicalPrimMax", m_maxNonphys);
                if (RegionInfo.NonphysPrimMax > 0)
                {
                    m_maxNonphys = RegionInfo.NonphysPrimMax;
                }

                m_maxPhys = startupConfig.GetFloat("PhysicalPrimMax", m_maxPhys);

                if (RegionInfo.PhysPrimMax > 0)
                {
                    m_maxPhys = RegionInfo.PhysPrimMax;
                }
                */

                // Here, if clamping is requested in either global or
                // local config, it will be used
                //
                m_clampPrimSize = startupConfig.GetBoolean("ClampPrimSize", m_clampPrimSize);
                if (RegionInfo.ClampPrimSize)
                {
                    m_clampPrimSize = true;
                }

                m_trustBinaries = startupConfig.GetBoolean("TrustBinaries", m_trustBinaries);
                m_allowScriptCrossings = startupConfig.GetBoolean("AllowScriptCrossing", m_allowScriptCrossings);
                m_dontPersistBefore =
                  startupConfig.GetLong("MinimumTimeBeforePersistenceConsidered", DEFAULT_MIN_TIME_FOR_PERSISTENCE);
                m_dontPersistBefore *= 10000000;
                m_persistAfter =
                  startupConfig.GetLong("MaximumTimeBeforePersistenceConsidered", DEFAULT_MAX_TIME_FOR_PERSISTENCE);
                m_persistAfter *= 10000000;

                m_defaultScriptEngine = startupConfig.GetString("DefaultScriptEngine", "XEngine");

                IConfig packetConfig = m_config.Configs["PacketPool"];
                if (packetConfig != null)
                {
                    PacketPool.Instance.RecyclePackets = packetConfig.GetBoolean("RecyclePackets", true);
                    PacketPool.Instance.RecycleDataBlocks = packetConfig.GetBoolean("RecycleDataBlocks", true);
                }

                m_strictAccessControl = startupConfig.GetBoolean("StrictAccessControl", m_strictAccessControl);

                m_generateMaptiles = startupConfig.GetBoolean("GenerateMaptiles", true);
                if (m_generateMaptiles)
                {
                    int maptileRefresh = startupConfig.GetInt("MaptileRefresh", 0);
                    if (maptileRefresh != 0)
                    {
                        m_mapGenerationTimer.Interval = maptileRefresh * 1000;
                        m_mapGenerationTimer.Elapsed += RegenerateMaptile;
                        m_mapGenerationTimer.AutoReset = true;
                        m_mapGenerationTimer.Start();
                    }
                }
                else
                {
                    string tile = startupConfig.GetString("MaptileStaticUUID", UUID.Zero.ToString());
                    UUID tileID;

                    if (UUID.TryParse(tile, out tileID))
                    {
                        RegionInfo.RegionSettings.TerrainImageID = tileID;
                    }
                }
            }
            catch
            {
                m_log.Warn("[SCENE]: Failed to load StartupConfig");
            }

            #endregion Region Config

            #region Interest Management

            if (m_config != null)
            {
                IConfig interestConfig = m_config.Configs["InterestManagement"];
                if (interestConfig != null)
                {
                    string update_prioritization_scheme = interestConfig.GetString("UpdatePrioritizationScheme", "Time").Trim().ToLower();

                    try
                    {
                        m_priorityScheme = (UpdatePrioritizationSchemes)Enum.Parse(typeof(UpdatePrioritizationSchemes), update_prioritization_scheme, true);
                    }
                    catch (Exception)
                    {
                        m_log.Warn("[PRIORITIZER]: UpdatePrioritizationScheme was not recognized, setting to default prioritizer Time");
                        m_priorityScheme = UpdatePrioritizationSchemes.Time;
                    }

                    m_reprioritizationEnabled = interestConfig.GetBoolean("ReprioritizationEnabled", true);
                    m_reprioritizationInterval = interestConfig.GetDouble("ReprioritizationInterval", 5000.0);
                    m_rootReprioritizationDistance = interestConfig.GetDouble("RootReprioritizationDistance", 10.0);
                    m_childReprioritizationDistance = interestConfig.GetDouble("ChildReprioritizationDistance", 20.0);
                }
            }

            m_log.Info("[SCENE]: Using the " + m_priorityScheme + " prioritization scheme");

            #endregion Interest Management
        }

        /// <summary>
        /// Mock constructor for scene group persistency unit tests.
        /// SceneObjectGroup RegionId property is delegated to Scene.
        /// </summary>
        /// <param name="regInfo"></param>
        public Scene(RegionInfo regInfo)
        {
            BordersLocked = true;
            Border northBorder = new Border();
            northBorder.BorderLine = new Vector3(float.MinValue, float.MaxValue, (int)Constants.RegionSize);  //<---
            northBorder.CrossDirection = Cardinals.N;
            NorthBorders.Add(northBorder);

            Border southBorder = new Border();
            southBorder.BorderLine = new Vector3(float.MinValue, float.MaxValue,0);    //--->
            southBorder.CrossDirection = Cardinals.S;
            SouthBorders.Add(southBorder);

            Border eastBorder = new Border();
            eastBorder.BorderLine = new Vector3(float.MinValue, float.MaxValue, (int)Constants.RegionSize);   //<---
            eastBorder.CrossDirection = Cardinals.E;
            EastBorders.Add(eastBorder);

            Border westBorder = new Border();
            westBorder.BorderLine = new Vector3(float.MinValue, float.MaxValue,0);     //--->
            westBorder.CrossDirection = Cardinals.W;
            WestBorders.Add(westBorder);
            BordersLocked = false;

            m_regInfo = regInfo;
            m_eventManager = new EventManager();

            m_lastUpdate = Util.EnvironmentTickCount();
        }

        #endregion

        #region Startup / Close Methods

        public bool ShuttingDown
        {
            get { return shuttingdown; }
        }

        /// <value>
        /// The scene graph for this scene
        /// </value>
        /// TODO: Possibly stop other classes being able to manipulate this directly.
        public SceneGraph SceneGraph
        {
            get { return m_sceneGraph; }
        }

        protected virtual void RegisterDefaultSceneEvents()
        {
            IDialogModule dm = RequestModuleInterface<IDialogModule>();

            if (dm != null)
                m_eventManager.OnPermissionError += dm.SendAlertToUser;
        }

        public override string GetSimulatorVersion()
        {
            return m_simulatorVersion;
        }

        /// <summary>
        /// Another region is up. 
        ///
        /// We only add it to the neighbor list if it's within 1 region from here.
        /// Agents may have draw distance values that cross two regions though, so
        /// we add it to the notify list regardless of distance. We'll check
        /// the agent's draw distance before notifying them though.
        /// </summary>
        /// <param name="otherRegion">RegionInfo handle for the new region.</param>
        /// <returns>True after all operations complete, throws exceptions otherwise.</returns>
        public override void OtherRegionUp(GridRegion otherRegion)
        {
            uint xcell = (uint)((int)otherRegion.RegionLocX / (int)Constants.RegionSize);
            uint ycell = (uint)((int)otherRegion.RegionLocY / (int)Constants.RegionSize);
            //m_log.InfoFormat("[SCENE]: (on region {0}): Region {1} up in coords {2}-{3}", 
            //    RegionInfo.RegionName, otherRegion.RegionName, xcell, ycell);

            if (RegionInfo.RegionHandle != otherRegion.RegionHandle)
            {

                // If these are cast to INT because long + negative values + abs returns invalid data
                int resultX = Math.Abs((int)xcell - (int)RegionInfo.RegionLocX);
                int resultY = Math.Abs((int)ycell - (int)RegionInfo.RegionLocY);
                if (resultX <= 1 && resultY <= 1)
                {
                    // Let the grid service module know, so this can be cached
                    m_eventManager.TriggerOnRegionUp(otherRegion);

                    try
                    {
                        ForEachScenePresence(delegate(ScenePresence agent)
                                             {
                                                 // If agent is a root agent.
                                                 if (!agent.IsChildAgent)
                                                 {
                                                     //agent.ControllingClient.new
                                                     //this.CommsManager.InterRegion.InformRegionOfChildAgent(otherRegion.RegionHandle, agent.ControllingClient.RequestClientInfo());

                                                     List<ulong> old = new List<ulong>();
                                                     old.Add(otherRegion.RegionHandle);
                                                     agent.DropOldNeighbours(old);
                                                     if (m_teleportModule != null)
                                                         m_teleportModule.EnableChildAgent(agent, otherRegion);
                                                 }
                                             }
                            );
                    }
                    catch (NullReferenceException)
                    {
                        // This means that we're not booted up completely yet.
                        // This shouldn't happen too often anymore.
                        m_log.Error("[SCENE]: Couldn't inform client of regionup because we got a null reference exception");
                    }

                }
                else
                {
                    m_log.Info("[INTERGRID]: Got notice about far away Region: " + otherRegion.RegionName.ToString() +
                               " at  (" + otherRegion.RegionLocX.ToString() + ", " +
                               otherRegion.RegionLocY.ToString() + ")");
                }
            }
        }

        public void AddNeighborRegion(RegionInfo region)
        {
            lock (m_neighbours)
            {
                if (!CheckNeighborRegion(region))
                {
                    m_neighbours.Add(region);
                }
            }
        }

        public bool CheckNeighborRegion(RegionInfo region)
        {
            bool found = false;
            lock (m_neighbours)
            {
                foreach (RegionInfo reg in m_neighbours)
                {
                    if (reg.RegionHandle == region.RegionHandle)
                    {
                        found = true;
                        break;
                    }
                }
            }
            return found;
        }

        // Alias IncomingHelloNeighbour OtherRegionUp, for now
        public GridRegion IncomingHelloNeighbour(RegionInfo neighbour)
        {
            OtherRegionUp(new GridRegion(neighbour));
            return new GridRegion(RegionInfo);
        }

        // This causes the region to restart immediatley.
        public void RestartNow()
        {
            IConfig startupConfig = m_config.Configs["Startup"];
            if (startupConfig != null)
            {
                if (startupConfig.GetBoolean("InworldRestartShutsDown", false))
                {
                    MainConsole.Instance.RunCommand("shutdown");
                    return;
                }
            }

            if (PhysicsScene != null)
            {
                PhysicsScene.Dispose();
            }

            m_log.Error("[REGION]: Closing");
            Close();

            m_log.Error("[REGION]: Firing Region Restart Message");

            base.Restart();
        }

        // This is a helper function that notifies root agents in this region that a new sim near them has come up
        // This is in the form of a timer because when an instance of OpenSim.exe is started,
        // Even though the sims initialize, they don't listen until 'all of the sims are initialized'
        // If we tell an agent about a sim that's not listening yet, the agent will not be able to connect to it.
        // subsequently the agent will never see the region come back online.
        public void RestartNotifyWaitElapsed(object sender, ElapsedEventArgs e)
        {
            m_restartWaitTimer.Stop();
            lock (m_regionRestartNotifyList)
            {
                foreach (RegionInfo region in m_regionRestartNotifyList)
                {
                    GridRegion r = new GridRegion(region);
                    try
                    {
                        ForEachScenePresence(delegate(ScenePresence agent)
                                             {
                                                 // If agent is a root agent.
                                                 if (!agent.IsChildAgent)
                                                 {
                                                     if (m_teleportModule != null)
                                                         m_teleportModule.EnableChildAgent(agent, r);
                                                 }
                                             }
                            );
                    }
                    catch (NullReferenceException)
                    {
                        // This means that we're not booted up completely yet.
                        // This shouldn't happen too often anymore.
                    }
                }

                // Reset list to nothing.
                m_regionRestartNotifyList.Clear();
            }
        }

        public void SetSceneCoreDebug(bool ScriptEngine, bool CollisionEvents, bool PhysicsEngine)
        {
            if (m_scripts_enabled != !ScriptEngine)
            {
                if (ScriptEngine)
                {
                    m_log.Info("Stopping all Scripts in Scene");
                    
                    EntityBase[] entities = Entities.GetEntities();
                    foreach (EntityBase ent in entities)
                    {
                        if (ent is SceneObjectGroup)
                            ((SceneObjectGroup)ent).RemoveScriptInstances(false);
                    }
                }
                else
                {
                    m_log.Info("Starting all Scripts in Scene");

                    EntityBase[] entities = Entities.GetEntities();
                    foreach (EntityBase ent in entities)
                    {
                        if (ent is SceneObjectGroup)
                        {
                            SceneObjectGroup sog = (SceneObjectGroup)ent;
                            sog.CreateScriptInstances(0, false, DefaultScriptEngine, 0);
                            sog.ResumeScripts();
                        }
                    }
                }

                m_scripts_enabled = !ScriptEngine;
                m_log.Info("[TOTEDD]: Here is the method to trigger disabling of the scripting engine");
            }

            if (m_physics_enabled != !PhysicsEngine)
            {
                m_physics_enabled = !PhysicsEngine;
            }
        }

        public int GetInaccurateNeighborCount()
        {
            return m_neighbours.Count;
        }

        // This is the method that shuts down the scene.
        public override void Close()
        {
            m_log.InfoFormat("[SCENE]: Closing down the single simulator: {0}", RegionInfo.RegionName);

            m_restartTimer.Stop();
            m_restartTimer.Close();

            // Kick all ROOT agents with the message, 'The simulator is going down'
            ForEachScenePresence(delegate(ScenePresence avatar)
                                 {
                                     if (avatar.KnownChildRegionHandles.Contains(RegionInfo.RegionHandle))
                                         avatar.KnownChildRegionHandles.Remove(RegionInfo.RegionHandle);

                                     if (!avatar.IsChildAgent)
                                         avatar.ControllingClient.Kick("The simulator is going down.");

                                     avatar.ControllingClient.SendShutdownConnectionNotice();
                                 });

            // Wait here, or the kick messages won't actually get to the agents before the scene terminates.
            Thread.Sleep(500);

            // Stop all client threads.
            ForEachScenePresence(delegate(ScenePresence avatar) { avatar.ControllingClient.Close(); });

            // Stop updating the scene objects and agents.
            //m_heartbeatTimer.Close();
            shuttingdown = true;

            m_log.Debug("[SCENE]: Persisting changed objects");
            EntityBase[] entities = GetEntities();
            foreach (EntityBase entity in entities)
            {
                if (!entity.IsDeleted && entity is SceneObjectGroup && ((SceneObjectGroup)entity).HasGroupChanged)
                {
                    ((SceneObjectGroup)entity).ProcessBackup(SimulationDataService, false);
                }
            }

            m_sceneGraph.Close();

            // De-register with region communications (events cleanup)
            UnRegisterRegionWithComms();

            // call the base class Close method.
            base.Close();
        }

        /// <summary>
        /// Start the timer which triggers regular scene updates
        /// </summary>
        public void StartTimer()
        {
            //m_log.Debug("[SCENE]: Starting timer");
            //m_heartbeatTimer.Enabled = true;
            //m_heartbeatTimer.Interval = (int)(m_timespan * 1000);
            //m_heartbeatTimer.Elapsed += new ElapsedEventHandler(Heartbeat);
            if (HeartbeatThread != null)
            {
                HeartbeatThread.Abort();
                HeartbeatThread = null;
            }
            m_lastUpdate = Util.EnvironmentTickCount();

            HeartbeatThread = Watchdog.StartThread(Heartbeat, "Heartbeat for region " + RegionInfo.RegionName, ThreadPriority.Normal, false);
        }

        /// <summary>
        /// Sets up references to modules required by the scene
        /// </summary>
        public void SetModuleInterfaces()
        {
            m_xmlrpcModule = RequestModuleInterface<IXMLRPC>();
            m_worldCommModule = RequestModuleInterface<IWorldComm>();
            XferManager = RequestModuleInterface<IXfer>();
            m_AvatarFactory = RequestModuleInterface<IAvatarFactory>();
            AttachmentsModule = RequestModuleInterface<IAttachmentsModule>();
            m_serialiser = RequestModuleInterface<IRegionSerialiserModule>();
            m_dialogModule = RequestModuleInterface<IDialogModule>();
            m_capsModule = RequestModuleInterface<ICapabilitiesModule>();
            m_teleportModule = RequestModuleInterface<IEntityTransferModule>();

            //REGION SYNC
            RegionSyncServerModule = RequestModuleInterface<IRegionSyncServerModule>();
            RegionSyncClientModule = RequestModuleInterface<IRegionSyncClientModule>();
            ScriptEngineToSceneConnectorModule = RequestModuleInterface<IScriptEngineToSceneConnectorModule>();
            PhysEngineToSceneConnectorModule = RequestModuleInterface<IPhysEngineToSceneConnectorModule>();
            SceneToPhysEngineSyncServer = RequestModuleInterface<ISceneToPhysEngineServer>();

            // Shoving this in here for now, because we have the needed
            // interfaces at this point
            //
            // TODO: Find a better place for this
            //
            while (m_regInfo.EstateSettings.EstateOwner == UUID.Zero && MainConsole.Instance != null)
            {
                MainConsole.Instance.Output("The current estate has no owner set.");
                List<char> excluded = new List<char>(new char[1]{' '});
                string first = MainConsole.Instance.CmdPrompt("Estate owner first name", "Test", excluded);
                string last = MainConsole.Instance.CmdPrompt("Estate owner last name", "User", excluded);

                UserAccount account = UserAccountService.GetUserAccount(m_regInfo.ScopeID, first, last);

                if (account == null)
                {
                    // Create a new account
                    account = new UserAccount(m_regInfo.ScopeID, first, last, String.Empty);
                    if (account.ServiceURLs == null || (account.ServiceURLs != null && account.ServiceURLs.Count == 0))
                    {
                        account.ServiceURLs = new Dictionary<string, object>();
                        account.ServiceURLs["HomeURI"] = string.Empty;
                        account.ServiceURLs["GatekeeperURI"] = string.Empty;
                        account.ServiceURLs["InventoryServerURI"] = string.Empty;
                        account.ServiceURLs["AssetServerURI"] = string.Empty;
                    }

                    if (UserAccountService.StoreUserAccount(account))
                    {
                        string password = MainConsole.Instance.PasswdPrompt("Password");
                        string email = MainConsole.Instance.CmdPrompt("Email", "");

                        account.Email = email;
                        UserAccountService.StoreUserAccount(account);

                        bool success = false;
                        success = AuthenticationService.SetPassword(account.PrincipalID, password);
                        if (!success)
                            m_log.WarnFormat("[USER ACCOUNT SERVICE]: Unable to set password for account {0} {1}.",
                               first, last);

                        GridRegion home = null;
                        if (GridService != null)
                        {
                            List<GridRegion> defaultRegions = GridService.GetDefaultRegions(UUID.Zero);
                            if (defaultRegions != null && defaultRegions.Count >= 1)
                                home = defaultRegions[0];

                            if (GridUserService != null && home != null)
                                GridUserService.SetHome(account.PrincipalID.ToString(), home.RegionID, new Vector3(128, 128, 0), new Vector3(0, 1, 0));
                            else
                                m_log.WarnFormat("[USER ACCOUNT SERVICE]: Unable to set home for account {0} {1}.",
                                   first, last);

                        }
                        else
                            m_log.WarnFormat("[USER ACCOUNT SERVICE]: Unable to retrieve home region for account {0} {1}.",
                               first, last);

                        if (InventoryService != null)
                            success = InventoryService.CreateUserInventory(account.PrincipalID);
                        if (!success)
                            m_log.WarnFormat("[USER ACCOUNT SERVICE]: Unable to create inventory for account {0} {1}.",
                               first, last);


                        m_log.InfoFormat("[USER ACCOUNT SERVICE]: Account {0} {1} created successfully", first, last);

                        m_regInfo.EstateSettings.EstateOwner = account.PrincipalID;
                        m_regInfo.EstateSettings.Save();
                    }
                    else
                        m_log.ErrorFormat("[SCENE]: Unable to store account. If this simulator is connected to a grid, you must create the estate owner account first.");
                }
                else
                {
                    m_regInfo.EstateSettings.EstateOwner = account.PrincipalID;
                    m_regInfo.EstateSettings.Save();
                }
            }
        }

        #endregion

        #region Update Methods

        /// <summary>
        /// Performs per-frame updates regularly
        /// </summary>
        private void Heartbeat()
        {
            if (!Monitor.TryEnter(m_heartbeatLock))
            {
                Watchdog.RemoveThread();
                return;
            }

            try
            {
                Update();

                m_lastUpdate = Util.EnvironmentTickCount();
                m_firstHeartbeat = false;
            }
            catch (ThreadAbortException)
            {
            }
            finally
            {
                Monitor.Pulse(m_heartbeatLock);
                Monitor.Exit(m_heartbeatLock);
            }

            Watchdog.RemoveThread();
        }

        /// <summary>
        /// Performs per-frame updates on the scene, this should be the central scene loop
        /// </summary>
        public override void Update()
        {
            float physicsFPS;
            int maintc;

            while (!shuttingdown)
            {
                TimeSpan SinceLastFrame = DateTime.UtcNow - m_lastupdate;
                physicsFPS = 0f;

                maintc = Util.EnvironmentTickCount();
                int tmpFrameMS = maintc;
                tempOnRezMS = eventMS = backupMS = terrainMS = landMS = 0;

                // Increment the frame counter
                ++m_frame;

                try
                {
                    // Check if any objects have reached their targets
                    CheckAtTargets();

                    // Update SceneObjectGroups that have scheduled themselves for updates
                    // Objects queue their updates onto all scene presences
                    if (m_frame % m_update_objects == 0)
                        m_sceneGraph.UpdateObjectGroups();

                    // Run through all ScenePresences looking for updates
                    // Presence updates and queued object updates for each presence are sent to clients
                    // If it's a client manager, just send prim updates
                    // This will get fixed later to only send to locally logged in presences rather than all presences
                    // but requires pulling apart the concept of a client from the concept of a presence/avatar
                    if (IsSyncedClient() || !RegionSyncEnabled)

                    {
                        ForEachScenePresence(delegate(ScenePresence sp) { sp.SendPrimUpdates(); });
                        if(m_frame % 20 == 0)
                            RegionSyncClientModule.SendCoarseLocations();
                        // make border crossing work in the CMs
                        m_sceneGraph.ForEachScenePresence(delegate(ScenePresence sp)
                        {
                            if (!sp.IsChildAgent)
                            {
                                // Check that we have a physics actor or we're sitting on something
                                if (sp.ParentID == 0 && sp.PhysicsActor != null || sp.ParentID != 0)
                                {
                                    sp.CheckForBorderCrossing();
                                }
                            }
                        });
                    }
                    else
                    {
                        if (m_frame % m_update_presences == 0)
                            m_sceneGraph.UpdatePresences();
                    }

                    // REGION SYNC
                    // If this is a synced server, send updates to client managers at this time
                    // This batches updates, but the client manager will forward on to clients without
                    // additional delay
                    if (IsSyncedServer())
                    {
                        m_regionSyncServerModule.SendUpdates();
                    }

                    /*
                    // The authoritative sim should not try to send coarse locations
                    // Leave this up to the client managers
                    if (!IsSyncedServer())
                    {
                        if (m_frame % m_update_coarse_locations == 0)
                        {
                            List<Vector3> coarseLocations;
                            List<UUID> avatarUUIDs;
                            SceneGraph.GetCoarseLocations(out coarseLocations, out avatarUUIDs, 60);
                            // Send coarse locations to clients 
                            ForEachScenePresence(delegate(ScenePresence presence)
                            {
                                presence.SendCoarseLocations(coarseLocations, avatarUUIDs);
                            });
                        }
                    }
                     * */

                    int tmpPhysicsMS2 = Util.EnvironmentTickCount();
                    // Do not simulate physics locally if this is a synced client
<<<<<<< HEAD
                    if (!IsSyncedClient() || this.IsPhysEngineActor())
=======
                    //if (!IsSyncedClient())
                    if (IsSyncedServer())
>>>>>>> a34e152e
                    {
                        if ((m_frame % m_update_physics == 0) && m_physics_enabled)
                            m_sceneGraph.UpdatePreparePhysics();
                    }
                    physicsMS2 = Util.EnvironmentTickCountSubtract(tmpPhysicsMS2);

                    // Do not simulate physics locally if this is a synced client
<<<<<<< HEAD
                    if (!IsSyncedClient() || this.IsPhysEngineActor())
=======
                    //if (!IsSyncedClient())
                    if (IsSyncedServer())
>>>>>>> a34e152e
                    {
                        if (m_frame % m_update_entitymovement == 0)
                            m_sceneGraph.UpdateScenePresenceMovement();
                    }

                    // Perform the main physics update.  This will do the actual work of moving objects and avatars according to their
                    // velocity
                    int tmpPhysicsMS = Util.EnvironmentTickCount();
                    // Do not simulate physics locally if this is a synced client
<<<<<<< HEAD
                    if (!IsSyncedClient() || this.IsPhysEngineActor())
=======
                    //if (!IsSyncedClient())
                    if (IsSyncedServer())
>>>>>>> a34e152e
                    {
                        if (m_frame % m_update_physics == 0)
                        {
                            if (m_physics_enabled)
                                physicsFPS = m_sceneGraph.UpdatePhysics(Math.Max(SinceLastFrame.TotalSeconds, m_timespan));
                            if (SynchronizeScene != null)
                                SynchronizeScene(this);
                        }
                    }
                    physicsMS = Util.EnvironmentTickCountSubtract(tmpPhysicsMS);

                    // Delete temp-on-rez stuff
                    if (m_frame % 1000 == 0 && !m_cleaningTemps)
                    {
                        int tmpTempOnRezMS = Util.EnvironmentTickCount();
                        m_cleaningTemps = true;
                        Util.FireAndForget(delegate { CleanTempObjects(); m_cleaningTemps = false;  });
                        tempOnRezMS = Util.EnvironmentTickCountSubtract(tmpTempOnRezMS);
                    }

                    if (RegionStatus != RegionStatus.SlaveScene)
                    {
                        if (m_frame % m_update_events == 0)
                        {
                            int evMS = Util.EnvironmentTickCount();
                            UpdateEvents();
                            eventMS = Util.EnvironmentTickCountSubtract(evMS); ;
                        }

                        if (m_frame % m_update_backup == 0)
                        {
                            int backMS = Util.EnvironmentTickCount();
                            UpdateStorageBackup();
                            backupMS = Util.EnvironmentTickCountSubtract(backMS);
                        }

                        if (m_frame % m_update_terrain == 0)
                        {
                            int terMS = Util.EnvironmentTickCount();
                            UpdateTerrain();
                            terrainMS = Util.EnvironmentTickCountSubtract(terMS);
                        }

                        //if (m_frame % m_update_land == 0)
                        //{
                        //    int ldMS = Util.EnvironmentTickCount();
                        //    UpdateLand();
                        //    landMS = Util.EnvironmentTickCountSubtract(ldMS);
                        //}

                        frameMS = Util.EnvironmentTickCountSubtract(tmpFrameMS);
                        otherMS = tempOnRezMS + eventMS + backupMS + terrainMS + landMS;
                        lastCompletedFrame = Util.EnvironmentTickCount();

                        // if (m_frame%m_update_avatars == 0)
                        //   UpdateInWorldTime();
                        StatsReporter.AddPhysicsFPS(physicsFPS);
                        StatsReporter.AddTimeDilation(TimeDilation);
                        StatsReporter.AddFPS(1);
                        StatsReporter.SetRootAgents(m_sceneGraph.GetRootAgentCount());
                        StatsReporter.SetChildAgents(m_sceneGraph.GetChildAgentCount());
                        StatsReporter.SetObjects(m_sceneGraph.GetTotalObjectsCount());
                        StatsReporter.SetActiveObjects(m_sceneGraph.GetActiveObjectsCount());
                        StatsReporter.addFrameMS(frameMS);
                        StatsReporter.addPhysicsMS(physicsMS + physicsMS2);
                        StatsReporter.addOtherMS(otherMS);
                        StatsReporter.SetActiveScripts(m_sceneGraph.GetActiveScriptsCount());
                        StatsReporter.addScriptLines(m_sceneGraph.GetScriptLPS());
                    }

                    if (LoginsDisabled && m_frame == 20)
                    {
                        // In 99.9% of cases it is a bad idea to manually force garbage collection. However,
                        // this is a rare case where we know we have just went through a long cycle of heap
                        // allocations, and there is no more work to be done until someone logs in
                        GC.Collect();

                        IConfig startupConfig = m_config.Configs["Startup"];
                        if (startupConfig == null || !startupConfig.GetBoolean("StartDisabled", false))
                        {
                            m_log.DebugFormat("[REGION]: Enabling logins for {0}", RegionInfo.RegionName);
                            LoginsDisabled = false;
                            m_sceneGridService.InformNeighborsThatRegionisUp(RequestModuleInterface<INeighbourService>(), RegionInfo);
                        }
                    }
                }
                catch (NotImplementedException)
                {
                    throw;
                }
                catch (AccessViolationException e)
                {
                    m_log.Error("[REGION]: Failed with exception " + e.ToString() + " On Region: " + RegionInfo.RegionName);
                }
                //catch (NullReferenceException e)
                //{
                //   m_log.Error("[REGION]: Failed with exception " + e.ToString() + " On Region: " + RegionInfo.RegionName);
                //}
                catch (InvalidOperationException e)
                {
                    m_log.Error("[REGION]: Failed with exception " + e.ToString() + " On Region: " + RegionInfo.RegionName);
                }
                catch (Exception e)
                {
                    m_log.Error("[REGION]: Failed with exception " + e.ToString() + " On Region: " + RegionInfo.RegionName);
                }
                finally
                {
                    m_lastupdate = DateTime.UtcNow;
                }

                maintc = Util.EnvironmentTickCountSubtract(maintc);
                maintc = (int)(m_timespan * 1000) - maintc;

                if (maintc > 0)
                    Thread.Sleep(maintc);

                // Tell the watchdog that this thread is still alive
                Watchdog.UpdateThread();
            }
        }

        public void GetCoarseLocations(out List<UUID> ids, out List<Vector3> locations)
        {
            List<UUID> resultIds = new List<UUID>();
            List<Vector3> resultLocations = new List<Vector3>();
            /*
            ForEachScenePresence(delegate(ScenePresence sp)
            {
                if (sp.IsChildAgent)
                    return;
                resultIds.Add(sp.UUID);
                resultLocations.Add(sp.AbsolutePosition);
            });
            */
            ids = resultIds;
            locations = resultLocations;
            
                /*
                if (sp.ParentID != 0)
                {
                    // sitting avatar
                    SceneObjectPart sop = GetSceneObjectPart(sp.ParentID);
                    if (sop != null)
                    {
                        locations.Add(sop.AbsolutePosition + sp.m_pos);
                        ids.Add(sp.UUID);
                    }
                    else
                    {
                        // we can't find the parent..  ! arg!
                        locations.Add(sp.m_pos);
                        ids.Add(sp.UUID);
                    }
                }
                else
                {
                    locations.Add(sp.m_pos);
                    ids.Add(sp.UUID);
                }
            });
                 */
        }

        public void AddGroupTarget(SceneObjectGroup grp)
        {
            lock (m_groupsWithTargets)
                m_groupsWithTargets[grp.UUID] = grp;
        }

        public void RemoveGroupTarget(SceneObjectGroup grp)
        {
            lock (m_groupsWithTargets)
                m_groupsWithTargets.Remove(grp.UUID);
        }

        private void CheckAtTargets()
        {
            Dictionary<UUID, SceneObjectGroup>.ValueCollection objs;
            lock (m_groupsWithTargets)
                objs = m_groupsWithTargets.Values;

            foreach (SceneObjectGroup entry in objs)
                entry.checkAtTargets();
        }


        /// <summary>
        /// Send out simstats data to all clients
        /// </summary>
        /// <param name="stats">Stats on the Simulator's performance</param>
        private void SendSimStatsPackets(SimStats stats)
        {
            ForEachScenePresence(
                delegate(ScenePresence agent)
                {
                    if (!agent.IsChildAgent)
                        agent.ControllingClient.SendSimStats(stats);
                }
            );
        }

        /// <summary>
        /// Recount SceneObjectPart in parcel aabb
        /// </summary>
        private void UpdateLand()
        {
            if (LandChannel != null)
            {
                if (LandChannel.IsLandPrimCountTainted())
                {
                    EventManager.TriggerParcelPrimCountUpdate();
                }
            }
        }

        /// <summary>
        /// Update the terrain if it needs to be updated.
        /// </summary>
        private void UpdateTerrain()
        {
            EventManager.TriggerTerrainTick();
        }

        /// <summary>
        /// Back up queued up changes
        /// </summary>
        private void UpdateStorageBackup()
        {
            if (!m_backingup)
            {
                m_backingup = true;
                Util.FireAndForget(BackupWaitCallback);
            }
        }

        /// <summary>
        /// Sends out the OnFrame event to the modules
        /// </summary>
        private void UpdateEvents()
        {
            m_eventManager.TriggerOnFrame();
        }

        /// <summary>
        /// Wrapper for Backup() that can be called with Util.FireAndForget()
        /// </summary>
        private void BackupWaitCallback(object o)
        {
            Backup(false);
        }
        
        /// <summary>
        /// Backup the scene.  This acts as the main method of the backup thread.
        /// </summary>
        /// <param name="forced">
        /// If true, then any changes that have not yet been persisted are persisted.  If false,
        /// then the persistence decision is left to the backup code (in some situations, such as object persistence,
        /// it's much more efficient to backup multiple changes at once rather than every single one).
        /// <returns></returns>
        public void Backup(bool forced)
        {
            lock (m_returns)
            {
                EventManager.TriggerOnBackup(SimulationDataService, forced);
                m_backingup = false;

                foreach (KeyValuePair<UUID, ReturnInfo> ret in m_returns)
                {
                    UUID transaction = UUID.Random();

                    GridInstantMessage msg = new GridInstantMessage();
                    msg.fromAgentID = new Guid(UUID.Zero.ToString()); // From server
                    msg.toAgentID = new Guid(ret.Key.ToString());
                    msg.imSessionID = new Guid(transaction.ToString());
                    msg.timestamp = (uint)Util.UnixTimeSinceEpoch();
                    msg.fromAgentName = "Server";
                    msg.dialog = (byte)19; // Object msg
                    msg.fromGroup = false;
                    msg.offline = (byte)1;
                    msg.ParentEstateID = RegionInfo.EstateSettings.ParentEstateID;
                    msg.Position = Vector3.Zero;
                    msg.RegionID = RegionInfo.RegionID.Guid;
                    msg.binaryBucket = new byte[0];
                    if (ret.Value.count > 1)
                        msg.message = string.Format("Your {0} objects were returned from {1} in region {2} due to {3}", ret.Value.count, ret.Value.location.ToString(), RegionInfo.RegionName, ret.Value.reason);
                    else
                        msg.message = string.Format("Your object {0} was returned from {1} in region {2} due to {3}", ret.Value.objectName, ret.Value.location.ToString(), RegionInfo.RegionName, ret.Value.reason);

                    IMessageTransferModule tr = RequestModuleInterface<IMessageTransferModule>();
                    if (tr != null)
                        tr.SendInstantMessage(msg, delegate(bool success) {});
                }
                m_returns.Clear();
            }
        }

        /// <summary>
        /// Synchronous force backup.  For deletes and links/unlinks
        /// </summary>
        /// <param name="group">Object to be backed up</param>
        public void ForceSceneObjectBackup(SceneObjectGroup group)
        {
            if (group != null)
            {
                group.ProcessBackup(SimulationDataService, true);
            }
        }

        /// <summary>
        /// Return object to avatar Message
        /// </summary>
        /// <param name="agentID">Avatar Unique Id</param>
        /// <param name="objectName">Name of object returned</param>
        /// <param name="location">Location of object returned</param>
        /// <param name="reason">Reasion for object return</param>
        public void AddReturn(UUID agentID, string objectName, Vector3 location, string reason)
        {
            lock (m_returns)
            {
                if (m_returns.ContainsKey(agentID))
                {
                    ReturnInfo info = m_returns[agentID];
                    info.count++;
                    m_returns[agentID] = info;
                }
                else
                {
                    ReturnInfo info = new ReturnInfo();
                    info.count = 1;
                    info.objectName = objectName;
                    info.location = location;
                    info.reason = reason;
                    m_returns[agentID] = info;
                }
            }
        }

        #endregion

        #region Load Terrain

        /// <summary>
        /// Store the terrain in the persistant data store
        /// </summary>
        public void SaveTerrain()
        {
            SimulationDataService.StoreTerrain(Heightmap.GetDoubles(), RegionInfo.RegionID);
        }

        public void StoreWindlightProfile(RegionLightShareData wl)
        {
            m_regInfo.WindlightSettings = wl;
            SimulationDataService.StoreRegionWindlightSettings(wl);
            m_eventManager.TriggerOnSaveNewWindlightProfile();
        }

        public void LoadWindlightProfile()
        {
            m_regInfo.WindlightSettings = SimulationDataService.LoadRegionWindlightSettings(RegionInfo.RegionID);
            m_eventManager.TriggerOnSaveNewWindlightProfile();
        }

        /// <summary>
        /// Loads the World heightmap
        /// </summary>
        public override void LoadWorldMap()
        {
            try
            {
                double[,] map = SimulationDataService.LoadTerrain(RegionInfo.RegionID);
                if (map == null)
                {
                    m_log.Info("[TERRAIN]: No default terrain. Generating a new terrain.");
                    Heightmap = new TerrainChannel();

                    SimulationDataService.StoreTerrain(Heightmap.GetDoubles(), RegionInfo.RegionID);
                }
                else
                {
                    Heightmap = new TerrainChannel(map);
                }
            }
            catch (IOException e)
            {
                m_log.Warn("[TERRAIN]: Scene.cs: LoadWorldMap() - Failed with exception " + e.ToString() + " Regenerating");
                
                // Non standard region size.    If there's an old terrain in the database, it might read past the buffer
                #pragma warning disable 0162
                if ((int)Constants.RegionSize != 256)
                {
                    Heightmap = new TerrainChannel();

                    SimulationDataService.StoreTerrain(Heightmap.GetDoubles(), RegionInfo.RegionID);
                }
            }
            catch (Exception e)
            {
                m_log.Warn("[TERRAIN]: Scene.cs: LoadWorldMap() - Failed with exception " + e.ToString());
            }

            //REGION SYNC
            //Inform actors of the new terrain
            if (IsSyncedServer())
                RegionSyncServerModule.SendLoadWorldMap(Heightmap);
        }

        /// <summary>
        /// Register this region with a grid service
        /// </summary>
        /// <exception cref="System.Exception">Thrown if registration of the region itself fails.</exception>
        public void RegisterRegionWithGrid()
        {
            RegisterCommsEvents();

            m_sceneGridService.SetScene(this);

            // If we generate maptiles internally at all, the maptile generator
            // will register the region. If not, do it here
            if (m_generateMaptiles)
            {
                RegenerateMaptile(null, null);
            }
            else
            {
                GridRegion region = new GridRegion(RegionInfo);
                string error = GridService.RegisterRegion(RegionInfo.ScopeID, region);
                if (error != String.Empty)
                {
                    throw new Exception(error);
                }
            }
        }

        #endregion

        #region Load Land

        /// <summary>
        /// Loads all Parcel data from the datastore for region identified by regionID
        /// </summary>
        /// <param name="regionID">Unique Identifier of the Region to load parcel data for</param>
        public void loadAllLandObjectsFromStorage(UUID regionID)
        {
            m_log.Info("[SCENE]: Loading land objects from storage");
            List<LandData> landData = SimulationDataService.LoadLandObjects(regionID);

            if (LandChannel != null)
            {
                if (landData.Count == 0)
                {
                    EventManager.TriggerNoticeNoLandDataFromStorage();
                }
                else
                {
                    EventManager.TriggerIncomingLandDataFromStorage(landData);
                }
            }
            else
            {
                m_log.Error("[SCENE]: Land Channel is not defined. Cannot load from storage!");
            }
        }

        #endregion

        #region Primitives Methods

        /// <summary>
        /// Loads the World's objects
        /// </summary>
        public virtual void LoadPrimsFromStorage(UUID regionID)
        {
            LoadingPrims = true;
            m_log.Info("[SCENE]: Loading objects from datastore");

            List<SceneObjectGroup> PrimsFromDB = SimulationDataService.LoadObjects(regionID);

            m_log.Info("[SCENE]: Loaded " + PrimsFromDB.Count + " objects from the datastore");

            foreach (SceneObjectGroup group in PrimsFromDB)
            {
                EventManager.TriggerOnSceneObjectLoaded(group);
                
                if (group.RootPart == null)
                {
                    m_log.ErrorFormat(
                        "[SCENE]: Found a SceneObjectGroup with m_rootPart == null and {0} children",
                        group.Parts == null ? 0 : group.PrimCount);
                }

                AddRestoredSceneObject(group, true, true);
                SceneObjectPart rootPart = group.GetChildPart(group.UUID);
                rootPart.Flags &= ~PrimFlags.Scripted;
                rootPart.TrimPermissions();
                group.CheckSculptAndLoad();
                //rootPart.DoPhysicsPropertyUpdate(UsePhysics, true);
            }

            m_log.Info("[SCENE]: Loaded " + PrimsFromDB.Count.ToString() + " SceneObject(s)");
            LoadingPrims = false;
        }


        /// <summary>
        /// Gets a new rez location based on the raycast and the size of the object that is being rezzed.
        /// </summary>
        /// <param name="RayStart"></param>
        /// <param name="RayEnd"></param>
        /// <param name="RayTargetID"></param>
        /// <param name="rot"></param>
        /// <param name="bypassRayCast"></param>
        /// <param name="RayEndIsIntersection"></param>
        /// <param name="frontFacesOnly"></param>
        /// <param name="scale"></param>
        /// <param name="FaceCenter"></param>
        /// <returns></returns>
        public Vector3 GetNewRezLocation(Vector3 RayStart, Vector3 RayEnd, UUID RayTargetID, Quaternion rot, byte bypassRayCast, byte RayEndIsIntersection, bool frontFacesOnly, Vector3 scale, bool FaceCenter)
        {
            Vector3 pos = Vector3.Zero;
            if (RayEndIsIntersection == (byte)1)
            {
                pos = RayEnd;
                return pos;
            }

            if (RayTargetID != UUID.Zero)
            {
                SceneObjectPart target = GetSceneObjectPart(RayTargetID);

                Vector3 direction = Vector3.Normalize(RayEnd - RayStart);
                Vector3 AXOrigin = new Vector3(RayStart.X, RayStart.Y, RayStart.Z);
                Vector3 AXdirection = new Vector3(direction.X, direction.Y, direction.Z);

                if (target != null)
                {
                    pos = target.AbsolutePosition;
                    //m_log.Info("[OBJECT_REZ]: TargetPos: " + pos.ToString() + ", RayStart: " + RayStart.ToString() + ", RayEnd: " + RayEnd.ToString() + ", Volume: " + Util.GetDistanceTo(RayStart,RayEnd).ToString() + ", mag1: " + Util.GetMagnitude(RayStart).ToString() + ", mag2: " + Util.GetMagnitude(RayEnd).ToString());

                    // TODO: Raytrace better here

                    //EntityIntersection ei = m_sceneGraph.GetClosestIntersectingPrim(new Ray(AXOrigin, AXdirection));
                    Ray NewRay = new Ray(AXOrigin, AXdirection);

                    // Ray Trace against target here
                    EntityIntersection ei = target.TestIntersectionOBB(NewRay, Quaternion.Identity, frontFacesOnly, FaceCenter);

                    // Un-comment out the following line to Get Raytrace results printed to the console.
                   // m_log.Info("[RAYTRACERESULTS]: Hit:" + ei.HitTF.ToString() + " Point: " + ei.ipoint.ToString() + " Normal: " + ei.normal.ToString());
                    float ScaleOffset = 0.5f;

                    // If we hit something
                    if (ei.HitTF)
                    {
                        Vector3 scaleComponent = new Vector3(ei.AAfaceNormal.X, ei.AAfaceNormal.Y, ei.AAfaceNormal.Z);
                        if (scaleComponent.X != 0) ScaleOffset = scale.X;
                        if (scaleComponent.Y != 0) ScaleOffset = scale.Y;
                        if (scaleComponent.Z != 0) ScaleOffset = scale.Z;
                        ScaleOffset = Math.Abs(ScaleOffset);
                        Vector3 intersectionpoint = new Vector3(ei.ipoint.X, ei.ipoint.Y, ei.ipoint.Z);
                        Vector3 normal = new Vector3(ei.normal.X, ei.normal.Y, ei.normal.Z);
                        // Set the position to the intersection point
                        Vector3 offset = (normal * (ScaleOffset / 2f));
                        pos = (intersectionpoint + offset);

                        //Seems to make no sense to do this as this call is used for rezzing from inventory as well, and with inventory items their size is not always 0.5f
                        //And in cases when we weren't rezzing from inventory we were re-adding the 0.25 straight after calling this method
                        // Un-offset the prim (it gets offset later by the consumer method)
                        //pos.Z -= 0.25F; 
                       
                    }

                    return pos;
                }
                else
                {
                    // We don't have a target here, so we're going to raytrace all the objects in the scene.

                    EntityIntersection ei = m_sceneGraph.GetClosestIntersectingPrim(new Ray(AXOrigin, AXdirection), true, false);

                    // Un-comment the following line to print the raytrace results to the console.
                    //m_log.Info("[RAYTRACERESULTS]: Hit:" + ei.HitTF.ToString() + " Point: " + ei.ipoint.ToString() + " Normal: " + ei.normal.ToString());

                    if (ei.HitTF)
                    {
                        pos = new Vector3(ei.ipoint.X, ei.ipoint.Y, ei.ipoint.Z);
                    } else
                    {
                        // fall back to our stupid functionality
                        pos = RayEnd;
                    }

                    return pos;
                }
            }
            else
            {
                // fall back to our stupid functionality
                pos = RayEnd;

                //increase height so its above the ground.
                //should be getting the normal of the ground at the rez point and using that?
                pos.Z += scale.Z / 2f;
                return pos;
            }
        }


        /// <summary>
        /// Create a New SceneObjectGroup/Part by raycasting
        /// </summary>
        /// <param name="ownerID"></param>
        /// <param name="groupID"></param>
        /// <param name="RayEnd"></param>
        /// <param name="rot"></param>
        /// <param name="shape"></param>
        /// <param name="bypassRaycast"></param>
        /// <param name="RayStart"></param>
        /// <param name="RayTargetID"></param>
        /// <param name="RayEndIsIntersection"></param>
        public virtual void AddNewPrim(UUID ownerID, UUID groupID, Vector3 RayEnd, Quaternion rot, PrimitiveBaseShape shape,
                                       byte bypassRaycast, Vector3 RayStart, UUID RayTargetID,
                                       byte RayEndIsIntersection)
        {
            Vector3 pos = GetNewRezLocation(RayStart, RayEnd, RayTargetID, rot, bypassRaycast, RayEndIsIntersection, true, new Vector3(0.5f, 0.5f, 0.5f), false);

            if (Permissions.CanRezObject(1, ownerID, pos))
            {
                // rez ON the ground, not IN the ground
               // pos.Z += 0.25F; The rez point should now be correct so that its not in the ground

                AddNewPrim(ownerID, groupID, pos, rot, shape);
            }
        }

        public virtual SceneObjectGroup AddNewPrim(
            UUID ownerID, UUID groupID, Vector3 pos, Quaternion rot, PrimitiveBaseShape shape)
        {
            //m_log.DebugFormat(
            //    "[SCENE]: Scene.AddNewPrim() pcode {0} called for {1} in {2}", shape.PCode, ownerID, RegionInfo.RegionName);

            SceneObjectGroup sceneObject = null;
            
            // If an entity creator has been registered for this prim type then use that
            if (m_entityCreators.ContainsKey((PCode)shape.PCode))
            {
                sceneObject = m_entityCreators[(PCode)shape.PCode].CreateEntity(ownerID, groupID, pos, rot, shape);
            }
            else
            {
                // Otherwise, use this default creation code;
                sceneObject = new SceneObjectGroup(ownerID, pos, rot, shape);
                AddNewSceneObject(sceneObject, true);
                sceneObject.SetGroup(groupID, null);
            }

            sceneObject.ScheduleGroupForFullUpdate();

            return sceneObject;
        }
        
        /// <summary>
        /// Add an object into the scene that has come from storage
        /// </summary>
        ///
        /// <param name="sceneObject"></param>
        /// <param name="attachToBackup">
        /// If true, changes to the object will be reflected in its persisted data
        /// If false, the persisted data will not be changed even if the object in the scene is changed
        /// </param>
        /// <param name="alreadyPersisted">
        /// If true, we won't persist this object until it changes
        /// If false, we'll persist this object immediately
        /// </param>
        /// <param name="sendClientUpdates">
        /// If true, we send updates to the client to tell it about this object
        /// If false, we leave it up to the caller to do this
        /// </param>
        /// <returns>
        /// true if the object was added, false if an object with the same uuid was already in the scene
        /// </returns>
        public bool AddRestoredSceneObject(
            SceneObjectGroup sceneObject, bool attachToBackup, bool alreadyPersisted, bool sendClientUpdates)
        {
            return m_sceneGraph.AddRestoredSceneObject(sceneObject, attachToBackup, alreadyPersisted, sendClientUpdates);
        }
        
        /// <summary>
        /// Add an object into the scene that has come from storage
        /// </summary>
        ///
        /// <param name="sceneObject"></param>
        /// <param name="attachToBackup">
        /// If true, changes to the object will be reflected in its persisted data
        /// If false, the persisted data will not be changed even if the object in the scene is changed
        /// </param>
        /// <param name="alreadyPersisted">
        /// If true, we won't persist this object until it changes
        /// If false, we'll persist this object immediately
        /// </param>
        /// <returns>
        /// true if the object was added, false if an object with the same uuid was already in the scene
        /// </returns>
        public bool AddRestoredSceneObject(
            SceneObjectGroup sceneObject, bool attachToBackup, bool alreadyPersisted)
        {
            return AddRestoredSceneObject(sceneObject, attachToBackup, alreadyPersisted, true);
        }

        /// <summary>
        /// Add a newly created object to the scene.  Updates are also sent to viewers.
        /// </summary>
        /// <param name="sceneObject"></param>
        /// <param name="attachToBackup">
        /// If true, the object is made persistent into the scene.
        /// If false, the object will not persist over server restarts
        /// </param>
        public bool AddNewSceneObject(SceneObjectGroup sceneObject, bool attachToBackup)
        {
            return AddNewSceneObject(sceneObject, attachToBackup, true);
        }
        
        /// <summary>
        /// Add a newly created object to the scene
        /// </summary>
        /// <param name="sceneObject"></param>
        /// <param name="attachToBackup">
        /// If true, the object is made persistent into the scene.
        /// If false, the object will not persist over server restarts
        /// </param>
        /// <param name="sendClientUpdates">
        /// If true, updates for the new scene object are sent to all viewers in range.
        /// If false, it is left to the caller to schedule the update
        /// </param>
        public bool AddNewSceneObject(SceneObjectGroup sceneObject, bool attachToBackup, bool sendClientUpdates)
        {
            return m_sceneGraph.AddNewSceneObject(sceneObject, attachToBackup, sendClientUpdates);
        }
        
        /// <summary>
        /// Add a newly created object to the scene.
        /// </summary>
        /// 
        /// This method does not send updates to the client - callers need to handle this themselves.
        /// <param name="sceneObject"></param>
        /// <param name="attachToBackup"></param>
        /// <param name="pos">Position of the object</param>
        /// <param name="rot">Rotation of the object</param>
        /// <param name="vel">Velocity of the object.  This parameter only has an effect if the object is physical</param>
        /// <returns></returns>
        public bool AddNewSceneObject(
            SceneObjectGroup sceneObject, bool attachToBackup, Vector3 pos, Quaternion rot, Vector3 vel)
        {
            return m_sceneGraph.AddNewSceneObject(sceneObject, attachToBackup, pos, rot, vel);
        }

        /// <summary>
        /// Delete every object from the scene.  This does not include attachments worn by avatars.
        /// </summary>
        public void DeleteAllSceneObjects()
        {
            lock (Entities)
            {
                EntityBase[] entities = Entities.GetEntities();
                foreach (EntityBase e in entities)
                {
                    if (e is SceneObjectGroup)
                    {
                        SceneObjectGroup sog = (SceneObjectGroup)e;
                        if (!sog.IsAttachment)
                            DeleteSceneObject((SceneObjectGroup)e, false);
                    }
                }
            }
        }

        /// <summary>
        /// Synchronously delete the given object from the scene.
        /// </summary>
        /// <param name="group">Object Id</param>
        /// <param name="silent">Suppress broadcasting changes to other clients.</param>
        public void DeleteSceneObject(SceneObjectGroup group, bool silent)
        {            
//            m_log.DebugFormat("[SCENE]: Deleting scene object {0} {1}", group.Name, group.UUID);
            
            //SceneObjectPart rootPart = group.GetChildPart(group.UUID);

            // Serialise calls to RemoveScriptInstances to avoid
            // deadlocking on m_parts inside SceneObjectGroup
            lock (m_deleting_scene_object)
            {
                group.RemoveScriptInstances(true);
            }

            SceneObjectPart[] partList = group.Parts;

            foreach (SceneObjectPart part in partList)
            {
                if (part.IsJoint() && ((part.Flags & PrimFlags.Physics) != 0))
                {
                    PhysicsScene.RequestJointDeletion(part.Name); // FIXME: what if the name changed?
                }
                else if (part.PhysActor != null)
                {
                    PhysicsScene.RemovePrim(part.PhysActor);
                    part.PhysActor = null;
                }
            }
            
//            if (rootPart.PhysActor != null)
//            {
//                PhysicsScene.RemovePrim(rootPart.PhysActor);
//                rootPart.PhysActor = null;
//            }

            if (UnlinkSceneObject(group, false))
            {
                EventManager.TriggerObjectBeingRemovedFromScene(group);
                EventManager.TriggerParcelPrimCountTainted();
            }

            group.DeleteGroupFromScene(silent);

//            m_log.DebugFormat("[SCENE]: Exit DeleteSceneObject() for {0} {1}", group.Name, group.UUID);            
        }

        /// <summary>
        /// Unlink the given object from the scene.  Unlike delete, this just removes the record of the object - the
        /// object itself is not destroyed.
        /// </summary>
        /// <param name="so">The scene object.</param>
        /// <param name="softDelete">If true, only deletes from scene, but keeps the object in the database.</param>
        /// <returns>true if the object was in the scene, false if it was not</returns>
        public bool UnlinkSceneObject(SceneObjectGroup so, bool softDelete)
        {
            if (m_sceneGraph.DeleteSceneObject(so.UUID, softDelete))
            {
                if (!softDelete)
                {
                    // Force a database update so that the scene object group ID is accurate.  It's possible that the
                    // group has recently been delinked from another group but that this change has not been persisted
                    // to the DB.
                    // This is an expensive thing to do so only do it if absolutely necessary.
                    if (so.HasGroupChangedDueToDelink)
                        ForceSceneObjectBackup(so);                
                    
                    so.DetachFromBackup();
                    SimulationDataService.RemoveObject(so.UUID, m_regInfo.RegionID);                                        
                }
                                    
                // We need to keep track of this state in case this group is still queued for further backup.
                so.IsDeleted = true;

                return true;
            }

            return false;
        }

        /// <summary>
        /// Move the given scene object into a new region depending on which region its absolute position has moved
        /// into.
        ///
        /// </summary>
        /// <param name="attemptedPosition">the attempted out of region position of the scene object</param>
        /// <param name="grp">the scene object that we're crossing</param>
        public void CrossPrimGroupIntoNewRegion(Vector3 attemptedPosition, SceneObjectGroup grp, bool silent)
        {
            if (grp == null)
                return;
            if (grp.IsDeleted)
                return;

            if (grp.RootPart.DIE_AT_EDGE)
            {
                // We remove the object here
                try
                {
                    DeleteSceneObject(grp, false);
                }
                catch (Exception)
                {
                    m_log.Warn("[SCENE]: exception when trying to remove the prim that crossed the border.");
                }
                return;
            }

            if (grp.RootPart.RETURN_AT_EDGE)
            {
                // We remove the object here
                try
                {
                    List<SceneObjectGroup> objects = new List<SceneObjectGroup>();
                    objects.Add(grp);
                    SceneObjectGroup[] objectsArray = objects.ToArray();
                    returnObjects(objectsArray, UUID.Zero);
                }
                catch (Exception)
                {
                    m_log.Warn("[SCENE]: exception when trying to return the prim that crossed the border.");
                }
                return;
            }

            if (m_teleportModule != null)
                m_teleportModule.Cross(grp, attemptedPosition, silent);
        }

        public Border GetCrossedBorder(Vector3 position, Cardinals gridline)
        {
            if (BordersLocked)
            {
                switch (gridline)
                {
                    case Cardinals.N:
                        lock (NorthBorders)
                        {
                            foreach (Border b in NorthBorders)
                            {
                                if (b.TestCross(position))
                                    return b;
                            }
                        }
                        break;
                    case Cardinals.S:
                        lock (SouthBorders)
                        {
                            foreach (Border b in SouthBorders)
                            {
                                if (b.TestCross(position))
                                    return b;
                            }
                        }

                        break;
                    case Cardinals.E:
                        lock (EastBorders)
                        {
                            foreach (Border b in EastBorders)
                            {
                                if (b.TestCross(position))
                                    return b;
                            }
                        }

                        break;
                    case Cardinals.W:

                        lock (WestBorders)
                        {
                            foreach (Border b in WestBorders)
                            {
                                if (b.TestCross(position))
                                    return b;
                            }
                        }
                        break;

                }
            }
            else
            {
                switch (gridline)
                {
                    case Cardinals.N:
                        foreach (Border b in NorthBorders)
                        {
                            if (b.TestCross(position))
                                return b;
                        }
                       
                        break;
                    case Cardinals.S:
                        foreach (Border b in SouthBorders)
                        {
                            if (b.TestCross(position))
                                return b;
                        }
                        break;
                    case Cardinals.E:
                        foreach (Border b in EastBorders)
                        {
                            if (b.TestCross(position))
                                return b;
                        }

                        break;
                    case Cardinals.W:
                        foreach (Border b in WestBorders)
                        {
                            if (b.TestCross(position))
                                return b;
                        }
                        break;

                }
            }
            

            return null;
        }

        public bool TestBorderCross(Vector3 position, Cardinals border)
        {
            if (BordersLocked)
            {
                switch (border)
                {
                    case Cardinals.N:
                        lock (NorthBorders)
                        {
                            foreach (Border b in NorthBorders)
                            {
                                if (b.TestCross(position))
                                    return true;
                            }
                        }
                        break;
                    case Cardinals.E:
                        lock (EastBorders)
                        {
                            foreach (Border b in EastBorders)
                            {
                                if (b.TestCross(position))
                                    return true;
                            }
                        }
                        break;
                    case Cardinals.S:
                        lock (SouthBorders)
                        {
                            foreach (Border b in SouthBorders)
                            {
                                if (b.TestCross(position))
                                    return true;
                            }
                        }
                        break;
                    case Cardinals.W:
                        lock (WestBorders)
                        {
                            foreach (Border b in WestBorders)
                            {
                                if (b.TestCross(position))
                                    return true;
                            }
                        }
                        break;
                }
            }
            else
            {
                switch (border)
                {
                    case Cardinals.N:
                        foreach (Border b in NorthBorders)
                        {
                            if (b.TestCross(position))
                                return true;
                        }
                        break;
                    case Cardinals.E:
                        foreach (Border b in EastBorders)
                        {
                            if (b.TestCross(position))
                                return true;
                        }
                        break;
                    case Cardinals.S:
                        foreach (Border b in SouthBorders)
                        {
                            if (b.TestCross(position))
                                return true;
                        }
                        break;
                    case Cardinals.W:
                        foreach (Border b in WestBorders)
                        {
                            if (b.TestCross(position))
                                return true;
                        }
                        break;
                }
            }
            return false;
        }


        /// <summary>
        /// Called when objects or attachments cross the border, or teleport, between regions.
        /// </summary>
        /// <param name="sog"></param>
        /// <returns></returns>
        public bool IncomingCreateObject(ISceneObject sog)
        {
            //m_log.Debug(" >>> IncomingCreateObject(sog) <<< " + ((SceneObjectGroup)sog).AbsolutePosition + " deleted? " + ((SceneObjectGroup)sog).IsDeleted);
            SceneObjectGroup newObject;
            try
            {
                newObject = (SceneObjectGroup)sog;
            }
            catch (Exception e)
            {
                m_log.WarnFormat("[SCENE]: Problem casting object: " + e.ToString());
                return false;
            }

            if (!AddSceneObject(newObject))
            {
                m_log.DebugFormat("[SCENE]: Problem adding scene object {0} in {1} ", sog.UUID, RegionInfo.RegionName);
                return false;
            }

            newObject.RootPart.ParentGroup.CreateScriptInstances(0, false, DefaultScriptEngine, GetStateSource(newObject));

            newObject.ResumeScripts();

            // Do this as late as possible so that listeners have full access to the incoming object
            EventManager.TriggerOnIncomingSceneObject(newObject);

            return true;
        }

        /// <summary>
        /// Attachment rezzing
        /// </summary>
        /// <param name="userID">Agent Unique ID</param>
        /// <param name="itemID">Object ID</param>
        /// <returns>False</returns>
        public virtual bool IncomingCreateObject(UUID userID, UUID itemID)
        {
            //m_log.DebugFormat(" >>> IncomingCreateObject(userID, itemID) <<< {0} {1}", userID, itemID);
            
            ScenePresence sp = GetScenePresence(userID);
            if (sp != null && AttachmentsModule != null)
            {
                uint attPt = (uint)sp.Appearance.GetAttachpoint(itemID);
                AttachmentsModule.RezSingleAttachmentFromInventory(sp.ControllingClient, itemID, attPt);
            }

            return false;
        }

        /// <summary>
        /// Adds a Scene Object group to the Scene.
        /// Verifies that the creator of the object is not banned from the simulator.
        /// Checks if the item is an Attachment
        /// </summary>
        /// <param name="sceneObject"></param>
        /// <returns>True if the SceneObjectGroup was added, False if it was not</returns>
        public bool AddSceneObject(SceneObjectGroup sceneObject)
        {
            // If the user is banned, we won't let any of their objects
            // enter. Period.
            //
            if (m_regInfo.EstateSettings.IsBanned(sceneObject.OwnerID))
            {
                m_log.Info("[INTERREGION]: Denied prim crossing for " +
                        "banned avatar");

                return false;
            }

            sceneObject.SetScene(this);

            // Force allocation of new LocalId
            //
            SceneObjectPart[] parts = sceneObject.Parts;
            for (int i = 0; i < parts.Length; i++)
                parts[i].LocalId = 0;

            if (sceneObject.IsAttachmentCheckFull()) // Attachment
            {
                sceneObject.RootPart.AddFlag(PrimFlags.TemporaryOnRez);
                sceneObject.RootPart.AddFlag(PrimFlags.Phantom);
                      
                // Don't sent a full update here because this will cause full updates to be sent twice for 
                // attachments on region crossings, resulting in viewer glitches.
                AddRestoredSceneObject(sceneObject, false, false, false);

                // Handle attachment special case
                SceneObjectPart RootPrim = sceneObject.RootPart;

                // Fix up attachment Parent Local ID
                ScenePresence sp = GetScenePresence(sceneObject.OwnerID);

                if (sp != null)
                {
                    SceneObjectGroup grp = sceneObject;

                    m_log.DebugFormat(
                        "[ATTACHMENT]: Received attachment {0}, inworld asset id {1}", grp.GetFromItemID(), grp.UUID);
                    m_log.DebugFormat(
                        "[ATTACHMENT]: Attach to avatar {0} at position {1}", sp.UUID, grp.AbsolutePosition);

                    RootPrim.RemFlag(PrimFlags.TemporaryOnRez);
                    
                    if (AttachmentsModule != null)
                        AttachmentsModule.AttachObject(sp.ControllingClient, grp, 0, false);
                }
                else
                {
                    RootPrim.RemFlag(PrimFlags.TemporaryOnRez);
                    RootPrim.AddFlag(PrimFlags.TemporaryOnRez);
                }
            }
            else
            {
                AddRestoredSceneObject(sceneObject, true, false);

                if (!Permissions.CanObjectEntry(sceneObject.UUID,
                        true, sceneObject.AbsolutePosition))
                {
                    // Deny non attachments based on parcel settings
                    //
                    m_log.Info("[INTERREGION]: Denied prim crossing " +
                            "because of parcel settings");

                    DeleteSceneObject(sceneObject, false);

                    return false;
                }
            }

            return true;
        }

        private int GetStateSource(SceneObjectGroup sog)
        {
            ScenePresence sp = GetScenePresence(sog.OwnerID);

            if (sp != null)
            {
                AgentCircuitData aCircuit = m_authenticateHandler.GetAgentCircuitData(sp.UUID);

                if (aCircuit != null && (aCircuit.teleportFlags != (uint)TeleportFlags.Default))
                {
                    // This will get your attention
                    //m_log.Error("[XXX] Triggering CHANGED_TELEPORT");

                    return 5; // StateSource.Teleporting
                }
            }
            return 2; // StateSource.PrimCrossing
        }

        #endregion

        #region Add/Remove Avatar Methods

        /// <summary>
        /// Adding a New Client and Create a Presence for it.
        /// </summary>
        /// <param name="client"></param>
        public override void AddNewClient(IClientAPI client)
        {
            AddNewClient2(client, true);
        }
        public void AddNewClient2(IClientAPI client, bool managed)
        {

            AgentCircuitData aCircuit = m_authenticateHandler.GetAgentCircuitData(client.CircuitCode);
            bool vialogin = false;

            // REGION SYNC
            if (!RegionSyncEnabled)
            {
                if (aCircuit == null) // no good, didn't pass NewUserConnection successfully
                    return;

                vialogin = (aCircuit.teleportFlags & (uint)Constants.TeleportFlags.ViaHGLogin) != 0 ||
                           (aCircuit.teleportFlags & (uint)Constants.TeleportFlags.ViaLogin) != 0;
            }

            CheckHeartbeat();
            ScenePresence presence;

            if (m_restorePresences.ContainsKey(client.AgentId))
            {
                m_log.DebugFormat("[SCENE]: Restoring agent {0} {1} in {2}", client.Name, client.AgentId, RegionInfo.RegionName);

                m_clientManager.Add(client);
                SubscribeToClientEvents(client);

                presence = m_restorePresences[client.AgentId];
                m_restorePresences.Remove(client.AgentId);

                // This is one of two paths to create avatars that are
                // used.  This tends to get called more in standalone
                // than grid, not really sure why, but as such needs
                // an explicity appearance lookup here.
                AvatarAppearance appearance = null;
                GetAvatarAppearance(client, out appearance);
                presence.Appearance = appearance;

                // REGION SYNC
                // The owner is not being set properly when there is no circuit. Hmmm
                // Commenting this out for the merge from master. Might still need it since we have no circuit on scene
                // presence.Appearance.Owner = presence.UUID;

                presence.initializeScenePresence(client, RegionInfo, this);

                m_sceneGraph.AddScenePresence(presence);

                lock (m_restorePresences)
                {
                    Monitor.PulseAll(m_restorePresences);
                }
            }
            else
            {
                if (GetScenePresence(client.AgentId) == null) // ensure there is no SP here
                {
                    m_log.Debug("[SCENE]: Adding new agent " + client.Name + " to scene " + RegionInfo.RegionName);

                    m_clientManager.Add(client);
                    SubscribeToClientEvents(client);

                    ScenePresence sp = CreateAndAddScenePresence(client);
                    if (aCircuit != null)
                        sp.Appearance = aCircuit.Appearance;

                    // HERE!!! Do the initial attachments right here
                    // first agent upon login is a root agent by design.
                    // All other AddNewClient calls find aCircuit.child to be true
                    if (aCircuit == null || (aCircuit != null && aCircuit.child == false))
                    {
                        sp.IsChildAgent = false;
                        Util.FireAndForget(delegate(object o) { sp.RezAttachments(); });
                    }
                }
            }

            if (GetScenePresence(client.AgentId) != null)
            {
                m_LastLogin = Util.EnvironmentTickCount();
                EventManager.TriggerOnNewClient(client);
                if (vialogin)
                    EventManager.TriggerOnClientLogin(client);
            }
        }

        private bool VerifyClient(AgentCircuitData aCircuit, System.Net.IPEndPoint ep, out bool vialogin)
        {
            vialogin = false;
            
            // Do the verification here
            if ((aCircuit.teleportFlags & (uint)Constants.TeleportFlags.ViaHGLogin) != 0)
            {
                m_log.DebugFormat("[SCENE]: Incoming client {0} {1} in region {2} via HG login", aCircuit.firstname, aCircuit.lastname, RegionInfo.RegionName);
                vialogin = true;
                IUserAgentVerificationModule userVerification = RequestModuleInterface<IUserAgentVerificationModule>();
                if (userVerification != null && ep != null)
                {
                    if (!userVerification.VerifyClient(aCircuit, ep.Address.ToString()))
                    {
                        // uh-oh, this is fishy
                        m_log.DebugFormat("[SCENE]: User Client Verification for {0} {1} in {2} returned false", aCircuit.firstname, aCircuit.lastname, RegionInfo.RegionName);
                        return false;
                    }
                    else
                        m_log.DebugFormat("[SCENE]: User Client Verification for {0} {1} in {2} returned true", aCircuit.firstname, aCircuit.lastname, RegionInfo.RegionName);

                }
            }

            else if ((aCircuit.teleportFlags & (uint)Constants.TeleportFlags.ViaLogin) != 0)
            {
                m_log.DebugFormat("[SCENE]: Incoming client {0} {1} in region {2} via regular login. Client IP verification not performed.",
                    aCircuit.firstname, aCircuit.lastname, RegionInfo.RegionName);
                vialogin = true;
            }

            return true;
        }

        // Called by Caps, on the first HTTP contact from the client
        public override bool CheckClient(UUID agentID, System.Net.IPEndPoint ep)
        {
            AgentCircuitData aCircuit = m_authenticateHandler.GetAgentCircuitData(agentID);
            if (aCircuit != null)
            {
                bool vialogin = false;
                if (!VerifyClient(aCircuit, ep, out vialogin))
                {
                    // if it doesn't pass, we remove the agentcircuitdata altogether
                    // and the scene presence and the client, if they exist
                    try
                    {
                        ScenePresence sp = GetScenePresence(agentID);
                        PresenceService.LogoutAgent(sp.ControllingClient.SessionId);
                        
                        if (sp != null)
                            sp.ControllingClient.Close();

                        // BANG! SLASH!
                        m_authenticateHandler.RemoveCircuit(agentID);

                        return false;
                    }
                    catch (Exception e)
                    {
                        m_log.DebugFormat("[SCENE]: Exception while closing aborted client: {0}", e.StackTrace);
                    }
                }
                else
                    return true;
            }

            return false;
        }

        /// <summary>
        /// Register for events from the client
        /// </summary>
        /// <param name="client">The IClientAPI of the connected client</param>
        public virtual void SubscribeToClientEvents(IClientAPI client)
        {
            SubscribeToClientTerrainEvents(client);
            SubscribeToClientPrimEvents(client);
            SubscribeToClientPrimRezEvents(client);
            SubscribeToClientInventoryEvents(client);
            SubscribeToClientTeleportEvents(client);
            SubscribeToClientScriptEvents(client);
            SubscribeToClientParcelEvents(client);
            SubscribeToClientGridEvents(client);
            SubscribeToClientNetworkEvents(client);
        }

        public virtual void SubscribeToClientTerrainEvents(IClientAPI client)
        {
            client.OnRegionHandShakeReply += SendLayerData;
        }
        
        public virtual void SubscribeToClientPrimEvents(IClientAPI client)
        {
            client.OnUpdatePrimGroupPosition += m_sceneGraph.UpdatePrimPosition;
            client.OnUpdatePrimSinglePosition += m_sceneGraph.UpdatePrimSinglePosition;
            client.OnUpdatePrimGroupRotation += m_sceneGraph.UpdatePrimRotation;
            client.OnUpdatePrimGroupMouseRotation += m_sceneGraph.UpdatePrimRotation;
            client.OnUpdatePrimSingleRotation += m_sceneGraph.UpdatePrimSingleRotation;
            client.OnUpdatePrimSingleRotationPosition += m_sceneGraph.UpdatePrimSingleRotationPosition;
            client.OnUpdatePrimScale += m_sceneGraph.UpdatePrimScale;
            client.OnUpdatePrimGroupScale += m_sceneGraph.UpdatePrimGroupScale;
            client.OnUpdateExtraParams += m_sceneGraph.UpdateExtraParam;
            client.OnUpdatePrimShape += m_sceneGraph.UpdatePrimShape;
            client.OnUpdatePrimTexture += m_sceneGraph.UpdatePrimTexture;
            client.OnObjectRequest += RequestPrim;
            client.OnObjectSelect += SelectPrim;
            client.OnObjectDeselect += DeselectPrim;
            client.OnGrabUpdate += m_sceneGraph.MoveObject;
            client.OnSpinStart += m_sceneGraph.SpinStart;
            client.OnSpinUpdate += m_sceneGraph.SpinObject;
            client.OnDeRezObject += DeRezObjects;
            
            client.OnObjectName += m_sceneGraph.PrimName;
            client.OnObjectClickAction += m_sceneGraph.PrimClickAction;
            client.OnObjectMaterial += m_sceneGraph.PrimMaterial;
            client.OnLinkObjects += LinkObjects;
            client.OnDelinkObjects += DelinkObjects;
            client.OnObjectDuplicate += m_sceneGraph.DuplicateObject;
            client.OnObjectDuplicateOnRay += doObjectDuplicateOnRay;
            client.OnUpdatePrimFlags += m_sceneGraph.UpdatePrimFlags;
            client.OnRequestObjectPropertiesFamily += m_sceneGraph.RequestObjectPropertiesFamily;
            client.OnObjectPermissions += HandleObjectPermissionsUpdate;
            if (IsSyncedServer())
            {
                client.OnGrabObject += ProcessObjectGrab;
                client.OnGrabUpdate += ProcessObjectGrabUpdate;
                client.OnDeGrabObject += ProcessObjectDeGrab;
            }
            client.OnUndo += m_sceneGraph.HandleUndo;
            client.OnRedo += m_sceneGraph.HandleRedo;
            client.OnObjectDescription += m_sceneGraph.PrimDescription;
            client.OnObjectDrop += m_sceneGraph.DropObject;
            client.OnObjectIncludeInSearch += m_sceneGraph.MakeObjectSearchable;
            client.OnObjectOwner += ObjectOwner;
        }

        public virtual void SubscribeToClientPrimRezEvents(IClientAPI client)
        {
            client.OnAddPrim += AddNewPrim;
            client.OnRezObject += RezObject;
        }

        public virtual void SubscribeToClientInventoryEvents(IClientAPI client)
        {
            client.OnCreateNewInventoryItem += CreateNewInventoryItem;
            client.OnLinkInventoryItem += HandleLinkInventoryItem;
            client.OnCreateNewInventoryFolder += HandleCreateInventoryFolder;
            client.OnUpdateInventoryFolder += HandleUpdateInventoryFolder;
            client.OnMoveInventoryFolder += HandleMoveInventoryFolder; // 2; //!!
            client.OnFetchInventoryDescendents += HandleFetchInventoryDescendents;
            client.OnPurgeInventoryDescendents += HandlePurgeInventoryDescendents; // 2; //!!
            client.OnFetchInventory += HandleFetchInventory;
            client.OnUpdateInventoryItem += UpdateInventoryItemAsset;
            client.OnCopyInventoryItem += CopyInventoryItem;
            client.OnMoveInventoryItem += MoveInventoryItem;
            client.OnRemoveInventoryItem += RemoveInventoryItem;
            client.OnRemoveInventoryFolder += RemoveInventoryFolder;
            client.OnRezScript += RezScript;
            client.OnRequestTaskInventory += RequestTaskInventory;
            client.OnRemoveTaskItem += RemoveTaskInventory;
            client.OnUpdateTaskInventory += UpdateTaskInventory;
            client.OnMoveTaskItem += ClientMoveTaskInventoryItem;
        }

        public virtual void SubscribeToClientTeleportEvents(IClientAPI client)
        {
            client.OnTeleportLocationRequest += RequestTeleportLocation;
            client.OnTeleportLandmarkRequest += RequestTeleportLandmark;
        }

        public virtual void SubscribeToClientScriptEvents(IClientAPI client)
        {
            client.OnScriptReset += ProcessScriptReset;
            client.OnGetScriptRunning += GetScriptRunning;
            client.OnSetScriptRunning += SetScriptRunning;
        }

        public virtual void SubscribeToClientParcelEvents(IClientAPI client)
        {
            client.OnObjectGroupRequest += m_sceneGraph.HandleObjectGroupUpdate;
            client.OnParcelReturnObjectsRequest += LandChannel.ReturnObjectsInParcel;
            client.OnParcelSetOtherCleanTime += LandChannel.SetParcelOtherCleanTime;
            client.OnParcelBuy += ProcessParcelBuy;
        }

        public virtual void SubscribeToClientGridEvents(IClientAPI client)
        {
            //client.OnNameFromUUIDRequest += HandleUUIDNameRequest;
            client.OnMoneyTransferRequest += ProcessMoneyTransferRequest;
            client.OnAvatarPickerRequest += ProcessAvatarPickerRequest;
            client.OnSetStartLocationRequest += SetHomeRezPoint;
            client.OnRegionHandleRequest += RegionHandleRequest;
        }
        
        public virtual void SubscribeToClientNetworkEvents(IClientAPI client)
        {
            client.OnNetworkStatsUpdate += StatsReporter.AddPacketsStats;
            client.OnViewerEffect += ProcessViewerEffect;
        }

        /// <summary>
        /// Unsubscribe the client from events.
        /// </summary>
        /// FIXME: Not called anywhere!
        /// <param name="client">The IClientAPI of the client</param>
        public virtual void UnSubscribeToClientEvents(IClientAPI client)
        {
            UnSubscribeToClientTerrainEvents(client);
            UnSubscribeToClientPrimEvents(client);
            UnSubscribeToClientPrimRezEvents(client);
            UnSubscribeToClientInventoryEvents(client);
            UnSubscribeToClientTeleportEvents(client);
            UnSubscribeToClientScriptEvents(client);
            UnSubscribeToClientParcelEvents(client);
            UnSubscribeToClientGridEvents(client);
            UnSubscribeToClientNetworkEvents(client);
        }

        public virtual void UnSubscribeToClientTerrainEvents(IClientAPI client)
        {
            client.OnRegionHandShakeReply -= SendLayerData;
        }

        public virtual void UnSubscribeToClientPrimEvents(IClientAPI client)
        {
            client.OnUpdatePrimGroupPosition -= m_sceneGraph.UpdatePrimPosition;
            client.OnUpdatePrimSinglePosition -= m_sceneGraph.UpdatePrimSinglePosition;
            client.OnUpdatePrimGroupRotation -= m_sceneGraph.UpdatePrimRotation;
            client.OnUpdatePrimGroupMouseRotation -= m_sceneGraph.UpdatePrimRotation;
            client.OnUpdatePrimSingleRotation -= m_sceneGraph.UpdatePrimSingleRotation;
            client.OnUpdatePrimSingleRotationPosition -= m_sceneGraph.UpdatePrimSingleRotationPosition;
            client.OnUpdatePrimScale -= m_sceneGraph.UpdatePrimScale;
            client.OnUpdatePrimGroupScale -= m_sceneGraph.UpdatePrimGroupScale;
            client.OnUpdateExtraParams -= m_sceneGraph.UpdateExtraParam;
            client.OnUpdatePrimShape -= m_sceneGraph.UpdatePrimShape;
            client.OnUpdatePrimTexture -= m_sceneGraph.UpdatePrimTexture;
            client.OnObjectRequest -= RequestPrim;
            client.OnObjectSelect -= SelectPrim;
            client.OnObjectDeselect -= DeselectPrim;
            client.OnGrabUpdate -= m_sceneGraph.MoveObject;
            client.OnSpinStart -= m_sceneGraph.SpinStart;
            client.OnSpinUpdate -= m_sceneGraph.SpinObject;
            client.OnDeRezObject -= DeRezObjects;
            client.OnObjectName -= m_sceneGraph.PrimName;
            client.OnObjectClickAction -= m_sceneGraph.PrimClickAction;
            client.OnObjectMaterial -= m_sceneGraph.PrimMaterial;
            client.OnLinkObjects -= LinkObjects;
            client.OnDelinkObjects -= DelinkObjects;
            client.OnObjectDuplicate -= m_sceneGraph.DuplicateObject;
            client.OnObjectDuplicateOnRay -= doObjectDuplicateOnRay;
            client.OnUpdatePrimFlags -= m_sceneGraph.UpdatePrimFlags;
            client.OnRequestObjectPropertiesFamily -= m_sceneGraph.RequestObjectPropertiesFamily;
            client.OnObjectPermissions -= HandleObjectPermissionsUpdate;
            client.OnGrabObject -= ProcessObjectGrab;
            client.OnDeGrabObject -= ProcessObjectDeGrab;
            client.OnUndo -= m_sceneGraph.HandleUndo;
            client.OnRedo -= m_sceneGraph.HandleRedo;
            client.OnObjectDescription -= m_sceneGraph.PrimDescription;
            client.OnObjectDrop -= m_sceneGraph.DropObject;
            client.OnObjectIncludeInSearch -= m_sceneGraph.MakeObjectSearchable;
            client.OnObjectOwner -= ObjectOwner;
        }

        public virtual void UnSubscribeToClientPrimRezEvents(IClientAPI client)
        {
            client.OnAddPrim -= AddNewPrim;
            client.OnRezObject -= RezObject;
        }

        public virtual void UnSubscribeToClientInventoryEvents(IClientAPI client)
        {
            client.OnCreateNewInventoryItem -= CreateNewInventoryItem;
            client.OnCreateNewInventoryFolder -= HandleCreateInventoryFolder;
            client.OnUpdateInventoryFolder -= HandleUpdateInventoryFolder;
            client.OnMoveInventoryFolder -= HandleMoveInventoryFolder; // 2; //!!
            client.OnFetchInventoryDescendents -= HandleFetchInventoryDescendents;
            client.OnPurgeInventoryDescendents -= HandlePurgeInventoryDescendents; // 2; //!!
            client.OnFetchInventory -= HandleFetchInventory;
            client.OnUpdateInventoryItem -= UpdateInventoryItemAsset;
            client.OnCopyInventoryItem -= CopyInventoryItem;
            client.OnMoveInventoryItem -= MoveInventoryItem;
            client.OnRemoveInventoryItem -= RemoveInventoryItem;
            client.OnRemoveInventoryFolder -= RemoveInventoryFolder;
            client.OnRezScript -= RezScript;
            client.OnRequestTaskInventory -= RequestTaskInventory;
            client.OnRemoveTaskItem -= RemoveTaskInventory;
            client.OnUpdateTaskInventory -= UpdateTaskInventory;
            client.OnMoveTaskItem -= ClientMoveTaskInventoryItem;
        }

        public virtual void UnSubscribeToClientTeleportEvents(IClientAPI client)
        {
            client.OnTeleportLocationRequest -= RequestTeleportLocation;
            client.OnTeleportLandmarkRequest -= RequestTeleportLandmark;
            //client.OnTeleportHomeRequest -= TeleportClientHome;
        }

        public virtual void UnSubscribeToClientScriptEvents(IClientAPI client)
        {
            client.OnScriptReset -= ProcessScriptReset;
            client.OnGetScriptRunning -= GetScriptRunning;
            client.OnSetScriptRunning -= SetScriptRunning;
        }

        public virtual void UnSubscribeToClientParcelEvents(IClientAPI client)
        {
            client.OnObjectGroupRequest -= m_sceneGraph.HandleObjectGroupUpdate;
            client.OnParcelReturnObjectsRequest -= LandChannel.ReturnObjectsInParcel;
            client.OnParcelSetOtherCleanTime -= LandChannel.SetParcelOtherCleanTime;
            client.OnParcelBuy -= ProcessParcelBuy;
        }

        public virtual void UnSubscribeToClientGridEvents(IClientAPI client)
        {
            //client.OnNameFromUUIDRequest -= HandleUUIDNameRequest;
            client.OnMoneyTransferRequest -= ProcessMoneyTransferRequest;
            client.OnAvatarPickerRequest -= ProcessAvatarPickerRequest;
            client.OnSetStartLocationRequest -= SetHomeRezPoint;
            client.OnRegionHandleRequest -= RegionHandleRequest;
        }

        public virtual void UnSubscribeToClientNetworkEvents(IClientAPI client)
        {
            client.OnNetworkStatsUpdate -= StatsReporter.AddPacketsStats;
            client.OnViewerEffect -= ProcessViewerEffect;
        }

        /// <summary>
        /// Teleport an avatar to their home region
        /// </summary>
        /// <param name="agentId">The avatar's Unique ID</param>
        /// <param name="client">The IClientAPI for the client</param>
        public virtual void TeleportClientHome(UUID agentId, IClientAPI client)
        {
            if (m_teleportModule != null)
                m_teleportModule.TeleportHome(agentId, client);
            else
            {
                m_log.DebugFormat("[SCENE]: Unable to teleport user home: no AgentTransferModule is active");
                client.SendTeleportFailed("Unable to perform teleports on this simulator.");
            }
        }

        /// <summary>
        /// Duplicates object specified by localID at position raycasted against RayTargetObject using 
        /// RayEnd and RayStart to determine what the angle of the ray is
        /// </summary>
        /// <param name="localID">ID of object to duplicate</param>
        /// <param name="dupeFlags"></param>
        /// <param name="AgentID">Agent doing the duplication</param>
        /// <param name="GroupID">Group of new object</param>
        /// <param name="RayTargetObj">The target of the Ray</param>
        /// <param name="RayEnd">The ending of the ray (farthest away point)</param>
        /// <param name="RayStart">The Beginning of the ray (closest point)</param>
        /// <param name="BypassRaycast">Bool to bypass raycasting</param>
        /// <param name="RayEndIsIntersection">The End specified is the place to add the object</param>
        /// <param name="CopyCenters">Position the object at the center of the face that it's colliding with</param>
        /// <param name="CopyRotates">Rotate the object the same as the localID object</param>
        public void doObjectDuplicateOnRay(uint localID, uint dupeFlags, UUID AgentID, UUID GroupID,
                                           UUID RayTargetObj, Vector3 RayEnd, Vector3 RayStart,
                                           bool BypassRaycast, bool RayEndIsIntersection, bool CopyCenters, bool CopyRotates)
        {
            Vector3 pos;
            const bool frontFacesOnly = true;
            //m_log.Info("HITTARGET: " + RayTargetObj.ToString() + ", COPYTARGET: " + localID.ToString());
            SceneObjectPart target = GetSceneObjectPart(localID);
            SceneObjectPart target2 = GetSceneObjectPart(RayTargetObj);

            if (target != null && target2 != null)
            {
                Vector3 direction = Vector3.Normalize(RayEnd - RayStart);
                Vector3 AXOrigin = new Vector3(RayStart.X, RayStart.Y, RayStart.Z);
                Vector3 AXdirection = new Vector3(direction.X, direction.Y, direction.Z);

                if (target2.ParentGroup != null)
                {
                    pos = target2.AbsolutePosition;
                    //m_log.Info("[OBJECT_REZ]: TargetPos: " + pos.ToString() + ", RayStart: " + RayStart.ToString() + ", RayEnd: " + RayEnd.ToString() + ", Volume: " + Util.GetDistanceTo(RayStart,RayEnd).ToString() + ", mag1: " + Util.GetMagnitude(RayStart).ToString() + ", mag2: " + Util.GetMagnitude(RayEnd).ToString());

                    // TODO: Raytrace better here

                    //EntityIntersection ei = m_sceneGraph.GetClosestIntersectingPrim(new Ray(AXOrigin, AXdirection));
                    Ray NewRay = new Ray(AXOrigin, AXdirection);

                    // Ray Trace against target here
                    EntityIntersection ei = target2.TestIntersectionOBB(NewRay, Quaternion.Identity, frontFacesOnly, CopyCenters);

                    // Un-comment out the following line to Get Raytrace results printed to the console.
                    //m_log.Info("[RAYTRACERESULTS]: Hit:" + ei.HitTF.ToString() + " Point: " + ei.ipoint.ToString() + " Normal: " + ei.normal.ToString());
                    float ScaleOffset = 0.5f;

                    // If we hit something
                    if (ei.HitTF)
                    {
                        Vector3 scale = target.Scale;
                        Vector3 scaleComponent = new Vector3(ei.AAfaceNormal.X, ei.AAfaceNormal.Y, ei.AAfaceNormal.Z);
                        if (scaleComponent.X != 0) ScaleOffset = scale.X;
                        if (scaleComponent.Y != 0) ScaleOffset = scale.Y;
                        if (scaleComponent.Z != 0) ScaleOffset = scale.Z;
                        ScaleOffset = Math.Abs(ScaleOffset);
                        Vector3 intersectionpoint = new Vector3(ei.ipoint.X, ei.ipoint.Y, ei.ipoint.Z);
                        Vector3 normal = new Vector3(ei.normal.X, ei.normal.Y, ei.normal.Z);
                        Vector3 offset = normal * (ScaleOffset / 2f);
                        pos = intersectionpoint + offset;

                        // stick in offset format from the original prim
                        pos = pos - target.ParentGroup.AbsolutePosition;
                        if (CopyRotates)
                        {
                            Quaternion worldRot = target2.GetWorldRotation();

                            // SceneObjectGroup obj = m_sceneGraph.DuplicateObject(localID, pos, target.GetEffectiveObjectFlags(), AgentID, GroupID, worldRot);
                            m_sceneGraph.DuplicateObject(localID, pos, target.GetEffectiveObjectFlags(), AgentID, GroupID, worldRot);
                            //obj.Rotation = worldRot;
                            //obj.UpdateGroupRotationR(worldRot);
                        }
                        else
                        {
                            m_sceneGraph.DuplicateObject(localID, pos, target.GetEffectiveObjectFlags(), AgentID, GroupID);
                        }
                    }

                    return;
                }

                return;
            }
        }

        /// <summary>
        /// Sets the Home Point.   The LoginService uses this to know where to put a user when they log-in
        /// </summary>
        /// <param name="remoteClient"></param>
        /// <param name="regionHandle"></param>
        /// <param name="position"></param>
        /// <param name="lookAt"></param>
        /// <param name="flags"></param>
        public virtual void SetHomeRezPoint(IClientAPI remoteClient, ulong regionHandle, Vector3 position, Vector3 lookAt, uint flags)
        {
            if (GridUserService != null && GridUserService.SetHome(remoteClient.AgentId.ToString(), RegionInfo.RegionID, position, lookAt))
                // FUBAR ALERT: this needs to be "Home position set." so the viewer saves a home-screenshot.
                m_dialogModule.SendAlertToUser(remoteClient, "Home position set.");
            else
                m_dialogModule.SendAlertToUser(remoteClient, "Set Home request Failed.");
        }

        /// <summary>
        /// Create a child agent scene presence and add it to this scene.
        /// </summary>
        /// <param name="client"></param>
        /// <returns></returns>
        protected virtual ScenePresence CreateAndAddScenePresence(IClientAPI client)
        {
            CheckHeartbeat();
            AvatarAppearance appearance = null;
            GetAvatarAppearance(client, out appearance);

            ScenePresence avatar = m_sceneGraph.CreateAndAddChildScenePresence(client, appearance);
            //avatar.KnownRegions = GetChildrenSeeds(avatar.UUID);

            m_eventManager.TriggerOnNewPresence(avatar);

            return avatar;
        }

        /// <summary>
        /// Get the avatar apperance for the given client.
        /// </summary>
        /// <param name="client"></param>
        /// <param name="appearance"></param>
        public void GetAvatarAppearance(IClientAPI client, out AvatarAppearance appearance)
        {
            AgentCircuitData aCircuit = m_authenticateHandler.GetAgentCircuitData(client.CircuitCode);

            if (aCircuit == null)
            {
                m_log.DebugFormat("[APPEARANCE] Client did not supply a circuit. Non-Linden? Creating default appearance.");
                appearance = new AvatarAppearance(client.AgentId);
                return;
            }

            appearance = aCircuit.Appearance;
            if (appearance == null)
            {
                m_log.DebugFormat("[APPEARANCE]: Appearance not found in {0}, returning default", RegionInfo.RegionName);
                appearance = new AvatarAppearance(client.AgentId);
            }
        }

        /// <summary>
        /// Remove the given client from the scene.
        /// </summary>
        /// <param name="agentID"></param>
        public override void RemoveClient(UUID agentID)
        {
            CheckHeartbeat();
            bool childagentYN = false;
            ScenePresence avatar = GetScenePresence(agentID);
            if (avatar != null)
            {
                childagentYN = avatar.IsChildAgent;

                if (avatar.ParentID != 0)
                {
                    avatar.StandUp();
                }

                try
                {
                    m_log.DebugFormat(
                        "[SCENE]: Removing {0} agent {1} from region {2}",
                        (childagentYN ? "child" : "root"), agentID, RegionInfo.RegionName);

                    m_sceneGraph.removeUserCount(!childagentYN);

                    // If there is a CAPS handler, remove it now. 
                    // A Synced server region will not have a CAPS handler for its presences
                    if(CapsModule.GetCapsHandlerForUser(agentID) != null)
                        CapsModule.RemoveCapsHandler(agentID);

                    // REFACTORING PROBLEM -- well not really a problem, but just to point out that whatever
                    // this method is doing is HORRIBLE!!!
                    avatar.Scene.NeedSceneCacheClear(avatar.UUID);

                    if (!avatar.IsChildAgent)
                    {
                        //List<ulong> childknownRegions = new List<ulong>();
                        //List<ulong> ckn = avatar.KnownChildRegionHandles;
                        //for (int i = 0; i < ckn.Count; i++)
                        //{
                        //    childknownRegions.Add(ckn[i]);
                        //}
                        List<ulong> regions = new List<ulong>(avatar.KnownChildRegionHandles);
                        regions.Remove(RegionInfo.RegionHandle);
                        m_sceneGridService.SendCloseChildAgentConnections(agentID, regions);
                    }
                    m_eventManager.TriggerClientClosed(agentID, this);
                }
                catch (NullReferenceException)
                {
                    // We don't know which count to remove it from
                    // Avatar is already disposed :/
                }

                m_eventManager.TriggerOnRemovePresence(agentID);

                if (avatar != null && (!avatar.IsChildAgent))
                    avatar.SaveChangedAttachments();

                ForEachClient(
                    delegate(IClientAPI client)
                    {
                        //We can safely ignore null reference exceptions.  It means the avatar is dead and cleaned up anyway
                        try { client.SendKillObject(avatar.RegionHandle, avatar.LocalId); }
                        catch (NullReferenceException) { }
                    });

                // Don't try to send kills to clients if this is a synced server.
                // The client closed event will trigger the broadcast to client managers
                if(!IsSyncedServer())
                {
                    ForEachClient(
                        delegate(IClientAPI client)
                        {
                            //We can safely ignore null reference exceptions.  It means the avatar is dead and cleaned up anyway
                            try { client.SendKillObject(avatar.RegionHandle, avatar.LocalId); }
                            catch (NullReferenceException) { }
                        });


                    IAgentAssetTransactions agentTransactions = this.RequestModuleInterface<IAgentAssetTransactions>();
                    if (agentTransactions != null)
                    {
                        agentTransactions.RemoveAgentAssetTransactions(agentID);
                    }
                }

                // Remove the avatar from the scene
                m_sceneGraph.RemoveScenePresence(agentID);
                m_clientManager.Remove(agentID);

                try
                {
                    avatar.Close();
                }
                catch (NullReferenceException)
                {
                    //We can safely ignore null reference exceptions.  It means the avatar are dead and cleaned up anyway.
                }
                catch (Exception e)
                {
                    m_log.Error("[SCENE] Scene.cs:RemoveClient exception: " + e.ToString());
                }

                m_authenticateHandler.RemoveCircuit(avatar.ControllingClient.CircuitCode);
                CleanDroppedAttachments();
                //m_log.InfoFormat("[SCENE] Memory pre  GC {0}", System.GC.GetTotalMemory(false));
                //m_log.InfoFormat("[SCENE] Memory post GC {0}", System.GC.GetTotalMemory(true));
            }
        }

        /// <summary>
        /// Removes region from an avatar's known region list.  This coincides with child agents.  For each child agent, there will be a known region entry.
        /// 
        /// </summary>
        /// <param name="avatarID"></param>
        /// <param name="regionslst"></param>
        public void HandleRemoveKnownRegionsFromAvatar(UUID avatarID, List<ulong> regionslst)
        {
            ScenePresence av = GetScenePresence(avatarID);
            if (av != null)
            {
                lock (av)
                {
                    for (int i = 0; i < regionslst.Count; i++)
                    {
                        av.KnownChildRegionHandles.Remove(regionslst[i]);
                    }
                }
            }
        }

        #endregion

        #region Entities

        public void SendKillObject(uint localID)
        {
            SceneObjectPart part = GetSceneObjectPart(localID);
            if (part != null) // It is a prim
            {
                if (part.ParentGroup != null && !part.ParentGroup.IsDeleted) // Valid
                {
                    if (part.ParentGroup.RootPart != part) // Child part
                        return;
                }
            }

            ForEachClient(delegate(IClientAPI client) { client.SendKillObject(m_regionHandle, localID); });

            // REGION SYNC
            if( IsSyncedServer() )
                RegionSyncServerModule.DeleteObject(m_regionHandle, localID, part);
        }

        #endregion

        #region RegionComms

        /// <summary>
        /// Register the methods that should be invoked when this scene receives various incoming events
        /// </summary>
        public void RegisterCommsEvents()
        {
            m_sceneGridService.OnAvatarCrossingIntoRegion += AgentCrossing;
            m_sceneGridService.OnCloseAgentConnection += IncomingCloseAgent;
            //m_eventManager.OnRegionUp += OtherRegionUp;
            //m_sceneGridService.OnChildAgentUpdate += IncomingChildAgentDataUpdate;
            //m_sceneGridService.OnRemoveKnownRegionFromAvatar += HandleRemoveKnownRegionsFromAvatar;
            m_sceneGridService.OnLogOffUser += HandleLogOffUserFromGrid;
            m_sceneGridService.KiPrimitive += SendKillObject;
            m_sceneGridService.OnGetLandData += GetLandData;
        }

        /// <summary>
        /// Deregister this scene from receiving incoming region events
        /// </summary>
        public void UnRegisterRegionWithComms()
        {
            m_sceneGridService.KiPrimitive -= SendKillObject;
            m_sceneGridService.OnLogOffUser -= HandleLogOffUserFromGrid;
            //m_sceneGridService.OnRemoveKnownRegionFromAvatar -= HandleRemoveKnownRegionsFromAvatar;
            //m_sceneGridService.OnChildAgentUpdate -= IncomingChildAgentDataUpdate;
            //m_eventManager.OnRegionUp -= OtherRegionUp;
            m_sceneGridService.OnAvatarCrossingIntoRegion -= AgentCrossing;
            m_sceneGridService.OnCloseAgentConnection -= IncomingCloseAgent;
            m_sceneGridService.OnGetLandData -= GetLandData;

            // this does nothing; should be removed
            m_sceneGridService.Close();

            if (!GridService.DeregisterRegion(m_regInfo.RegionID))
                m_log.WarnFormat("[SCENE]: Deregister from grid failed for region {0}", m_regInfo.RegionName);
        }

        /// <summary>
        /// Do the work necessary to initiate a new user connection for a particular scene.
        /// At the moment, this consists of setting up the caps infrastructure
        /// The return bool should allow for connections to be refused, but as not all calling paths
        /// take proper notice of it let, we allowed banned users in still.
        /// </summary>
        /// <param name="agent">CircuitData of the agent who is connecting</param>
        /// <param name="reason">Outputs the reason for the false response on this string</param>
        /// <returns>True if the region accepts this agent.  False if it does not.  False will 
        /// also return a reason.</returns>
        public bool NewUserConnection(AgentCircuitData agent, uint teleportFlags, out string reason)
        {
            return NewUserConnection(agent, teleportFlags, out reason, true);
        }

        /// <summary>
        /// Do the work necessary to initiate a new user connection for a particular scene.
        /// At the moment, this consists of setting up the caps infrastructure
        /// The return bool should allow for connections to be refused, but as not all calling paths
        /// take proper notice of it let, we allowed banned users in still.
        /// </summary>
        /// <param name="agent">CircuitData of the agent who is connecting</param>
        /// <param name="reason">Outputs the reason for the false response on this string</param>
        /// <param name="requirePresenceLookup">True for normal presence. False for NPC
        /// or other applications where a full grid/Hypergrid presence may not be required.</param>
        /// <returns>True if the region accepts this agent.  False if it does not.  False will 
        /// also return a reason.</returns>
        public bool NewUserConnection(AgentCircuitData agent, uint teleportFlags, out string reason, bool requirePresenceLookup)
        {
            bool vialogin = ((teleportFlags & (uint)Constants.TeleportFlags.ViaLogin) != 0 ||
                             (teleportFlags & (uint)Constants.TeleportFlags.ViaHGLogin) != 0);
            reason = String.Empty;

            //Teleport flags:
            //
            // TeleportFlags.ViaGodlikeLure - Border Crossing
            // TeleportFlags.ViaLogin - Login
            // TeleportFlags.TeleportFlags.ViaLure - Teleport request sent by another user
            // TeleportFlags.ViaLandmark | TeleportFlags.ViaLocation | TeleportFlags.ViaLandmark | TeleportFlags.Default - Regular Teleport

            // Don't disable this log message - it's too helpful
            m_log.InfoFormat(
                "[CONNECTION BEGIN]: Region {0} told of incoming {1} agent {2} {3} {4} (circuit code {5}, teleportflags {6})",
                RegionInfo.RegionName, (agent.child ? "child" : "root"), agent.firstname, agent.lastname,
                agent.AgentID, agent.circuitcode, teleportFlags);

            if (LoginsDisabled)
            {
                reason = "Logins Disabled";
                return false;
            }

            ScenePresence sp = GetScenePresence(agent.AgentID);

            if (sp != null && !sp.IsChildAgent)
            {
                // We have a zombie from a crashed session. 
                // Or the same user is trying to be root twice here, won't work.
                // Kill it.
                m_log.DebugFormat("[SCENE]: Zombie scene presence detected for {0} in {1}", agent.AgentID, RegionInfo.RegionName);
                sp.ControllingClient.Close();
                sp = null;
            }

            ILandObject land = LandChannel.GetLandObject(agent.startpos.X, agent.startpos.Y);

            //On login test land permisions
            if (vialogin)
            {
                if (land != null && !TestLandRestrictions(agent, land, out reason))
                {
                    return false;
                }
            }

            if (sp == null) // We don't have an [child] agent here already
            {
                if (requirePresenceLookup)
                {
                    try
                    {
                        if (!VerifyUserPresence(agent, out reason))
                            return false;
                    }
                    catch (Exception e)
                    {
                        m_log.ErrorFormat("[CONNECTION BEGIN]: Exception verifying presence " + e.ToString());
                        return false;
                    }
                }

                try
                {
                    if (!AuthorizeUser(agent, out reason))
                        return false;
                }
                catch (Exception e)
                {
                    m_log.ErrorFormat("[CONNECTION BEGIN]: Exception authorizing user " + e.ToString());
                    return false;
                }

                m_log.InfoFormat(
                    "[CONNECTION BEGIN]: Region {0} authenticated and authorized incoming {1} agent {2} {3} {4} (circuit code {5})",
                    RegionInfo.RegionName, (agent.child ? "child" : "root"), agent.firstname, agent.lastname,
                    agent.AgentID, agent.circuitcode);

                CapsModule.NewUserConnection(agent);
                CapsModule.AddCapsHandler(agent.AgentID);
            }
            else
            {
                if (sp.IsChildAgent)
                {
                    m_log.DebugFormat(
                        "[SCENE]: Adjusting known seeds for existing agent {0} in {1}",
                        agent.AgentID, RegionInfo.RegionName);

                    sp.AdjustKnownSeeds();
                    CapsModule.NewUserConnection(agent);
                }
            }


            // In all cases, add or update the circuit data with the new agent circuit data and teleport flags
            agent.teleportFlags = teleportFlags;
            m_authenticateHandler.AddNewCircuit(agent.circuitcode, agent);

            if (vialogin) 
            {
                CleanDroppedAttachments();

                if (TestBorderCross(agent.startpos, Cardinals.E))
                {
                    Border crossedBorder = GetCrossedBorder(agent.startpos, Cardinals.E);
                    agent.startpos.X = crossedBorder.BorderLine.Z - 1;
                }

                if (TestBorderCross(agent.startpos, Cardinals.N))
                {
                    Border crossedBorder = GetCrossedBorder(agent.startpos, Cardinals.N);
                    agent.startpos.Y = crossedBorder.BorderLine.Z - 1;
                }

                //Mitigate http://opensimulator.org/mantis/view.php?id=3522
                // Check if start position is outside of region
                // If it is, check the Z start position also..   if not, leave it alone.
                if (BordersLocked)
                {
                    lock (EastBorders)
                    {
                        if (agent.startpos.X > EastBorders[0].BorderLine.Z)
                        {
                            m_log.Warn("FIX AGENT POSITION");
                            agent.startpos.X = EastBorders[0].BorderLine.Z * 0.5f;
                            if (agent.startpos.Z > 720)
                                agent.startpos.Z = 720;
                        }
                    }
                    lock (NorthBorders)
                    {
                        if (agent.startpos.Y > NorthBorders[0].BorderLine.Z)
                        {
                            m_log.Warn("FIX Agent POSITION");
                            agent.startpos.Y = NorthBorders[0].BorderLine.Z * 0.5f;
                            if (agent.startpos.Z > 720)
                                agent.startpos.Z = 720;
                        }
                    }
                }
                else
                {
                    if (agent.startpos.X > EastBorders[0].BorderLine.Z)
                    {
                        m_log.Warn("FIX AGENT POSITION");
                        agent.startpos.X = EastBorders[0].BorderLine.Z * 0.5f;
                        if (agent.startpos.Z > 720)
                            agent.startpos.Z = 720;
                    }
                    if (agent.startpos.Y > NorthBorders[0].BorderLine.Z)
                    {
                        m_log.Warn("FIX Agent POSITION");
                        agent.startpos.Y = NorthBorders[0].BorderLine.Z * 0.5f;
                        if (agent.startpos.Z > 720)
                            agent.startpos.Z = 720;
                    }
                }
                // Honor parcel landing type and position.
                if (land != null)
                {
                    if (land.LandData.LandingType == (byte)1 && land.LandData.UserLocation != Vector3.Zero)
                    {
                        agent.startpos = land.LandData.UserLocation;
                    }
                }
            }

            return true;
        }

        private bool TestLandRestrictions(AgentCircuitData agent, ILandObject land,  out string reason)
        {
      
            bool banned = land.IsBannedFromLand(agent.AgentID);
            bool restricted = land.IsRestrictedFromLand(agent.AgentID);

            if (banned || restricted)
            {
                ILandObject nearestParcel = GetNearestAllowedParcel(agent.AgentID, agent.startpos.X, agent.startpos.Y);
                if (nearestParcel != null)
                {
                    //Move agent to nearest allowed
                    Vector3 newPosition = GetParcelCenterAtGround(nearestParcel);
                    agent.startpos.X = newPosition.X;
                    agent.startpos.Y = newPosition.Y;
                }
                else
                {
                    if (banned)
                    {
                        reason = "Cannot regioncross into banned parcel.";
                    }
                    else
                    {
                        reason = String.Format("Denied access to private region {0}: You are not on the access list for that region.",
                                   RegionInfo.RegionName);
                    }
                    return false;
                }
            }
            reason = "";
            return true;
        }

        /// <summary>
        /// Verifies that the user has a presence on the Grid
        /// </summary>
        /// <param name="agent">Circuit Data of the Agent we're verifying</param>
        /// <param name="reason">Outputs the reason for the false response on this string</param>
        /// <returns>True if the user has a session on the grid.  False if it does not.  False will 
        /// also return a reason.</returns>
        public virtual bool VerifyUserPresence(AgentCircuitData agent, out string reason)
        {
            reason = String.Empty;

            IPresenceService presence = RequestModuleInterface<IPresenceService>();
            if (presence == null)
            {
                reason = String.Format("Failed to verify user presence in the grid for {0} {1} in region {2}. Presence service does not exist.", agent.firstname, agent.lastname, RegionInfo.RegionName);
                return false;
            }

            OpenSim.Services.Interfaces.PresenceInfo pinfo = presence.GetAgent(agent.SessionID);

            if (pinfo == null)
            {
                reason = String.Format("Failed to verify user presence in the grid for {0} {1}, access denied to region {2}.", agent.firstname, agent.lastname, RegionInfo.RegionName);
                return false;
            }

            return true;
        }

        /// <summary>
        /// Verify if the user can connect to this region.  Checks the banlist and ensures that the region is set for public access
        /// </summary>
        /// <param name="agent">The circuit data for the agent</param>
        /// <param name="reason">outputs the reason to this string</param>
        /// <returns>True if the region accepts this agent.  False if it does not.  False will 
        /// also return a reason.</returns>
        protected virtual bool AuthorizeUser(AgentCircuitData agent, out string reason)
        {
            reason = String.Empty;

            if (!m_strictAccessControl) return true;
            if (Permissions.IsGod(agent.AgentID)) return true;
                      
            if (AuthorizationService != null)
            {
                if (!AuthorizationService.IsAuthorizedForRegion(agent.AgentID.ToString(), RegionInfo.RegionID.ToString(),out reason))
                {
                    m_log.WarnFormat("[CONNECTION BEGIN]: Denied access to: {0} ({1} {2}) at {3} because the user does not have access to the region",
                                     agent.AgentID, agent.firstname, agent.lastname, RegionInfo.RegionName);
                    //reason = String.Format("You are not currently on the access list for {0}",RegionInfo.RegionName);
                    return false;
                }
            }

            if (m_regInfo.EstateSettings != null)
            {
                if (m_regInfo.EstateSettings.IsBanned(agent.AgentID))
                {
                    m_log.WarnFormat("[CONNECTION BEGIN]: Denied access to: {0} ({1} {2}) at {3} because the user is on the banlist",
                                     agent.AgentID, agent.firstname, agent.lastname, RegionInfo.RegionName);
                    reason = String.Format("Denied access to region {0}: You have been banned from that region.",
                                           RegionInfo.RegionName);
                    return false;
                }
            }
            else
                m_log.ErrorFormat("[CONNECTION BEGIN]: Estate Settings is null!");

            IGroupsModule groupsModule =
                    RequestModuleInterface<IGroupsModule>();

            List<UUID> agentGroups = new List<UUID>();

            if (groupsModule != null)
            {
                GroupMembershipData[] GroupMembership =
                        groupsModule.GetMembershipData(agent.AgentID);

                if (GroupMembership != null)
                {
                    for (int i = 0; i < GroupMembership.Length; i++)
                        agentGroups.Add(GroupMembership[i].GroupID);
                }
                else
                    m_log.ErrorFormat("[CONNECTION BEGIN]: GroupMembership is null!");
            }

            bool groupAccess = false;
            UUID[] estateGroups = m_regInfo.EstateSettings.EstateGroups;

            if (estateGroups != null)
            {
                foreach (UUID group in estateGroups)
                {
                    if (agentGroups.Contains(group))
                    {
                        groupAccess = true;
                        break;
                    }
                }
            }
            else
                m_log.ErrorFormat("[CONNECTION BEGIN]: EstateGroups is null!");

            if (!m_regInfo.EstateSettings.PublicAccess &&
                !m_regInfo.EstateSettings.HasAccess(agent.AgentID) &&
                !groupAccess)
            {
                m_log.WarnFormat("[CONNECTION BEGIN]: Denied access to: {0} ({1} {2}) at {3} because the user does not have access to the estate",
                                 agent.AgentID, agent.firstname, agent.lastname, RegionInfo.RegionName);
                reason = String.Format("Denied access to private region {0}: You are not on the access list for that region.",
                                       RegionInfo.RegionName);
                return false;
            }

            // TODO: estate/region settings are not properly hooked up
            // to ILandObject.isRestrictedFromLand()
            // if (null != LandChannel)
            // {
            //     // region seems to have local Id of 1
            //     ILandObject land = LandChannel.GetLandObject(1);
            //     if (null != land)
            //     {
            //         if (land.isBannedFromLand(agent.AgentID))
            //         {
            //             m_log.WarnFormat("[CONNECTION BEGIN]: Denied access to: {0} ({1} {2}) at {3} because the user has been banned from land",
            //                              agent.AgentID, agent.firstname, agent.lastname, RegionInfo.RegionName);
            //             reason = String.Format("Denied access to private region {0}: You are banned from that region.",
            //                                    RegionInfo.RegionName);
            //             return false;
            //         }

            //         if (land.isRestrictedFromLand(agent.AgentID))
            //         {
            //             m_log.WarnFormat("[CONNECTION BEGIN]: Denied access to: {0} ({1} {2}) at {3} because the user does not have access to the region",
            //                              agent.AgentID, agent.firstname, agent.lastname, RegionInfo.RegionName);
            //             reason = String.Format("Denied access to private region {0}: You are not on the access list for that region.",
            //                                    RegionInfo.RegionName);
            //             return false;
            //         }
            //     }
            // }

            return true;
        }

        /// <summary>
        /// Update an AgentCircuitData object with new information
        /// </summary>
        /// <param name="data">Information to update the AgentCircuitData with</param>
        public void UpdateCircuitData(AgentCircuitData data)
        {
            m_authenticateHandler.UpdateAgentData(data);
        }

        /// <summary>
        /// Change the Circuit Code for the user's Circuit Data
        /// </summary>
        /// <param name="oldcc">The old Circuit Code.  Must match a previous circuit code</param>
        /// <param name="newcc">The new Circuit Code.  Must not be an already existing circuit code</param>
        /// <returns>True if we successfully changed it.  False if we did not</returns>
        public bool ChangeCircuitCode(uint oldcc, uint newcc)
        {
            return m_authenticateHandler.TryChangeCiruitCode(oldcc, newcc);
        }

        /// <summary>
        /// The Grid has requested that we log-off a user.  Log them off.
        /// </summary>
        /// <param name="AvatarID">Unique ID of the avatar to log-off</param>
        /// <param name="RegionSecret">SecureSessionID of the user, or the RegionSecret text when logging on to the grid</param>
        /// <param name="message">message to display to the user.  Reason for being logged off</param>
        public void HandleLogOffUserFromGrid(UUID AvatarID, UUID RegionSecret, string message)
        {
            ScenePresence loggingOffUser = GetScenePresence(AvatarID);
            if (loggingOffUser != null)
            {
                UUID localRegionSecret = UUID.Zero;
                bool parsedsecret = UUID.TryParse(m_regInfo.regionSecret, out localRegionSecret);

                // Region Secret is used here in case a new sessionid overwrites an old one on the user server.
                // Will update the user server in a few revisions to use it.

                if (RegionSecret == loggingOffUser.ControllingClient.SecureSessionId || (parsedsecret && RegionSecret == localRegionSecret))
                {
                    m_sceneGridService.SendCloseChildAgentConnections(loggingOffUser.UUID, new List<ulong>(loggingOffUser.KnownRegions.Keys));
                    loggingOffUser.ControllingClient.Kick(message);
                    // Give them a second to receive the message!
                    Thread.Sleep(1000);
                    loggingOffUser.ControllingClient.Close();
                }
                else
                {
                    m_log.Info("[USERLOGOFF]: System sending the LogOff user message failed to sucessfully authenticate");
                }
            }
            else
            {
                m_log.InfoFormat("[USERLOGOFF]: Got a logoff request for {0} but the user isn't here.  The user might already have been logged out", AvatarID.ToString());
            }
        }

        /// <summary>
        /// Triggered when an agent crosses into this sim.  Also happens on initial login.
        /// </summary>
        /// <param name="agentID"></param>
        /// <param name="position"></param>
        /// <param name="isFlying"></param>
        public virtual void AgentCrossing(UUID agentID, Vector3 position, bool isFlying)
        {
            ScenePresence presence = GetScenePresence(agentID);
            if (presence != null)
            {
                try
                {
                    presence.MakeRootAgent(position, isFlying);
                }
                catch (Exception e)
                {
                    m_log.ErrorFormat("[SCENE]: Unable to do agent crossing, exception {0}", e);
                }
            }
            else
            {
                m_log.ErrorFormat(
                    "[SCENE]: Could not find presence for agent {0} crossing into scene {1}",
                    agentID, RegionInfo.RegionName);
            }
        }

        /// <summary>
        /// We've got an update about an agent that sees into this region, 
        /// send it to ScenePresence for processing  It's the full data.
        /// </summary>
        /// <param name="cAgentData">Agent that contains all of the relevant things about an agent.
        /// Appearance, animations, position, etc.</param>
        /// <returns>true if we handled it.</returns>
        public virtual bool IncomingChildAgentDataUpdate(AgentData cAgentData)
        {
            m_log.DebugFormat(
                "[SCENE]: Incoming child agent update for {0} in {1}", cAgentData.AgentID, RegionInfo.RegionName);

            // XPTO: if this agent is not allowed here as root, always return false

            // We have to wait until the viewer contacts this region after receiving EAC.
            // That calls AddNewClient, which finally creates the ScenePresence
            ILandObject nearestParcel = GetNearestAllowedParcel(cAgentData.AgentID, Constants.RegionSize / 2, Constants.RegionSize / 2);
            if (nearestParcel == null)
            {
                m_log.DebugFormat("[SCENE]: Denying root agent entry to {0}: no allowed parcel", cAgentData.AgentID);
                return false;
            }

            ScenePresence childAgentUpdate = WaitGetScenePresence(cAgentData.AgentID);

            if (childAgentUpdate != null)
            {
                childAgentUpdate.ChildAgentDataUpdate(cAgentData);
                return true;
            }

            return false;
        }

        /// <summary>
        /// We've got an update about an agent that sees into this region, 
        /// send it to ScenePresence for processing  It's only positional data
        /// </summary>
        /// <param name="cAgentData">AgentPosition that contains agent positional data so we can know what to send</param>
        /// <returns>true if we handled it.</returns>
        public virtual bool IncomingChildAgentDataUpdate(AgentPosition cAgentData)
        {
            //m_log.Debug(" XXX Scene IncomingChildAgentDataUpdate POSITION in " + RegionInfo.RegionName);
            ScenePresence childAgentUpdate = GetScenePresence(cAgentData.AgentID);
            if (childAgentUpdate != null)
            {
                // I can't imagine *yet* why we would get an update if the agent is a root agent..
                // however to avoid a race condition crossing borders..
                if (childAgentUpdate.IsChildAgent)
                {
                    uint rRegionX = (uint)(cAgentData.RegionHandle >> 40);
                    uint rRegionY = (((uint)(cAgentData.RegionHandle)) >> 8);
                    uint tRegionX = RegionInfo.RegionLocX;
                    uint tRegionY = RegionInfo.RegionLocY;
                    //Send Data to ScenePresence
                    childAgentUpdate.ChildAgentDataUpdate(cAgentData, tRegionX, tRegionY, rRegionX, rRegionY);
                    // Not Implemented:
                    //TODO: Do we need to pass the message on to one of our neighbors?
                }

                return true;
            }

            return false;
        }

        protected virtual ScenePresence WaitGetScenePresence(UUID agentID)
        {
            int ntimes = 10;
            ScenePresence childAgentUpdate = null;
            while ((childAgentUpdate = GetScenePresence(agentID)) == null && (ntimes-- > 0))
                Thread.Sleep(1000);
            return childAgentUpdate;

        }

        public virtual bool IncomingRetrieveRootAgent(UUID id, out IAgentData agent)
        {
            agent = null;
            ScenePresence sp = GetScenePresence(id);
            if ((sp != null) && (!sp.IsChildAgent))
            {
                sp.IsChildAgent = true;
                return sp.CopyAgent(out agent);
            }

            return false;
        }

        /// <summary>
        /// Tell a single agent to disconnect from the region.
        /// </summary>
        /// <param name="regionHandle"></param>
        /// <param name="agentID"></param>
        public bool IncomingCloseAgent(UUID agentID)
        {
            //m_log.DebugFormat("[SCENE]: Processing incoming close agent for {0}", agentID);

            ScenePresence presence = m_sceneGraph.GetScenePresence(agentID);
            if (presence != null)
            {
                // Nothing is removed here, so down count it as such
                if (presence.IsChildAgent)
                {
                   m_sceneGraph.removeUserCount(false);
                }
                else
                {
                   m_sceneGraph.removeUserCount(true);
                }

                // Don't do this to root agents on logout, it's not nice for the viewer
                if (presence.IsChildAgent)
                {
                    // Tell a single agent to disconnect from the region.
                    IEventQueue eq = RequestModuleInterface<IEventQueue>();
                    if (eq != null)
                    {
                        eq.DisableSimulator(RegionInfo.RegionHandle, agentID);
                    }
                    else
                        presence.ControllingClient.SendShutdownConnectionNotice();
                }

                presence.ControllingClient.Close();
                return true;
            }

            // Agent not here
            return false;
        }

        /// <summary>
        /// Tries to teleport agent to other region.
        /// </summary>
        /// <param name="remoteClient"></param>
        /// <param name="regionName"></param>
        /// <param name="position"></param>
        /// <param name="lookAt"></param>
        /// <param name="teleportFlags"></param>
        public void RequestTeleportLocation(IClientAPI remoteClient, string regionName, Vector3 position,
                                            Vector3 lookat, uint teleportFlags)
        {
            GridRegion regionInfo = GridService.GetRegionByName(UUID.Zero, regionName);
            if (regionInfo == null)
            {
                // can't find the region: Tell viewer and abort
                remoteClient.SendTeleportFailed("The region '" + regionName + "' could not be found.");
                return;
            }

            RequestTeleportLocation(remoteClient, regionInfo.RegionHandle, position, lookat, teleportFlags);
        }

        /// <summary>
        /// Tries to teleport agent to other region.
        /// </summary>
        /// <param name="remoteClient"></param>
        /// <param name="regionHandle"></param>
        /// <param name="position"></param>
        /// <param name="lookAt"></param>
        /// <param name="teleportFlags"></param>
        public void RequestTeleportLocation(IClientAPI remoteClient, ulong regionHandle, Vector3 position,
                                            Vector3 lookAt, uint teleportFlags)
        {
            ScenePresence sp = GetScenePresence(remoteClient.AgentId);
            if (sp != null)
            {
                uint regionX = m_regInfo.RegionLocX;
                uint regionY = m_regInfo.RegionLocY;

                Utils.LongToUInts(regionHandle, out regionX, out regionY);

                int shiftx = (int) regionX - (int) m_regInfo.RegionLocX * (int)Constants.RegionSize;
                int shifty = (int) regionY - (int) m_regInfo.RegionLocY * (int)Constants.RegionSize;

                position.X += shiftx;
                position.Y += shifty;

                bool result = false;

                if (TestBorderCross(position,Cardinals.N))
                    result = true;

                if (TestBorderCross(position, Cardinals.S))
                    result = true;

                if (TestBorderCross(position, Cardinals.E))
                    result = true;

                if (TestBorderCross(position, Cardinals.W))
                    result = true;

                // bordercross if position is outside of region

                if (!result)
                {
                    regionHandle = m_regInfo.RegionHandle;
                }
                else
                {
                    // not in this region, undo the shift!
                    position.X -= shiftx;
                    position.Y -= shifty;
                }

                if (m_teleportModule != null)
                    m_teleportModule.Teleport(sp, regionHandle, position, lookAt, teleportFlags);
                else
                {
                    m_log.DebugFormat("[SCENE]: Unable to perform teleports: no AgentTransferModule is active");
                    sp.ControllingClient.SendTeleportFailed("Unable to perform teleports on this simulator.");
                }
            }
        }

        /// <summary>
        /// Tries to teleport agent to landmark.
        /// </summary>
        /// <param name="remoteClient"></param>
        /// <param name="regionHandle"></param>
        /// <param name="position"></param>
        public void RequestTeleportLandmark(IClientAPI remoteClient, UUID regionID, Vector3 position)
        {
            GridRegion info = GridService.GetRegionByUUID(UUID.Zero, regionID);

            if (info == null)
            {
                // can't find the region: Tell viewer and abort
                remoteClient.SendTeleportFailed("The teleport destination could not be found.");
                return;
            }

            RequestTeleportLocation(remoteClient, info.RegionHandle, position, Vector3.Zero, (uint)(TPFlags.SetLastToTarget | TPFlags.ViaLandmark));
        }

        public void CrossAgentToNewRegion(ScenePresence agent, bool isFlying)
        {
            if (m_teleportModule != null)
                m_teleportModule.Cross(agent, isFlying);
            else
            {
                m_log.DebugFormat("[SCENE]: Unable to cross agent to neighbouring region, because there is no AgentTransferModule");
            }
        }

        public void SendOutChildAgentUpdates(AgentPosition cadu, ScenePresence presence)
        {
            m_sceneGridService.SendChildAgentDataUpdate(cadu, presence);
        }

        #endregion

        #region Other Methods

        protected override IConfigSource GetConfig()
        {
            return m_config;
        }

        #endregion

        public void HandleObjectPermissionsUpdate(IClientAPI controller, UUID agentID, UUID sessionID, byte field, uint localId, uint mask, byte set)
        {
            // Check for spoofing..  since this is permissions we're talking about here!
            if ((controller.SessionId == sessionID) && (controller.AgentId == agentID))
            {
                // Tell the object to do permission update
                if (localId != 0)
                {
                    SceneObjectGroup chObjectGroup = GetGroupByPrim(localId);
                    if (chObjectGroup != null)
                    {
                        chObjectGroup.UpdatePermissions(agentID, field, localId, mask, set);
                    }
                }
            }
        }

        /// <summary>
        /// Causes all clients to get a full object update on all of the objects in the scene.
        /// </summary>
        public void ForceClientUpdate()
        {
            EntityBase[] entityList = GetEntities();
            foreach (EntityBase ent in entityList)
            {
                if (ent is SceneObjectGroup)
                {
                    ((SceneObjectGroup)ent).ScheduleGroupForFullUpdate();
                }
            }
        }

        /// <summary>
        /// This is currently only used for scale (to scale to MegaPrim size)
        /// There is a console command that calls this in OpenSimMain
        /// </summary>
        /// <param name="cmdparams"></param>
        public void HandleEditCommand(string[] cmdparams)
        {
            m_log.Debug("Searching for Primitive: '" + cmdparams[2] + "'");

            EntityBase[] entityList = GetEntities();
            foreach (EntityBase ent in entityList)
            {
                if (ent is SceneObjectGroup)
                {
                    SceneObjectPart part = ((SceneObjectGroup)ent).GetChildPart(((SceneObjectGroup)ent).UUID);
                    if (part != null)
                    {
                        if (part.Name == cmdparams[2])
                        {
                            part.Resize(
                                new Vector3(Convert.ToSingle(cmdparams[3]), Convert.ToSingle(cmdparams[4]),
                                              Convert.ToSingle(cmdparams[5])));

                            m_log.Debug("Edited scale of Primitive: " + part.Name);
                        }
                    }
                }
            }
        }

        /*
        public override void Show(string[] showParams)
        {
            base.Show(showParams);

            switch (showParams[0])
            {
                case "users":
                    m_log.Error("Current Region: " + RegionInfo.RegionName);
                    m_log.ErrorFormat("{0,-16}{1,-16}{2,-25}{3,-25}{4,-16}{5,-16}{6,-16}", "Firstname", "Lastname",
                                      "Agent ID", "Session ID", "Circuit", "IP", "World");

                    ForEachScenePresence(delegate(ScenePresence sp)
                    {
                        m_log.ErrorFormat("{0,-16}{1,-16}{2,-25}{3,-25}{4,-16},{5,-16}{6,-16}",
                                          sp.Firstname,
                                          sp.Lastname,
                                          sp.UUID,
                                          sp.ControllingClient.AgentId,
                                          "Unknown",
                                          "Unknown",
                                          RegionInfo.RegionName);
                    });

                    break;
            }
        }*/

        #region Script Handling Methods

        /// <summary>
        /// Console command handler to send script command to script engine.
        /// </summary>
        /// <param name="args"></param>
        public void SendCommandToPlugins(string[] args)
        {
            m_eventManager.TriggerOnPluginConsole(args);
        }

        public LandData GetLandData(float x, float y)
        {
            return LandChannel.GetLandObject(x, y).LandData;
        }

        public LandData GetLandData(uint x, uint y)
        {
            m_log.DebugFormat("[SCENE]: returning land for {0},{1}", x, y);
            return LandChannel.GetLandObject((int)x, (int)y).LandData;
        }


        #endregion

        #region Script Engine

        private List<ScriptEngineInterface> ScriptEngines = new List<ScriptEngineInterface>();
        public bool DumpAssetsToFile;

        /// <summary>
        ///
        /// </summary>
        /// <param name="scriptEngine"></param>
        public void AddScriptEngine(ScriptEngineInterface scriptEngine)
        {
            ScriptEngines.Add(scriptEngine);
            scriptEngine.InitializeEngine(this);
        }

        private bool ScriptDanger(SceneObjectPart part,Vector3 pos)
        {
            ILandObject parcel = LandChannel.GetLandObject(pos.X, pos.Y);
            if (part != null)
            {
                if (parcel != null)
                {
                    if ((parcel.LandData.Flags & (uint)ParcelFlags.AllowOtherScripts) != 0)
                    {
                        return true;
                    }
                    else if ((parcel.LandData.Flags & (uint)ParcelFlags.AllowGroupScripts) != 0)
                    {
                        if (part.OwnerID == parcel.LandData.OwnerID
                            || (parcel.LandData.IsGroupOwned && part.GroupID == parcel.LandData.GroupID)
                            || Permissions.IsGod(part.OwnerID))
                        {
                            return true;
                        }
                        else
                        {
                            return false;
                        }
                    }
                    else
                    {
                        if (part.OwnerID == parcel.LandData.OwnerID)
                        {
                            return true;
                        }
                        else
                        {
                            return false;
                        }
                    }
                }
                else
                {

                    if (pos.X > 0f && pos.X < Constants.RegionSize && pos.Y > 0f && pos.Y < Constants.RegionSize)
                    {
                        // The only time parcel != null when an object is inside a region is when
                        // there is nothing behind the landchannel.  IE, no land plugin loaded.
                        return true;
                    }
                    else
                    {
                        // The object is outside of this region.  Stop piping events to it.
                        return false;
                    }
                }
            }
            else
            {
                return false;
            }
        }

        public bool ScriptDanger(uint localID, Vector3 pos)
        {
            SceneObjectPart part = GetSceneObjectPart(localID);
            if (part != null)
            {
                return ScriptDanger(part, pos);
            }
            else
            {
                return false;
            }
        }

        public bool PipeEventsForScript(uint localID)
        {
            SceneObjectPart part = GetSceneObjectPart(localID);
            if (part != null)
            {
                // Changed so that child prims of attachments return ScriptDanger for their parent, so that
                //  their scripts will actually run.
                //      -- Leaf, Tue Aug 12 14:17:05 EDT 2008
                SceneObjectPart parent = part.ParentGroup.RootPart;
                if (parent != null && parent.IsAttachment)
                    return ScriptDanger(parent, parent.GetWorldPosition());
                else
                    return ScriptDanger(part, part.GetWorldPosition());
            }
            else
            {
                return false;
            }
        }

        #endregion

        #region SceneGraph wrapper methods

        /// <summary>
        ///
        /// </summary>
        /// <param name="localID"></param>
        /// <returns></returns>
        public UUID ConvertLocalIDToFullID(uint localID)
        {
            return m_sceneGraph.ConvertLocalIDToFullID(localID);
        }

        public void SwapRootAgentCount(bool rootChildChildRootTF)
        {
            m_sceneGraph.SwapRootChildAgent(rootChildChildRootTF);
        }

        public void AddPhysicalPrim(int num)
        {
            m_sceneGraph.AddPhysicalPrim(num);
        }

        public void RemovePhysicalPrim(int num)
        {
            m_sceneGraph.RemovePhysicalPrim(num);
        }

        public int GetRootAgentCount()
        {
            return m_sceneGraph.GetRootAgentCount();
        }

        public int GetChildAgentCount()
        {
            return m_sceneGraph.GetChildAgentCount();
        }

        /// <summary>
        /// Request a scene presence by UUID. Fast, indexed lookup.
        /// </summary>
        /// <param name="agentID"></param>
        /// <returns>null if the presence was not found</returns>
        public ScenePresence GetScenePresence(UUID agentID)
        {
            return m_sceneGraph.GetScenePresence(agentID);
        }

        /// <summary>
        /// Request the scene presence by name.
        /// </summary>
        /// <param name="firstName"></param>
        /// <param name="lastName"></param>
        /// <returns>null if the presence was not found</returns>
        public ScenePresence GetScenePresence(string firstName, string lastName)
        {
            return m_sceneGraph.GetScenePresence(firstName, lastName);
        }

        /// <summary>
        /// Request the scene presence by localID.
        /// </summary>
        /// <param name="localID"></param>
        /// <returns>null if the presence was not found</returns>
        public ScenePresence GetScenePresence(uint localID)
        {
            return m_sceneGraph.GetScenePresence(localID);
        }

        public override bool PresenceChildStatus(UUID avatarID)
        {
            ScenePresence cp = GetScenePresence(avatarID);

            // FIXME: This is really crap - some logout code is relying on a NullReferenceException to halt its processing
            // This needs to be fixed properly by cleaning up the logout code.
            //if (cp != null)
            //    return cp.IsChildAgent;

            //return false;

            return cp.IsChildAgent;
        }

        /// <summary>
        /// Performs action on all scene presences.
        /// </summary>
        /// <param name="action"></param>
        public void ForEachScenePresence(Action<ScenePresence> action)
        {
            //if (IsSyncedServer())
            //    return;
            // We don't want to try to send messages if there are no avatars.
            if (m_sceneGraph != null)
            {
                m_sceneGraph.ForEachScenePresence(action);
            }
        }

        /// <summary>
        /// Perform the given action for each object
        /// </summary>
        /// <param name="action"></param>
        //        public void ForEachObject(Action<SceneObjectGroup> action)
        //        {
        //            List<SceneObjectGroup> presenceList;
        //
        //            lock (m_sceneObjects)
        //            {
        //                presenceList = new List<SceneObjectGroup>(m_sceneObjects.Values);
        //            }
        //
        //            foreach (SceneObjectGroup presence in presenceList)
        //            {
        //                action(presence);
        //            }
        //        }

        /// <summary>
        /// Get a named prim contained in this scene (will return the first
        /// found, if there are more than one prim with the same name)
        /// </summary>
        /// <param name="name"></param>
        /// <returns></returns>
        public SceneObjectPart GetSceneObjectPart(string name)
        {
            return m_sceneGraph.GetSceneObjectPart(name);
        }

        /// <summary>
        /// Get a prim via its local id
        /// </summary>
        /// <param name="localID"></param>
        /// <returns></returns>
        public SceneObjectPart GetSceneObjectPart(uint localID)
        {
            return m_sceneGraph.GetSceneObjectPart(localID);
        }

        /// <summary>
        /// Get a prim via its UUID
        /// </summary>
        /// <param name="fullID"></param>
        /// <returns></returns>
        public SceneObjectPart GetSceneObjectPart(UUID fullID)
        {
            return m_sceneGraph.GetSceneObjectPart(fullID);
        }

        /// <summary>
        /// Get a scene object group that contains the prim with the given local id
        /// </summary>
        /// <param name="localID"></param>
        /// <returns>null if no scene object group containing that prim is found</returns>
        public SceneObjectGroup GetGroupByPrim(uint localID)
        {
            return m_sceneGraph.GetGroupByPrim(localID);
        }

        public override bool TryGetScenePresence(UUID avatarId, out ScenePresence avatar)
        {
            return m_sceneGraph.TryGetScenePresence(avatarId, out avatar);
        }

        public bool TryGetAvatarByName(string avatarName, out ScenePresence avatar)
        {
            return m_sceneGraph.TryGetAvatarByName(avatarName, out avatar);
        }

        public void ForEachClient(Action<IClientAPI> action)
        {
            // REGION SYNC
            if (false)//IsSyncedServer())
                return;
            m_clientManager.ForEachSync(action);
        }

        public bool TryGetClient(UUID avatarID, out IClientAPI client)
        {
            return m_clientManager.TryGetValue(avatarID, out client);
        }

        public bool TryGetClient(System.Net.IPEndPoint remoteEndPoint, out IClientAPI client)
        {
            return m_clientManager.TryGetValue(remoteEndPoint, out client);
        }

        public void ForEachSOG(Action<SceneObjectGroup> action)
        {
            m_sceneGraph.ForEachSOG(action);
        }

        /// <summary>
        /// Returns a list of the entities in the scene.  This is a new list so operations perform on the list itself
        /// will not affect the original list of objects in the scene.
        /// </summary>
        /// <returns></returns>
        public EntityBase[] GetEntities()
        {
            return m_sceneGraph.GetEntities();
        }

        #endregion

        public void RegionHandleRequest(IClientAPI client, UUID regionID)
        {
            ulong handle = 0;
            if (regionID == RegionInfo.RegionID)
                handle = RegionInfo.RegionHandle;
            else
            {
                GridRegion r = GridService.GetRegionByUUID(UUID.Zero, regionID);
                if (r != null)
                    handle = r.RegionHandle;
            }

            if (handle != 0)
                client.SendRegionHandle(regionID, handle);
        }

        public bool NeedSceneCacheClear(UUID agentID)
        {
            IInventoryTransferModule inv = RequestModuleInterface<IInventoryTransferModule>();
            if (inv == null)
                return true;

            return inv.NeedSceneCacheClear(agentID, this);
        }

        public void CleanTempObjects()
        {
            EntityBase[] entities = GetEntities();
            foreach (EntityBase obj in entities)
            {
                if (obj is SceneObjectGroup)
                {
                    SceneObjectGroup grp = (SceneObjectGroup)obj;

                    if (!grp.IsDeleted)
                    {
                        if ((grp.RootPart.Flags & PrimFlags.TemporaryOnRez) != 0)
                        {
                            if (grp.RootPart.Expires <= DateTime.Now)
                                DeleteSceneObject(grp, false);
                        }
                    }
                }
            }

        }

        public void DeleteFromStorage(UUID uuid)
        {
            SimulationDataService.RemoveObject(uuid, m_regInfo.RegionID);
        }

        public int GetHealth()
        {
            // Returns:
            // 1 = sim is up and accepting http requests. The heartbeat has
            // stopped and the sim is probably locked up, but a remote
            // admin restart may succeed
            //
            // 2 = Sim is up and the heartbeat is running. The sim is likely
            // usable for people within and logins _may_ work
            //
            // 3 = We have seen a new user enter within the past 4 minutes
            // which can be seen as positive confirmation of sim health
            //
            int health=1; // Start at 1, means we're up

            if ((Util.EnvironmentTickCountSubtract(m_lastUpdate)) < 1000)
                health+=1;
            else
                return health;

            // A login in the last 4 mins? We can't be doing too badly
            //
            if ((Util.EnvironmentTickCountSubtract(m_LastLogin)) < 240000)
                health++;
            else
                return health;

            CheckHeartbeat();

            return health;
        }

        // This callback allows the PhysicsScene to call back to its caller (the SceneGraph) and
        // update non-physical objects like the joint proxy objects that represent the position
        // of the joints in the scene.

        // This routine is normally called from within a lock (OdeLock) from within the OdePhysicsScene
        // WARNING: be careful of deadlocks here if you manipulate the scene. Remember you are being called
        // from within the OdePhysicsScene.

        protected internal void jointMoved(PhysicsJoint joint)
        {
            // m_parentScene.PhysicsScene.DumpJointInfo(); // non-thread-locked version; we should already be in a lock (OdeLock) when this callback is invoked
            SceneObjectPart jointProxyObject = GetSceneObjectPart(joint.ObjectNameInScene);
            if (jointProxyObject == null)
            {
                jointErrorMessage(joint, "WARNING, joint proxy not found, name " + joint.ObjectNameInScene);
                return;
            }

            // now update the joint proxy object in the scene to have the position of the joint as returned by the physics engine
            SceneObjectPart trackedBody = GetSceneObjectPart(joint.TrackedBodyName); // FIXME: causes a sequential lookup
            if (trackedBody == null) return; // the actor may have been deleted but the joint still lingers around a few frames waiting for deletion. during this time, trackedBody is NULL to prevent further motion of the joint proxy.
            jointProxyObject.Velocity = trackedBody.Velocity;
            jointProxyObject.AngularVelocity = trackedBody.AngularVelocity;
            switch (joint.Type)
            {
                case PhysicsJointType.Ball:
                    {
                        Vector3 jointAnchor = PhysicsScene.GetJointAnchor(joint);
                        Vector3 proxyPos = new Vector3(jointAnchor.X, jointAnchor.Y, jointAnchor.Z);
                        jointProxyObject.ParentGroup.UpdateGroupPosition(proxyPos); // schedules the entire group for a terse update
                    }
                    break;

                case PhysicsJointType.Hinge:
                    {
                        Vector3 jointAnchor = PhysicsScene.GetJointAnchor(joint);

                        // Normally, we would just ask the physics scene to return the axis for the joint.
                        // Unfortunately, ODE sometimes returns <0,0,0> for the joint axis, which should
                        // never occur. Therefore we cannot rely on ODE to always return a correct joint axis.
                        // Therefore the following call does not always work:
                        //PhysicsVector phyJointAxis = _PhyScene.GetJointAxis(joint);

                        // instead we compute the joint orientation by saving the original joint orientation
                        // relative to one of the jointed bodies, and applying this transformation
                        // to the current position of the jointed bodies (the tracked body) to compute the
                        // current joint orientation.

                        if (joint.TrackedBodyName == null)
                        {
                            jointErrorMessage(joint, "joint.TrackedBodyName is null, joint " + joint.ObjectNameInScene);
                        }

                        Vector3 proxyPos = new Vector3(jointAnchor.X, jointAnchor.Y, jointAnchor.Z);
                        Quaternion q = trackedBody.RotationOffset * joint.LocalRotation;

                        jointProxyObject.ParentGroup.UpdateGroupPosition(proxyPos); // schedules the entire group for a terse update
                        jointProxyObject.ParentGroup.UpdateGroupRotationR(q); // schedules the entire group for a terse update
                    }
                    break;
            }
        }

        // This callback allows the PhysicsScene to call back to its caller (the SceneGraph) and
        // update non-physical objects like the joint proxy objects that represent the position
        // of the joints in the scene.

        // This routine is normally called from within a lock (OdeLock) from within the OdePhysicsScene
        // WARNING: be careful of deadlocks here if you manipulate the scene. Remember you are being called
        // from within the OdePhysicsScene.
        protected internal void jointDeactivated(PhysicsJoint joint)
        {
            //m_log.Debug("[NINJA] SceneGraph.jointDeactivated, joint:" + joint.ObjectNameInScene);
            SceneObjectPart jointProxyObject = GetSceneObjectPart(joint.ObjectNameInScene);
            if (jointProxyObject == null)
            {
                jointErrorMessage(joint, "WARNING, trying to deactivate (stop interpolation of) joint proxy, but not found, name " + joint.ObjectNameInScene);
                return;
            }

            // turn the proxy non-physical, which also stops its client-side interpolation
            bool wasUsingPhysics = ((jointProxyObject.Flags & PrimFlags.Physics) != 0);
            if (wasUsingPhysics)
            {
                jointProxyObject.UpdatePrimFlags(false, false, true, false); // FIXME: possible deadlock here; check to make sure all the scene alterations set into motion here won't deadlock
            }
        }

        // This callback allows the PhysicsScene to call back to its caller (the SceneGraph) and
        // alert the user of errors by using the debug channel in the same way that scripts alert
        // the user of compile errors.

        // This routine is normally called from within a lock (OdeLock) from within the OdePhysicsScene
        // WARNING: be careful of deadlocks here if you manipulate the scene. Remember you are being called
        // from within the OdePhysicsScene.
        public void jointErrorMessage(PhysicsJoint joint, string message)
        {
            if (joint != null)
            {
                if (joint.ErrorMessageCount > PhysicsJoint.maxErrorMessages)
                    return;

                SceneObjectPart jointProxyObject = GetSceneObjectPart(joint.ObjectNameInScene);
                if (jointProxyObject != null)
                {
                    SimChat(Utils.StringToBytes("[NINJA]: " + message),
                        ChatTypeEnum.DebugChannel,
                        2147483647,
                        jointProxyObject.AbsolutePosition,
                        jointProxyObject.Name,
                        jointProxyObject.UUID,
                        false);

                    joint.ErrorMessageCount++;

                    if (joint.ErrorMessageCount > PhysicsJoint.maxErrorMessages)
                    {
                        SimChat(Utils.StringToBytes("[NINJA]: Too many messages for this joint, suppressing further messages."),
                            ChatTypeEnum.DebugChannel,
                            2147483647,
                            jointProxyObject.AbsolutePosition,
                            jointProxyObject.Name,
                            jointProxyObject.UUID,
                            false);
                    }
                }
                else
                {
                    // couldn't find the joint proxy object; the error message is silently suppressed
                }
            }
        }

        public Scene ConsoleScene()
        {
            if (MainConsole.Instance == null)
                return null;
            if (MainConsole.Instance.ConsoleScene is Scene)
                return (Scene)MainConsole.Instance.ConsoleScene;
            return null;
        }

        public float GetGroundHeight(float x, float y)
        {
            if (x < 0)
                x = 0;
            if (x >= Heightmap.Width)
                x = Heightmap.Width - 1;
            if (y < 0)
                y = 0;
            if (y >= Heightmap.Height)
                y = Heightmap.Height - 1;

            Vector3 p0 = new Vector3(x, y, (float)Heightmap[(int)x, (int)y]);
            Vector3 p1 = new Vector3(p0);
            Vector3 p2 = new Vector3(p0);

            p1.X += 1.0f;
            if (p1.X < Heightmap.Width)
                p1.Z = (float)Heightmap[(int)p1.X, (int)p1.Y];

            p2.Y += 1.0f;
            if (p2.Y < Heightmap.Height)
                p2.Z = (float)Heightmap[(int)p2.X, (int)p2.Y];

            Vector3 v0 = new Vector3(p1.X - p0.X, p1.Y - p0.Y, p1.Z - p0.Z);
            Vector3 v1 = new Vector3(p2.X - p0.X, p2.Y - p0.Y, p2.Z - p0.Z);

            v0.Normalize();
            v1.Normalize();

            Vector3 vsn = new Vector3();
            vsn.X = (v0.Y * v1.Z) - (v0.Z * v1.Y);
            vsn.Y = (v0.Z * v1.X) - (v0.X * v1.Z);
            vsn.Z = (v0.X * v1.Y) - (v0.Y * v1.X);
            vsn.Normalize();

            float xdiff = x - (float)((int)x);
            float ydiff = y - (float)((int)y);

            return (((vsn.X * xdiff) + (vsn.Y * ydiff)) / (-1 * vsn.Z)) + p0.Z;
        }

        private void CheckHeartbeat()
        {
            if (m_firstHeartbeat)
                return;

            if (Util.EnvironmentTickCountSubtract(m_lastUpdate) > 2000)
                StartTimer();
        }

        public override ISceneObject DeserializeObject(string representation)
        {
            return SceneObjectSerializer.FromXml2Format(representation);
        }

        public override bool AllowScriptCrossings
        {
            get { return m_allowScriptCrossings; }
        }

        public Vector3? GetNearestAllowedPosition(ScenePresence avatar)
        {
            //simulate to make sure we have pretty up to date positions
            PhysicsScene.Simulate(0);

            ILandObject nearestParcel = GetNearestAllowedParcel(avatar.UUID, avatar.AbsolutePosition.X, avatar.AbsolutePosition.Y);

            if (nearestParcel != null)
            {
                Vector3 dir = Vector3.Normalize(Vector3.Multiply(avatar.Velocity, -1));
                //Try to get a location that feels like where they came from
                Vector3? nearestPoint = GetNearestPointInParcelAlongDirectionFromPoint(avatar.AbsolutePosition, dir, nearestParcel);
                if (nearestPoint != null)
                {
                    Debug.WriteLine("Found a sane previous position based on velocity, sending them to: " + nearestPoint.ToString());
                    return nearestPoint.Value;
                }

                //Sometimes velocity might be zero (local teleport), so try finding point along path from avatar to center of nearest parcel
                Vector3 directionToParcelCenter = Vector3.Subtract(GetParcelCenterAtGround(nearestParcel), avatar.AbsolutePosition);
                dir = Vector3.Normalize(directionToParcelCenter);
                nearestPoint = GetNearestPointInParcelAlongDirectionFromPoint(avatar.AbsolutePosition, dir, nearestParcel);
                if (nearestPoint != null)
                {
                    Debug.WriteLine("They had a zero velocity, sending them to: " + nearestPoint.ToString());
                    return nearestPoint.Value;
                }

                //Ultimate backup if we have no idea where they are 
                Debug.WriteLine("Have no idea where they are, sending them to: " + avatar.lastKnownAllowedPosition.ToString());
                return avatar.lastKnownAllowedPosition;

            }

            //Go to the edge, this happens in teleporting to a region with no available parcels
            Vector3 nearestRegionEdgePoint = GetNearestRegionEdgePosition(avatar);
            //Debug.WriteLine("They are really in a place they don't belong, sending them to: " + nearestRegionEdgePoint.ToString());
            return nearestRegionEdgePoint;
        }

        private Vector3 GetParcelCenterAtGround(ILandObject parcel)
        {
            Vector2 center = GetParcelCenter(parcel);
            return GetPositionAtGround(center.X, center.Y);
        }

        private Vector3? GetNearestPointInParcelAlongDirectionFromPoint(Vector3 pos, Vector3 direction, ILandObject parcel)
        {
            Vector3 unitDirection = Vector3.Normalize(direction);
            //Making distance to search go through some sane limit of distance
            for (float distance = 0; distance < Constants.RegionSize * 2; distance += .5f)
            {
                Vector3 testPos = Vector3.Add(pos, Vector3.Multiply(unitDirection, distance));
                if (parcel.ContainsPoint((int)testPos.X, (int)testPos.Y))
                {
                    return testPos;
                }
            }
            return null;
        }

        public ILandObject GetNearestAllowedParcel(UUID avatarId, float x, float y)
        {
            List<ILandObject> all = AllParcels();
            float minParcelDistance = float.MaxValue;
            ILandObject nearestParcel = null;

            foreach (var parcel in all)
            {
                if (!parcel.IsEitherBannedOrRestricted(avatarId))
                {
                    float parcelDistance = GetParcelDistancefromPoint(parcel, x, y);
                    if (parcelDistance < minParcelDistance)
                    {
                        minParcelDistance = parcelDistance;
                        nearestParcel = parcel;
                    }
                }
            }

            return nearestParcel;
        }

        private List<ILandObject> AllParcels()
        {
            return LandChannel.AllParcels();
        }

        private float GetParcelDistancefromPoint(ILandObject parcel, float x, float y)
        {
            return Vector2.Distance(new Vector2(x, y), GetParcelCenter(parcel));
        }

        //calculate the average center point of a parcel
        private Vector2 GetParcelCenter(ILandObject parcel)
        {
            int count = 0;
            int avgx = 0;
            int avgy = 0;
            for (int x = 0; x < Constants.RegionSize; x++)
            {
                for (int y = 0; y < Constants.RegionSize; y++)
                {
                    //Just keep a running average as we check if all the points are inside or not
                    if (parcel.ContainsPoint(x, y))
                    {
                        if (count == 0)
                        {
                            avgx = x;
                            avgy = y;
                        }
                        else
                        {
                            avgx = (avgx * count + x) / (count + 1);
                            avgy = (avgy * count + y) / (count + 1);
                        }
                        count += 1;
                    }
                }
            }
            return new Vector2(avgx, avgy);
        }

        private Vector3 GetNearestRegionEdgePosition(ScenePresence avatar)
        {
            float xdistance = avatar.AbsolutePosition.X < Constants.RegionSize / 2 ? avatar.AbsolutePosition.X : Constants.RegionSize - avatar.AbsolutePosition.X;
            float ydistance = avatar.AbsolutePosition.Y < Constants.RegionSize / 2 ? avatar.AbsolutePosition.Y : Constants.RegionSize - avatar.AbsolutePosition.Y;

            //find out what vertical edge to go to
            if (xdistance < ydistance)
            {
                if (avatar.AbsolutePosition.X < Constants.RegionSize / 2)
                {
                    return GetPositionAtAvatarHeightOrGroundHeight(avatar, 0.0f, avatar.AbsolutePosition.Y);
                }
                else
                {
                    return GetPositionAtAvatarHeightOrGroundHeight(avatar, Constants.RegionSize, avatar.AbsolutePosition.Y);
                }
            }
            //find out what horizontal edge to go to
            else
            {
                if (avatar.AbsolutePosition.Y < Constants.RegionSize / 2)
                {
                    return GetPositionAtAvatarHeightOrGroundHeight(avatar, avatar.AbsolutePosition.X, 0.0f);
                }
                else
                {
                    return GetPositionAtAvatarHeightOrGroundHeight(avatar, avatar.AbsolutePosition.X, Constants.RegionSize);
                }
            }
        }

        private Vector3 GetPositionAtAvatarHeightOrGroundHeight(ScenePresence avatar, float x, float y)
        {
            Vector3 ground = GetPositionAtGround(x, y);
            if (avatar.AbsolutePosition.Z > ground.Z)
            {
                ground.Z = avatar.AbsolutePosition.Z;
            }
            return ground;
        }

        private Vector3 GetPositionAtGround(float x, float y)
        {
            return new Vector3(x, y, GetGroundHeight(x, y));
        }

        public List<UUID> GetEstateRegions(int estateID)
        {
            IEstateDataService estateDataService = EstateDataService;
            if (estateDataService == null)
                return new List<UUID>(0);

            return estateDataService.GetRegions(estateID);
        }

        public void ReloadEstateData()
        {
            IEstateDataService estateDataService = EstateDataService;
            if (estateDataService != null)
            {
                m_regInfo.EstateSettings = estateDataService.LoadEstateSettings(m_regInfo.RegionID, false);
                TriggerEstateSunUpdate();
            }
        }

        public void TriggerEstateSunUpdate()
        {
            float sun;
            if (RegionInfo.RegionSettings.UseEstateSun)
            {
                sun = (float)RegionInfo.EstateSettings.SunPosition;
                if (RegionInfo.EstateSettings.UseGlobalTime)
                {
                    sun = EventManager.GetCurrentTimeAsSunLindenHour() - 6.0f;
                }

                // 
                EventManager.TriggerEstateToolsSunUpdate(
                        RegionInfo.RegionHandle,
                        RegionInfo.EstateSettings.FixedSun,
                        RegionInfo.RegionSettings.UseEstateSun,
                        sun);
            }
            else
            {
                // Use the Sun Position from the Region Settings
                sun = (float)RegionInfo.RegionSettings.SunPosition - 6.0f;

                EventManager.TriggerEstateToolsSunUpdate(
                        RegionInfo.RegionHandle,
                        RegionInfo.RegionSettings.FixedSun,
                        RegionInfo.RegionSettings.UseEstateSun,
                        sun);
            }
        }

        private void HandleReloadEstate(string module, string[] cmd)
        {
            if (MainConsole.Instance.ConsoleScene == null ||
                (MainConsole.Instance.ConsoleScene is Scene &&
                (Scene)MainConsole.Instance.ConsoleScene == this))
            {
                ReloadEstateData();
            }
        }

        public Vector3[] GetCombinedBoundingBox(List<SceneObjectGroup> objects, out float minX, out float maxX, out float minY, out float maxY, out float minZ, out float maxZ)
        {
            minX = 256;
            maxX = -256;
            minY = 256;
            maxY = -256;
            minZ = 8192;
            maxZ = -256;

            List<Vector3> offsets = new List<Vector3>();

            foreach (SceneObjectGroup g in objects)
            {
                float ominX, ominY, ominZ, omaxX, omaxY, omaxZ;

                g.GetAxisAlignedBoundingBoxRaw(out ominX, out omaxX, out ominY, out omaxY, out ominZ, out omaxZ);

                if (minX > ominX)
                    minX = ominX;
                if (minY > ominY)
                    minY = ominY;
                if (minZ > ominZ)
                    minZ = ominZ;
                if (maxX < omaxX)
                    maxX = omaxX;
                if (maxY < omaxY)
                    maxY = omaxY;
                if (maxZ < omaxZ)
                    maxZ = omaxZ;
            }

            foreach (SceneObjectGroup g in objects)
            {
                Vector3 vec = g.AbsolutePosition;
                vec.X -= minX;
                vec.Y -= minY;
                vec.Z -= minZ;

                offsets.Add(vec);
            }

            return offsets.ToArray();
        }

        public void RegenerateMaptile(object sender, ElapsedEventArgs e)
        {
            IWorldMapModule mapModule = RequestModuleInterface<IWorldMapModule>();
            if (mapModule != null)
            {
                mapModule.GenerateMaptile();

                string error = GridService.RegisterRegion(RegionInfo.ScopeID, new GridRegion(RegionInfo));

                if (error != String.Empty)
                    throw new Exception(error);
            }
        }

        public void CleanDroppedAttachments()
        {
            List<SceneObjectGroup> objectsToDelete =
                    new List<SceneObjectGroup>();

            lock (m_cleaningAttachments)
            {
                ForEachSOG(delegate (SceneObjectGroup grp)
                        {
                            if (grp.RootPart.Shape.PCode == 0 && grp.RootPart.Shape.State != 0 && (!objectsToDelete.Contains(grp)))
                            {
                                UUID agentID = grp.OwnerID;
                                if (agentID == UUID.Zero)
                                {
                                    objectsToDelete.Add(grp);
                                    return;
                                }

                                ScenePresence sp = GetScenePresence(agentID);
                                if (sp == null)
                                {
                                    objectsToDelete.Add(grp);
                                    return;
                                }
                            }
                        });
            }

            foreach (SceneObjectGroup grp in objectsToDelete)
            {
                m_log.InfoFormat("[SCENE]: Deleting dropped attachment {0} of user {1}", grp.UUID, grp.OwnerID);
                DeleteSceneObject(grp, true);
            }
        }

        // This method is called across the simulation connector to
        // determine if a given agent is allowed in this region
        // AS A ROOT AGENT. Returning false here will prevent them
        // from logging into the region, teleporting into the region
        // or corssing the broder walking, but will NOT prevent
        // child agent creation, thereby emulating the SL behavior.
        public bool QueryAccess(UUID agentID)
        {
            return true;
        }
    }
}<|MERGE_RESOLUTION|>--- conflicted
+++ resolved
@@ -1511,12 +1511,8 @@
 
                     int tmpPhysicsMS2 = Util.EnvironmentTickCount();
                     // Do not simulate physics locally if this is a synced client
-<<<<<<< HEAD
-                    if (!IsSyncedClient() || this.IsPhysEngineActor())
-=======
                     //if (!IsSyncedClient())
-                    if (IsSyncedServer())
->>>>>>> a34e152e
+                    if (IsSyncedServer() || this.IsPhysEngineActor())
                     {
                         if ((m_frame % m_update_physics == 0) && m_physics_enabled)
                             m_sceneGraph.UpdatePreparePhysics();
@@ -1524,12 +1520,8 @@
                     physicsMS2 = Util.EnvironmentTickCountSubtract(tmpPhysicsMS2);
 
                     // Do not simulate physics locally if this is a synced client
-<<<<<<< HEAD
-                    if (!IsSyncedClient() || this.IsPhysEngineActor())
-=======
                     //if (!IsSyncedClient())
-                    if (IsSyncedServer())
->>>>>>> a34e152e
+                    if (IsSyncedServer() || this.IsPhysEngineActor())
                     {
                         if (m_frame % m_update_entitymovement == 0)
                             m_sceneGraph.UpdateScenePresenceMovement();
@@ -1539,12 +1531,8 @@
                     // velocity
                     int tmpPhysicsMS = Util.EnvironmentTickCount();
                     // Do not simulate physics locally if this is a synced client
-<<<<<<< HEAD
-                    if (!IsSyncedClient() || this.IsPhysEngineActor())
-=======
                     //if (!IsSyncedClient())
-                    if (IsSyncedServer())
->>>>>>> a34e152e
+                    if (IsSyncedServer() || this.IsPhysEngineActor())
                     {
                         if (m_frame % m_update_physics == 0)
                         {
