/*
 * Copyright (c) Contributors, http://opensimulator.org/
 * See CONTRIBUTORS.TXT for a full list of copyright holders.
 *
 * Redistribution and use in source and binary forms, with or without
 * modification, are permitted provided that the following conditions are met:
 *     * Redistributions of source code must retain the above copyright
 *       notice, this list of conditions and the following disclaimer.
 *     * Redistributions in binary form must reproduce the above copyrightD
 *       notice, this list of conditions and the following disclaimer in the
 *       documentation and/or other materials provided with the distribution.
 *     * Neither the name of the OpenSimulator Project nor the
 *       names of its contributors may be used to endorse or promote products
 *       derived from this software without specific prior written permission.
 *
 * THIS SOFTWARE IS PROVIDED BY THE DEVELOPERS ``AS IS'' AND ANY
 * EXPRESS OR IMPLIED WARRANTIES, INCLUDING, BUT NOT LIMITED TO, THE IMPLIED
 * WARRANTIES OF MERCHANTABILITY AND FITNESS FOR A PARTICULAR PURPOSE ARE
 * DISCLAIMED. IN NO EVENT SHALL THE CONTRIBUTORS BE LIABLE FOR ANY
 * DIRECT, INDIRECT, INCIDENTAL, SPECIAL, EXEMPLARY, OR CONSEQUENTIAL DAMAGES
 * (INCLUDING, BUT NOT LIMITED TO, PROCUREMENT OF SUBSTITUTE GOODS OR SERVICES;
 * LOSS OF USE, DATA, OR PROFITS; OR BUSINESS INTERRUPTION) HOWEVER CAUSED AND
 * ON ANY THEORY OF LIABILITY, WHETHER IN CONTRACT, STRICT LIABILITY, OR TORT
 * (INCLUDING NEGLIGENCE OR OTHERWISE) ARISING IN ANY WAY OUT OF THE USE OF THIS
 * SOFTWARE, EVEN IF ADVISED OF THE POSSIBILITY OF SUCH DAMAGE.
 */

using System;
using System.Collections.Generic;
using System.Diagnostics;
using System.Drawing;
using System.Drawing.Imaging;
using System.IO;
using System.Text;
using System.Threading;
using System.Timers;
using System.Xml;
using Nini.Config;
using OpenMetaverse;
using OpenMetaverse.Packets;
using OpenMetaverse.Imaging;
using OpenSim.Framework;
using OpenSim.Services.Interfaces;
using OpenSim.Framework.Communications;
using OpenSim.Framework.Console;
using OpenSim.Region.Framework.Interfaces;
using OpenSim.Region.Framework.Scenes.Scripting;
using OpenSim.Region.Framework.Scenes.Serialization;
using OpenSim.Region.Physics.Manager;
using Timer=System.Timers.Timer;
using TPFlags = OpenSim.Framework.Constants.TeleportFlags;
using GridRegion = OpenSim.Services.Interfaces.GridRegion;

namespace OpenSim.Region.Framework.Scenes
{
    public delegate bool FilterAvatarList(ScenePresence avatar);

    public partial class Scene : SceneBase
    {
        private const long DEFAULT_MIN_TIME_FOR_PERSISTENCE = 60L;
        private const long DEFAULT_MAX_TIME_FOR_PERSISTENCE = 600L;

        public delegate void SynchronizeSceneHandler(Scene scene);

        #region Fields

        public SynchronizeSceneHandler SynchronizeScene;
        public SimStatsReporter StatsReporter;
        public List<Border> NorthBorders = new List<Border>();
        public List<Border> EastBorders = new List<Border>();
        public List<Border> SouthBorders = new List<Border>();
        public List<Border> WestBorders = new List<Border>();

        /// <summary>Are we applying physics to any of the prims in this scene?</summary>
        public bool m_physicalPrim;
        public float m_maxNonphys = 256;
        public float m_maxPhys = 10;
        public bool m_clampPrimSize;
        public bool m_trustBinaries;
        public bool m_allowScriptCrossings;
        public bool m_useFlySlow;
        public bool m_usePreJump;
        public bool m_seeIntoRegionFromNeighbor;
        // TODO: need to figure out how allow client agents but deny
        // root agents when ACL denies access to root agent
        public bool m_strictAccessControl = true;
        public int MaxUndoCount = 5;
        public bool LoginsDisabled = true;
        public bool LoadingPrims;
        public IXfer XferManager;

        // the minimum time that must elapse before a changed object will be considered for persisted
        public long m_dontPersistBefore = DEFAULT_MIN_TIME_FOR_PERSISTENCE * 10000000L;
        // the maximum time that must elapse before a changed object will be considered for persisted
        public long m_persistAfter = DEFAULT_MAX_TIME_FOR_PERSISTENCE * 10000000L;

        protected int m_splitRegionID;
        protected Timer m_restartWaitTimer = new Timer();
        protected List<RegionInfo> m_regionRestartNotifyList = new List<RegionInfo>();
        protected List<RegionInfo> m_neighbours = new List<RegionInfo>();
        protected string m_simulatorVersion = "OpenSimulator Server";
        protected ModuleLoader m_moduleLoader;
        protected AgentCircuitManager m_authenticateHandler;
        protected SceneCommunicationService m_sceneGridService;

        protected ISimulationDataService m_SimulationDataService;
        protected IEstateDataService m_EstateDataService;
        protected IAssetService m_AssetService;
        protected IAuthorizationService m_AuthorizationService;
        protected IInventoryService m_InventoryService;
        protected IGridService m_GridService;
        protected ILibraryService m_LibraryService;
        protected ISimulationService m_simulationService;
        protected IAuthenticationService m_AuthenticationService;
        protected IPresenceService m_PresenceService;
        protected IUserAccountService m_UserAccountService;
        protected IAvatarService m_AvatarService;
        protected IGridUserService m_GridUserService;

        protected IXMLRPC m_xmlrpcModule;
        protected IWorldComm m_worldCommModule;
        protected IAvatarFactory m_AvatarFactory;
        protected IConfigSource m_config;
        protected IRegionSerialiserModule m_serialiser;
        protected IDialogModule m_dialogModule;
        protected IEntityTransferModule m_teleportModule;
        protected ICapabilitiesModule m_capsModule;
        // Central Update Loop
        protected int m_fps = 10;
        protected uint m_frame;
        protected float m_timespan = 0.089f;
        protected DateTime m_lastupdate = DateTime.UtcNow;

        // TODO: Possibly stop other classes being able to manipulate this directly.
        private SceneGraph m_sceneGraph;
        private volatile int m_bordersLocked;
//        private int m_RestartTimerCounter;
        private readonly Timer m_restartTimer = new Timer(15000); // Wait before firing
//        private int m_incrementsof15seconds;
        private volatile bool m_backingup;
        private Dictionary<UUID, ReturnInfo> m_returns = new Dictionary<UUID, ReturnInfo>();
        private Dictionary<UUID, SceneObjectGroup> m_groupsWithTargets = new Dictionary<UUID, SceneObjectGroup>();
        private Object m_heartbeatLock = new Object();

        private int m_update_physics = 1;
        private int m_update_entitymovement = 1;
        private int m_update_objects = 1; // Update objects which have scheduled themselves for updates
        private int m_update_presences = 1; // Update scene presence movements
        private int m_update_events = 1;
        private int m_update_backup = 200;
        private int m_update_terrain = 50;
//        private int m_update_land = 1;
        private int m_update_coarse_locations = 50;

        private int frameMS;
        private int physicsMS2;
        private int physicsMS;
        private int otherMS;
        private int tempOnRezMS;
        private int eventMS;
        private int backupMS;
        private int terrainMS;
        private int landMS;
        private int lastCompletedFrame;

        private bool m_physics_enabled = true;
        private bool m_scripts_enabled = true;
        private string m_defaultScriptEngine;
        private int m_LastLogin;
        private Thread HeartbeatThread;
        private volatile bool shuttingdown;

        private int m_lastUpdate;
        private bool m_firstHeartbeat = true;

        private object m_deleting_scene_object = new object();
        private object m_cleaningAttachments = new object();

        private bool m_cleaningTemps = false;
        
        private UpdatePrioritizationSchemes m_priorityScheme = UpdatePrioritizationSchemes.Time;
        private bool m_reprioritizationEnabled = true;
        private double m_reprioritizationInterval = 5000.0;
        private double m_rootReprioritizationDistance = 10.0;
        private double m_childReprioritizationDistance = 20.0;

        private Timer m_mapGenerationTimer = new Timer();
        private bool m_generateMaptiles;

//        private Dictionary<UUID, string[]> m_UserNamesCache = new Dictionary<UUID, string[]>();

        #endregion Fields

        #region Properties

        /* Used by the loadbalancer plugin on GForge */
        public int SplitRegionID
        {
            get { return m_splitRegionID; }
            set { m_splitRegionID = value; }
        }

        public bool BordersLocked
        {
            get { return m_bordersLocked == 1; }
            set
            {
                if (value == true)
                    m_bordersLocked = 1;
                else
                    m_bordersLocked = 0;
            }
        }
        
        public new float TimeDilation
        {
            get { return m_sceneGraph.PhysicsScene.TimeDilation; }
        }

        public SceneCommunicationService SceneGridService
        {
            get { return m_sceneGridService; }
        }

        public ISimulationDataService SimulationDataService
        {
            get
            {
                if (m_SimulationDataService == null)
                {
                    m_SimulationDataService = RequestModuleInterface<ISimulationDataService>();

                    if (m_SimulationDataService == null)
                    {
                        throw new Exception("No ISimulationDataService available.");
                    }
                }

                return m_SimulationDataService;
            }
        }

        public IEstateDataService EstateDataService
        {
            get
            {
                if (m_EstateDataService == null)
                {
                    m_EstateDataService = RequestModuleInterface<IEstateDataService>();

                    if (m_EstateDataService == null)
                    {
                        throw new Exception("No IEstateDataService available.");
                    }
                }

                return m_EstateDataService;
            }
        }

        public IAssetService AssetService
        {
            get
            {
                if (m_AssetService == null)
                {
                    m_AssetService = RequestModuleInterface<IAssetService>();

                    if (m_AssetService == null)
                    {
                        throw new Exception("No IAssetService available.");
                    }
                }

                return m_AssetService;
            }
        }
        
        public IAuthorizationService AuthorizationService
        {
            get
            {
                if (m_AuthorizationService == null)
                {
                    m_AuthorizationService = RequestModuleInterface<IAuthorizationService>();

                    //if (m_AuthorizationService == null)
                    //{
                    //    // don't throw an exception if no authorization service is set for the time being
                    //     m_log.InfoFormat("[SCENE]: No Authorization service is configured");
                    //}
                }

                return m_AuthorizationService;
            }
        }

        public IInventoryService InventoryService
        {
            get
            {
                if (m_InventoryService == null)
                {
                    m_InventoryService = RequestModuleInterface<IInventoryService>();

                    if (m_InventoryService == null)
                    {
                        throw new Exception("No IInventoryService available. This could happen if the config_include folder doesn't exist or if the OpenSim.ini [Architecture] section isn't set.  Please also check that you have the correct version of your inventory service dll.  Sometimes old versions of this dll will still exist.  Do a clean checkout and re-create the opensim.ini from the opensim.ini.example.");
                    }
                }

                return m_InventoryService;
            }
        }

        public IGridService GridService
        {
            get
            {
                if (m_GridService == null)
                {
                    m_GridService = RequestModuleInterface<IGridService>();

                    if (m_GridService == null)
                    {
                        throw new Exception("No IGridService available. This could happen if the config_include folder doesn't exist or if the OpenSim.ini [Architecture] section isn't set.  Please also check that you have the correct version of your inventory service dll.  Sometimes old versions of this dll will still exist.  Do a clean checkout and re-create the opensim.ini from the opensim.ini.example.");
                    }
                }

                return m_GridService;
            }
        }

        public ILibraryService LibraryService
        {
            get
            {
                if (m_LibraryService == null)
                    m_LibraryService = RequestModuleInterface<ILibraryService>();

                return m_LibraryService;
            }
        }

        public ISimulationService SimulationService
        {
            get
            {
                if (m_simulationService == null)
                    m_simulationService = RequestModuleInterface<ISimulationService>();
                return m_simulationService;
            }
        }

        public IAuthenticationService AuthenticationService
        {
            get
            {
                if (m_AuthenticationService == null)
                    m_AuthenticationService = RequestModuleInterface<IAuthenticationService>();
                return m_AuthenticationService;
            }
        }

        public IPresenceService PresenceService
        {
            get
            {
                if (m_PresenceService == null)
                    m_PresenceService = RequestModuleInterface<IPresenceService>();
                return m_PresenceService;
            }
        }

        public IUserAccountService UserAccountService
        {
            get
            {
                if (m_UserAccountService == null)
                    m_UserAccountService = RequestModuleInterface<IUserAccountService>();
                return m_UserAccountService;
            }
        }

        public IAvatarService AvatarService
        {
            get
            {
                if (m_AvatarService == null)
                    m_AvatarService = RequestModuleInterface<IAvatarService>();
                return m_AvatarService;
            }
        }

        public IGridUserService GridUserService
        {
            get
            {
                if (m_GridUserService == null)
                    m_GridUserService = RequestModuleInterface<IGridUserService>();
                return m_GridUserService;
            }
        }

        public IAttachmentsModule AttachmentsModule { get; set; }

        public IAvatarFactory AvatarFactory
        {
            get { return m_AvatarFactory; }
        }


        #region REGION SYNC -- Asymmetric sync, old style, depreciated ---------

        protected IRegionSyncServerModule m_regionSyncServerModule;
        protected IRegionSyncClientModule m_regionSyncClientModule;

        public Object regionSyncLock = new Object();

        public IRegionSyncServerModule RegionSyncServerModule
        {
            get { return m_regionSyncServerModule; }
	    set { m_regionSyncServerModule = value; }
        }

        public IRegionSyncClientModule RegionSyncClientModule
        {
            get { return m_regionSyncClientModule; }
            set { m_regionSyncClientModule = value; }
        }

        public bool IsSyncedClient()
        {
            return (m_regionSyncClientModule != null && m_regionSyncClientModule.Active && m_regionSyncClientModule.Synced);
        }

        //Return true if the sync server thread is active (Mode == server) and has some actors connected
        public bool IsSyncedServer()
        {
            return (m_regionSyncServerModule != null && m_regionSyncServerModule.Active && m_regionSyncServerModule.Synced);
        }

        ///////////////////////////////////////////////////////////////////////////////////////////////
        //KittyL: below variables and functions added to support additional actors, e.g. script engine 
        ///////////////////////////////////////////////////////////////////////////////////////////////

        //Return true if the sync server thread is active (Mode == server)
        public bool IsAuthoritativeScene()
        {
            //if this is the authoratative scene, then m_regionSyncServerModule.Active == true (mode=server)
            return (m_regionSyncServerModule != null && m_regionSyncServerModule.Active);
        }

        private bool m_regionSyncEnabled = false;
        public bool RegionSyncEnabled
        {
            get { return m_regionSyncEnabled; }
            set { m_regionSyncEnabled = value; }
        }

        private string m_regionSyncMode = "";
        public string RegionSyncMode
        {
            get { return m_regionSyncMode; }
            set { m_regionSyncMode = value; }
        }

        
        protected IScriptEngineToSceneConnectorModule m_scriptEngineToSceneConnectorModule;
        public IScriptEngineToSceneConnectorModule ScriptEngineToSceneConnectorModule
        {
            get { return m_scriptEngineToSceneConnectorModule; }
            set { m_scriptEngineToSceneConnectorModule = value; }
        }

        public bool IsSyncedScriptEngine()
        {
            return (m_scriptEngineToSceneConnectorModule != null && m_scriptEngineToSceneConnectorModule.Active && m_scriptEngineToSceneConnectorModule.Synced);
        }

        public bool ToScheduleFullUpdate()
        {
            //Only Scene (SyncServer) or Client Manager (SyncClient) will schedule update to send to its client. Script Engine will not (its update should be sent to Scene).
            return (IsSyncedClient() || IsSyncedServer() || (IsSyncedScriptEngine() && m_scriptEngineToSceneConnectorModule.DebugWithViewer)); 
        }

       
        public bool ToRezScriptByRemoteScriptEngine()
        {
            //Only Auth. Scene should trigger scritp rez by remote script engine.
            return IsSyncedServer();
        }

        ///////////////////////////////////////////////////////////////////////////////////////////////
        //RA: Physics Engine
        ///////////////////////////////////////////////////////////////////////////////////////////////
        protected IPhysEngineToSceneConnectorModule m_physEngineToSceneConnectorModule = null;
        public IPhysEngineToSceneConnectorModule PhysEngineToSceneConnectorModule
        {
            get { return m_physEngineToSceneConnectorModule; }
            set { m_physEngineToSceneConnectorModule = value; }
        }

        protected ISceneToPhysEngineServer m_sceneToPhysEngineSyncServer = null;
        public ISceneToPhysEngineServer SceneToPhysEngineSyncServer
        {
            get 
            {
                if (m_sceneToPhysEngineSyncServer == null)
                {
                    // kludge since this module is loaded in postInitialize
                    m_sceneToPhysEngineSyncServer = RequestModuleInterface<ISceneToPhysEngineServer>();
                }
                return m_sceneToPhysEngineSyncServer; 
            }
            set { m_sceneToPhysEngineSyncServer = value; }
        }

        // depending on what mode we're in, the different modules are available
        protected bool IsPhysEngineActor()
        {
            if (PhysEngineToSceneConnectorModule != null)
            {
                return this.PhysEngineToSceneConnectorModule.IsPhysEngineActor();
            }
            if (SceneToPhysEngineSyncServer != null)
            {
                return this.SceneToPhysEngineSyncServer.IsPhysEngineActor();
            }
            return false;
        }

        ///////////////////////////////////////////////////////////////////////////////////////////////

        //This function should only be called by an actor who's local Scene is just a cache of the authorative Scene.
        //If the object already exists, use the new copy to replace it.
        //Return true if added, false if just updated
        public bool AddOrUpdateObjectInLocalScene(SceneObjectGroup sog, bool debugWithViewer)
        {
            return m_sceneGraph.AddOrUpdateObjectInScene(sog, debugWithViewer);
            
        }

        //public delegate bool TestBorderCrossingOutsideScenes(Scene currentScene, Vector3 pos);
        public delegate bool TestBorderCrossingOutsideScenes(uint locX, uint locY, Vector3 pos);
        private TestBorderCrossingOutsideScenes m_isOutsideScenesFunc = null;
        public TestBorderCrossingOutsideScenes IsOutsideScenes
        {
            get { return m_isOutsideScenesFunc; }
            set { m_isOutsideScenesFunc = value; }
        }

        /// <summary>
        /// This is the given position goes outside of the current scene (if not a script engine executing this function), 
        /// or outside of all scenes hosted by the script engine. Parameters curLocX, curLocY, and offset uniquely identify
        /// the position in the entire space.
        /// </summary>
        /// <param name="curLocX">the X coordinate of the scene's left-bottom corner</param>
        /// <param name="curLocY">the Y coordinate of the scene's left-bottom corner</param>
        /// <param name="offset">the offset position to the scene's left-bottom corner</param>
        /// <returns></returns>
        public bool IsBorderCrossing(uint curLocX, uint curLocY, Vector3 offset)
        {
            Vector3 val = offset;
            if (!RegionSyncEnabled || !(RegionSyncMode == "script_engine"))
            {
                //if we are not running Region Sync code, or if we are but this OpenSim instance is not the script engine, then 
                //proceed as original code
                bool crossing = TestBorderCross(val - Vector3.UnitX, Cardinals.E) || TestBorderCross(val + Vector3.UnitX, Cardinals.W)
                    || TestBorderCross(val - Vector3.UnitY, Cardinals.N) || TestBorderCross(val + Vector3.UnitY, Cardinals.S);
                return crossing;
            }
            else
            {
                //this is script engine
                if (m_isOutsideScenesFunc == null)
                {
                    m_log.Warn("Scene " + RegionInfo.RegionName + ": Function IsOutsideScenes not hooked up yet");
                    return false;
                }

                return m_isOutsideScenesFunc(curLocX, curLocY, val);
            }
        }

        public void LoadPrimsFromStorageInGivenSpace(string regionName, float minX, float minY, float maxX, float maxY)
        {
            m_log.InfoFormat("[SCENE ({0})]: Loading objects from datastore", regionName);

            GridRegion regionInfo = GridService.GetRegionByName(UUID.Zero, regionName);
            //TODO: need to load objects from the specified space
            List<SceneObjectGroup> PrimsFromDB = m_SimulationDataService.LoadObjectsInGivenSpace(regionInfo.RegionID, minX, minY, maxX, maxY);

            m_log.InfoFormat("[SCENE ({0})]: Loaded " + PrimsFromDB.Count + " objects from the datastore", regionName);

            foreach (SceneObjectGroup group in PrimsFromDB)
            {
                if (group.RootPart == null)
                {
                    m_log.ErrorFormat("[SCENE] Found a SceneObjectGroup with m_rootPart == null and {0} children",
                                      group.Parts == null ? 0 : group.Parts.Length);
                }

                AddRestoredSceneObject(group, true, true);
                SceneObjectPart rootPart = group.GetChildPart(group.UUID);
                rootPart.ObjectFlags &= ~(uint)PrimFlags.Scripted;
                rootPart.TrimPermissions();
                group.CheckSculptAndLoad();
                //rootPart.DoPhysicsPropertyUpdate(UsePhysics, true);
            }
            m_log.InfoFormat("[SCENE ({0})]: Loaded " + PrimsFromDB.Count.ToString() + " SceneObject(s)", regionName);
        }

        //public void ToInformActorsLoadOar()
        //{
        //    m_regionSyncServerModule.SendResetScene();
        // }

        #endregion 


        #region SYMMETRIC SYNC
        ///////////////////////////////////////////////////////////////////////////////////////////////
        //KittyL: 12/23/2010. SYMMETRIC SYNC: Implementation for the symmetric synchronization model.
        ///////////////////////////////////////////////////////////////////////////////////////////////

        private IRegionSyncModule m_regionSyncModule = null;
        public IRegionSyncModule RegionSyncModule
        {
            get { return m_regionSyncModule; }
            //set { m_regionSyncModule = value; }
        }

        private IDSGActorSyncModule m_DSGActorSyncModule = null;
        public IDSGActorSyncModule ActorSyncModule
        {
            get { return m_DSGActorSyncModule; }

        }

        //This enumeration would help to identify if after a NewObject/UpdatedObject message is received,
        //the object is a new object and hence added to the scene graph, or it an object with some properties
        //just updated, or the copy of the object in the UpdatedObject message is the same with local copy 
        //(before we add time-stamp to identify updates from different actors/scene, it could be possible the same
        //update be forwarded, say from script engine to scene, and then back to script engine.
        public enum ObjectUpdateResult
        {
            New, //the New/UpdatedObject message ends up adding a new object to local scene graph
            Updated, //the object has some property updated after processing the New/UpdatedObject 
            Unchanged, //no property of the object has been changed after processing the New/UpdatedObject 
            //(it probably is the same update this end has sent out before
            Error //Errors happen during processing the message, e.g. the entity with the given UUID is not of type SceneObjectGroup 
        }

        public string GetSyncActorID()
        {
            if (m_DSGActorSyncModule != null)
            {
                return m_DSGActorSyncModule.ActorID;
            }
            return "";
        }

        //This function should only be called by an actor who's local Scene is just a cache of the authorative Scene.
        //If the object already exists, use the new copy to replace it.
        //Return true if added, false if just updated
        public ObjectUpdateResult AddOrUpdateObjectBySynchronization(SceneObjectGroup sog)
        {
            return m_sceneGraph.AddOrUpdateObjectBySynchronization(sog);
        }

        //Similar to DeleteSceneObject, except that this does not change LastUpdateActorID and LastUpdateTimeStamp
        public void DeleteSceneObjectBySynchronization(SceneObjectGroup group)
        {
            //            m_log.DebugFormat("[SCENE]: Deleting scene object {0} {1}", group.Name, group.UUID);

            //SceneObjectPart rootPart = group.GetChildPart(group.UUID);

            // Serialise calls to RemoveScriptInstances to avoid
            // deadlocking on m_parts inside SceneObjectGroup
            lock (m_deleting_scene_object)
            {
                group.RemoveScriptInstances(true);
            }

            SceneObjectPart[] partList = group.Parts;

            foreach (SceneObjectPart part in partList)
            {
                if (part.IsJoint() && ((part.Flags & PrimFlags.Physics) != 0))
                {
                    PhysicsScene.RequestJointDeletion(part.Name); // FIXME: what if the name changed?
                }
                else if (part.PhysActor != null)
                {
                    PhysicsScene.RemovePrim(part.PhysActor);
                    part.PhysActor = null;
                }
            }

            if (UnlinkSceneObject(group, false))
            {
                EventManager.TriggerObjectBeingRemovedFromScene(group);
                EventManager.TriggerParcelPrimCountTainted();
            }

            bool silent = false; //do not suppress broadcasting changes to other clients, for debugging with viewers
            group.DeleteGroupFromScene(silent);

        }

        public void AddNewSceneObjectPartBySync(SceneObjectPart newPart, SceneObjectGroup parentGroup)
        {
            //assign a local ID.
            newPart.LocalId = AllocateLocalId();
            //add it to SceneGraph's record.
            m_sceneGraph.AddNewSceneObjectPart(newPart, parentGroup);
        }

        public void AddNewSceneObjectBySync(SceneObjectGroup group, bool attachToBackup)
        {
            if(attachToBackup)
                group.HasGroupChanged = true;

            m_sceneGraph.AddSceneObjectByStateSynch(group);
        }

        public void DebugSceneObjectGroups()
        {
            EntityBase[] entities = Entities.GetEntities();
            List<SceneObjectGroup> groups = new List<SceneObjectGroup>();

            foreach (EntityBase ent in entities)
            {
                if (ent is SceneObjectGroup)
                {
                    SceneObjectGroup sog = (SceneObjectGroup)ent;
                    groups.Add(sog);
                }
            }

            m_log.Debug("Scene " + m_regInfo.RegionName + " has " + groups.Count + " SOGs");
            foreach (SceneObjectGroup sog in groups)
            {
                string sogDebug = sog.DebugObjectUpdateResult();
                m_log.Debug(sogDebug);
            }
        }

        //Assuming that the permission and owner checking is done at the actor that initiates the link operation, so 
        //no checking of permissions here.
        /// <summary>
        /// Update the grouping relations of the SceneObjectParts as identified by the rootID and childrenIDs, and update the properties of all the parts in the new object group.
        /// </summary>
        /// <param name="linkedGroup"></param>
        /// <param name="rootID"></param>
        /// <param name="childrenIDs"></param>
        public void LinkObjectBySync(SceneObjectGroup linkedGroup, UUID rootID, List<UUID> childrenIDs)
        {
            //m_log.Debug("Start to LinkObjectBySync");
            //DebugSceneObjectGroups();

            List<SceneObjectPart> children = new List<SceneObjectPart>();
            SceneObjectPart root = GetSceneObjectPart(rootID);

            if (root == null)
            {
                m_log.Warn("LinkObjectBySync: root part " + rootID + " not found at local Scene copy");
                return;
            }

            foreach (UUID childID in childrenIDs)
            {
                SceneObjectPart part = GetSceneObjectPart(childID);

                if (part == null)
                {
                    m_log.Warn("LinkObjectBySync: child part " + rootID + " not found at local Scene copy");
                    continue;
                }

                m_log.Debug("to link part " + part.DebugObjectPartProperties());

                children.Add(part);
            }

            //Leverage the LinkObject implementation to get the book keeping of Group and Parts relations right
            m_sceneGraph.LinkObjectsBySync(root, children);




            //The properties of the newly linked object should be updated later with another UpdatedObject message. 

            //Set the property values as in the incoming copy of the object group

            SceneObjectGroup localGroup = root.ParentGroup;
            localGroup.UpdateObjectProperties(linkedGroup);

            //debug
            /*
            m_log.Debug("after SceneGraph.LinkObjectsBySync, the newly linked group is \n" + root.ParentGroup.DebugObjectUpdateResult());
            m_log.Debug("parts before linking now have properties: ");
            foreach (SceneObjectPart part in children)
            {
                m_log.Debug(part.DebugObjectPartProperties());
            }
             * */ 
        }

        public void DelinkObjectsBySync(List<UUID> delinkPrimIDs, List<UUID> beforeDelinkGroupIDs, List<SceneObjectGroup> incomingAfterDelinkGroups)
        {
            m_sceneGraph.DelinkObjectsBySync(delinkPrimIDs, beforeDelinkGroupIDs, incomingAfterDelinkGroups);
        }

        #endregion //SYMMETRIC SYNC

        public ICapabilitiesModule CapsModule
        {
            get { return m_capsModule; }
        }

        public int MonitorFrameTime { get { return frameMS; } }
        public int MonitorPhysicsUpdateTime { get { return physicsMS; } }
        public int MonitorPhysicsSyncTime { get { return physicsMS2; } }
        public int MonitorOtherTime { get { return otherMS; } }
        public int MonitorTempOnRezTime { get { return tempOnRezMS; } }
        public int MonitorEventTime { get { return eventMS; } } // This may need to be divided into each event?
        public int MonitorBackupTime { get { return backupMS; } }
        public int MonitorTerrainTime { get { return terrainMS; } }
        public int MonitorLandTime { get { return landMS; } }
        public int MonitorLastFrameTick { get { return lastCompletedFrame; } }

        public UpdatePrioritizationSchemes UpdatePrioritizationScheme { get { return m_priorityScheme; } }
        public bool IsReprioritizationEnabled { get { return m_reprioritizationEnabled; } }
        public double ReprioritizationInterval { get { return m_reprioritizationInterval; } }
        public double RootReprioritizationDistance { get { return m_rootReprioritizationDistance; } }
        public double ChildReprioritizationDistance { get { return m_childReprioritizationDistance; } }

        public AgentCircuitManager AuthenticateHandler
        {
            get { return m_authenticateHandler; }
        }

        public SceneGraph SceneContents
        {
            get { return m_sceneGraph; }
        }

        // an instance to the physics plugin's Scene object.
        public PhysicsScene PhysicsScene
        {
            get { return m_sceneGraph.PhysicsScene; }
            set
            {
                // If we're not doing the initial set
                // Then we've got to remove the previous
                // event handler
                if (PhysicsScene != null && PhysicsScene.SupportsNINJAJoints)
                {
                    PhysicsScene.OnJointMoved -= jointMoved;
                    PhysicsScene.OnJointDeactivated -= jointDeactivated;
                    PhysicsScene.OnJointErrorMessage -= jointErrorMessage;
                }

                m_sceneGraph.PhysicsScene = value;

                if (PhysicsScene != null && m_sceneGraph.PhysicsScene.SupportsNINJAJoints)
                {
                    // register event handlers to respond to joint movement/deactivation
                    PhysicsScene.OnJointMoved += jointMoved;
                    PhysicsScene.OnJointDeactivated += jointDeactivated;
                    PhysicsScene.OnJointErrorMessage += jointErrorMessage;
                }
            }
        }

        // This gets locked so things stay thread safe.
        public object SyncRoot
        {
            get { return m_sceneGraph.m_syncRoot; }
        }

        /// <summary>
        /// This is for llGetRegionFPS
        /// </summary>
        public float SimulatorFPS
        {
            get { return StatsReporter.getLastReportedSimFPS(); }
        }
        
        public float[] SimulatorStats
        {
            get { return StatsReporter.getLastReportedSimStats(); }
        }

        public string DefaultScriptEngine
        {
            get { return m_defaultScriptEngine; }
        }

        public EntityManager Entities
        {
            get { return m_sceneGraph.Entities; }
        }

        #endregion Properties

        #region Constructors

        public Scene(RegionInfo regInfo, AgentCircuitManager authen,
                     SceneCommunicationService sceneGridService,
                     ISimulationDataService simDataService, IEstateDataService estateDataService,
                     ModuleLoader moduleLoader, bool dumpAssetsToFile, bool physicalPrim,
                     bool SeeIntoRegionFromNeighbor, IConfigSource config, string simulatorVersion)
        {
            m_config = config;

            Random random = new Random();
            
            BordersLocked = true;

            Border northBorder = new Border();
            northBorder.BorderLine = new Vector3(float.MinValue, float.MaxValue, (int)Constants.RegionSize);  //<---
            northBorder.CrossDirection = Cardinals.N;
            NorthBorders.Add(northBorder);

            Border southBorder = new Border();
            southBorder.BorderLine = new Vector3(float.MinValue, float.MaxValue, 0);    //--->
            southBorder.CrossDirection = Cardinals.S;
            SouthBorders.Add(southBorder);

            Border eastBorder = new Border();
            eastBorder.BorderLine = new Vector3(float.MinValue, float.MaxValue, (int)Constants.RegionSize);   //<---
            eastBorder.CrossDirection = Cardinals.E;
            EastBorders.Add(eastBorder);

            Border westBorder = new Border();
            westBorder.BorderLine = new Vector3(float.MinValue, float.MaxValue, 0);     //--->
            westBorder.CrossDirection = Cardinals.W;
            WestBorders.Add(westBorder);

            BordersLocked = false;

            m_lastAllocatedLocalId = (uint)(random.NextDouble() * (double)(uint.MaxValue/2))+(uint)(uint.MaxValue/4);
            m_moduleLoader = moduleLoader;
            m_authenticateHandler = authen;
            m_sceneGridService = sceneGridService;
            m_SimulationDataService = simDataService;
            m_EstateDataService = estateDataService;
            m_regInfo = regInfo;
            m_regionHandle = m_regInfo.RegionHandle;
            m_regionName = m_regInfo.RegionName;
            m_datastore = m_regInfo.DataStore;
            m_lastUpdate = Util.EnvironmentTickCount();

            m_physicalPrim = physicalPrim;
            m_seeIntoRegionFromNeighbor = SeeIntoRegionFromNeighbor;

            //SYMMETRIC SYNC: pass Scene reference to EventManager
            //m_eventManager = new EventManager();
            m_eventManager = new EventManager(this);
            //end of SYMMETRIC SYNC
            m_permissions = new ScenePermissions(this);

            m_asyncSceneObjectDeleter = new AsyncSceneObjectGroupDeleter(this);
            m_asyncSceneObjectDeleter.Enabled = true;

            #region Region Settings

            // Load region settings
            m_regInfo.RegionSettings = simDataService.LoadRegionSettings(m_regInfo.RegionID);
            if (estateDataService != null)
                m_regInfo.EstateSettings = estateDataService.LoadEstateSettings(m_regInfo.RegionID, false);

            #endregion Region Settings

            MainConsole.Instance.Commands.AddCommand("region", false, "reload estate",
                                          "reload estate",
                                          "Reload the estate data", HandleReloadEstate);

            //Bind Storage Manager functions to some land manager functions for this scene
            EventManager.OnLandObjectAdded +=
                new EventManager.LandObjectAdded(simDataService.StoreLandObject);
            EventManager.OnLandObjectRemoved +=
                new EventManager.LandObjectRemoved(simDataService.RemoveLandObject);

            m_sceneGraph = new SceneGraph(this, m_regInfo);

            // If the scene graph has an Unrecoverable error, restart this sim.
            // Currently the only thing that causes it to happen is two kinds of specific
            // Physics based crashes.
            //
            // Out of memory
            // Operating system has killed the plugin
            m_sceneGraph.UnRecoverableError += RestartNow;

            RegisterDefaultSceneEvents();

            DumpAssetsToFile = dumpAssetsToFile;

            m_scripts_enabled = !RegionInfo.RegionSettings.DisableScripts;

            m_physics_enabled = !RegionInfo.RegionSettings.DisablePhysics;

            StatsReporter = new SimStatsReporter(this);
            StatsReporter.OnSendStatsResult += SendSimStatsPackets;
            StatsReporter.OnStatsIncorrect += m_sceneGraph.RecalculateStats;

            // Old
            /*
            m_simulatorVersion = simulatorVersion
                + " (OS " + Util.GetOperatingSystemInformation() + ")"
                + " ChilTasks:" + m_seeIntoRegionFromNeighbor.ToString()
                + " PhysPrim:" + m_physicalPrim.ToString();
            */

            m_simulatorVersion = simulatorVersion + " (" + Util.GetRuntimeInformation() + ")";

            #region Region Config

            try
            {
                // Region config overrides global config
                //
                IConfig startupConfig = m_config.Configs["Startup"];

                //Animation states
                m_useFlySlow = startupConfig.GetBoolean("enableflyslow", false);
                // TODO: Change default to true once the feature is supported
                m_usePreJump = startupConfig.GetBoolean("enableprejump", false);

                m_maxNonphys = 256f;
                m_maxPhys = 256f;

                /*
                m_maxNonphys = startupConfig.GetFloat("NonPhysicalPrimMax", m_maxNonphys);
                if (RegionInfo.NonphysPrimMax > 0)
                {
                    m_maxNonphys = RegionInfo.NonphysPrimMax;
                }

                m_maxPhys = startupConfig.GetFloat("PhysicalPrimMax", m_maxPhys);

                if (RegionInfo.PhysPrimMax > 0)
                {
                    m_maxPhys = RegionInfo.PhysPrimMax;
                }
                */

                // Here, if clamping is requested in either global or
                // local config, it will be used
                //
                m_clampPrimSize = startupConfig.GetBoolean("ClampPrimSize", m_clampPrimSize);
                if (RegionInfo.ClampPrimSize)
                {
                    m_clampPrimSize = true;
                }

                m_trustBinaries = startupConfig.GetBoolean("TrustBinaries", m_trustBinaries);
                m_allowScriptCrossings = startupConfig.GetBoolean("AllowScriptCrossing", m_allowScriptCrossings);
                m_dontPersistBefore =
                  startupConfig.GetLong("MinimumTimeBeforePersistenceConsidered", DEFAULT_MIN_TIME_FOR_PERSISTENCE);
                m_dontPersistBefore *= 10000000;
                m_persistAfter =
                  startupConfig.GetLong("MaximumTimeBeforePersistenceConsidered", DEFAULT_MAX_TIME_FOR_PERSISTENCE);
                m_persistAfter *= 10000000;

                m_defaultScriptEngine = startupConfig.GetString("DefaultScriptEngine", "XEngine");

                IConfig packetConfig = m_config.Configs["PacketPool"];
                if (packetConfig != null)
                {
                    PacketPool.Instance.RecyclePackets = packetConfig.GetBoolean("RecyclePackets", true);
                    PacketPool.Instance.RecycleDataBlocks = packetConfig.GetBoolean("RecycleDataBlocks", true);
                }

                m_strictAccessControl = startupConfig.GetBoolean("StrictAccessControl", m_strictAccessControl);

                m_generateMaptiles = startupConfig.GetBoolean("GenerateMaptiles", true);
                if (m_generateMaptiles)
                {
                    int maptileRefresh = startupConfig.GetInt("MaptileRefresh", 0);
                    if (maptileRefresh != 0)
                    {
                        m_mapGenerationTimer.Interval = maptileRefresh * 1000;
                        m_mapGenerationTimer.Elapsed += RegenerateMaptile;
                        m_mapGenerationTimer.AutoReset = true;
                        m_mapGenerationTimer.Start();
                    }
                }
                else
                {
                    string tile = startupConfig.GetString("MaptileStaticUUID", UUID.Zero.ToString());
                    UUID tileID;

                    if (UUID.TryParse(tile, out tileID))
                    {
                        RegionInfo.RegionSettings.TerrainImageID = tileID;
                    }
                }
            }
            catch
            {
                m_log.Warn("[SCENE]: Failed to load StartupConfig");
            }

            #endregion Region Config

            #region Interest Management

            if (m_config != null)
            {
                IConfig interestConfig = m_config.Configs["InterestManagement"];
                if (interestConfig != null)
                {
                    string update_prioritization_scheme = interestConfig.GetString("UpdatePrioritizationScheme", "Time").Trim().ToLower();

                    try
                    {
                        m_priorityScheme = (UpdatePrioritizationSchemes)Enum.Parse(typeof(UpdatePrioritizationSchemes), update_prioritization_scheme, true);
                    }
                    catch (Exception)
                    {
                        m_log.Warn("[PRIORITIZER]: UpdatePrioritizationScheme was not recognized, setting to default prioritizer Time");
                        m_priorityScheme = UpdatePrioritizationSchemes.Time;
                    }

                    m_reprioritizationEnabled = interestConfig.GetBoolean("ReprioritizationEnabled", true);
                    m_reprioritizationInterval = interestConfig.GetDouble("ReprioritizationInterval", 5000.0);
                    m_rootReprioritizationDistance = interestConfig.GetDouble("RootReprioritizationDistance", 10.0);
                    m_childReprioritizationDistance = interestConfig.GetDouble("ChildReprioritizationDistance", 20.0);
                }
            }

            m_log.Info("[SCENE]: Using the " + m_priorityScheme + " prioritization scheme");

            #endregion Interest Management
        }

        /// <summary>
        /// Mock constructor for scene group persistency unit tests.
        /// SceneObjectGroup RegionId property is delegated to Scene.
        /// </summary>
        /// <param name="regInfo"></param>
        public Scene(RegionInfo regInfo)
        {
            BordersLocked = true;
            Border northBorder = new Border();
            northBorder.BorderLine = new Vector3(float.MinValue, float.MaxValue, (int)Constants.RegionSize);  //<---
            northBorder.CrossDirection = Cardinals.N;
            NorthBorders.Add(northBorder);

            Border southBorder = new Border();
            southBorder.BorderLine = new Vector3(float.MinValue, float.MaxValue,0);    //--->
            southBorder.CrossDirection = Cardinals.S;
            SouthBorders.Add(southBorder);

            Border eastBorder = new Border();
            eastBorder.BorderLine = new Vector3(float.MinValue, float.MaxValue, (int)Constants.RegionSize);   //<---
            eastBorder.CrossDirection = Cardinals.E;
            EastBorders.Add(eastBorder);

            Border westBorder = new Border();
            westBorder.BorderLine = new Vector3(float.MinValue, float.MaxValue,0);     //--->
            westBorder.CrossDirection = Cardinals.W;
            WestBorders.Add(westBorder);
            BordersLocked = false;

            m_regInfo = regInfo;

            //SYMMETRIC SYNC: pass Scene reference to EventManager
            //m_eventManager = new EventManager();
            m_eventManager = new EventManager(this);
            //end of SYMMETRIC SYNC

            m_lastUpdate = Util.EnvironmentTickCount();
        }

        #endregion

        #region Startup / Close Methods

        public bool ShuttingDown
        {
            get { return shuttingdown; }
        }

        /// <value>
        /// The scene graph for this scene
        /// </value>
        /// TODO: Possibly stop other classes being able to manipulate this directly.
        public SceneGraph SceneGraph
        {
            get { return m_sceneGraph; }
        }

        protected virtual void RegisterDefaultSceneEvents()
        {
            IDialogModule dm = RequestModuleInterface<IDialogModule>();

            if (dm != null)
                m_eventManager.OnPermissionError += dm.SendAlertToUser;
        }

        public override string GetSimulatorVersion()
        {
            return m_simulatorVersion;
        }

        /// <summary>
        /// Another region is up. 
        ///
        /// We only add it to the neighbor list if it's within 1 region from here.
        /// Agents may have draw distance values that cross two regions though, so
        /// we add it to the notify list regardless of distance. We'll check
        /// the agent's draw distance before notifying them though.
        /// </summary>
        /// <param name="otherRegion">RegionInfo handle for the new region.</param>
        /// <returns>True after all operations complete, throws exceptions otherwise.</returns>
        public override void OtherRegionUp(GridRegion otherRegion)
        {
            uint xcell = (uint)((int)otherRegion.RegionLocX / (int)Constants.RegionSize);
            uint ycell = (uint)((int)otherRegion.RegionLocY / (int)Constants.RegionSize);
            //m_log.InfoFormat("[SCENE]: (on region {0}): Region {1} up in coords {2}-{3}", 
            //    RegionInfo.RegionName, otherRegion.RegionName, xcell, ycell);

            if (RegionInfo.RegionHandle != otherRegion.RegionHandle)
            {

                // If these are cast to INT because long + negative values + abs returns invalid data
                int resultX = Math.Abs((int)xcell - (int)RegionInfo.RegionLocX);
                int resultY = Math.Abs((int)ycell - (int)RegionInfo.RegionLocY);
                if (resultX <= 1 && resultY <= 1)
                {
                    // Let the grid service module know, so this can be cached
                    m_eventManager.TriggerOnRegionUp(otherRegion);

                    try
                    {
                        ForEachScenePresence(delegate(ScenePresence agent)
                                             {
                                                 // If agent is a root agent.
                                                 if (!agent.IsChildAgent)
                                                 {
                                                     //agent.ControllingClient.new
                                                     //this.CommsManager.InterRegion.InformRegionOfChildAgent(otherRegion.RegionHandle, agent.ControllingClient.RequestClientInfo());

                                                     List<ulong> old = new List<ulong>();
                                                     old.Add(otherRegion.RegionHandle);
                                                     agent.DropOldNeighbours(old);
                                                     if (m_teleportModule != null)
                                                         m_teleportModule.EnableChildAgent(agent, otherRegion);
                                                 }
                                             }
                            );
                    }
                    catch (NullReferenceException)
                    {
                        // This means that we're not booted up completely yet.
                        // This shouldn't happen too often anymore.
                        m_log.Error("[SCENE]: Couldn't inform client of regionup because we got a null reference exception");
                    }

                }
                else
                {
                    m_log.Info("[INTERGRID]: Got notice about far away Region: " + otherRegion.RegionName.ToString() +
                               " at  (" + otherRegion.RegionLocX.ToString() + ", " +
                               otherRegion.RegionLocY.ToString() + ")");
                }
            }
        }

        public void AddNeighborRegion(RegionInfo region)
        {
            lock (m_neighbours)
            {
                if (!CheckNeighborRegion(region))
                {
                    m_neighbours.Add(region);
                }
            }
        }

        public bool CheckNeighborRegion(RegionInfo region)
        {
            bool found = false;
            lock (m_neighbours)
            {
                foreach (RegionInfo reg in m_neighbours)
                {
                    if (reg.RegionHandle == region.RegionHandle)
                    {
                        found = true;
                        break;
                    }
                }
            }
            return found;
        }

        // Alias IncomingHelloNeighbour OtherRegionUp, for now
        public GridRegion IncomingHelloNeighbour(RegionInfo neighbour)
        {
            OtherRegionUp(new GridRegion(neighbour));
            return new GridRegion(RegionInfo);
        }

        // This causes the region to restart immediatley.
        public void RestartNow()
        {
            IConfig startupConfig = m_config.Configs["Startup"];
            if (startupConfig != null)
            {
                if (startupConfig.GetBoolean("InworldRestartShutsDown", false))
                {
                    MainConsole.Instance.RunCommand("shutdown");
                    return;
                }
            }

            if (PhysicsScene != null)
            {
                PhysicsScene.Dispose();
            }

            m_log.Error("[REGION]: Closing");
            Close();

            m_log.Error("[REGION]: Firing Region Restart Message");

            base.Restart();
        }

        // This is a helper function that notifies root agents in this region that a new sim near them has come up
        // This is in the form of a timer because when an instance of OpenSim.exe is started,
        // Even though the sims initialize, they don't listen until 'all of the sims are initialized'
        // If we tell an agent about a sim that's not listening yet, the agent will not be able to connect to it.
        // subsequently the agent will never see the region come back online.
        public void RestartNotifyWaitElapsed(object sender, ElapsedEventArgs e)
        {
            m_restartWaitTimer.Stop();
            lock (m_regionRestartNotifyList)
            {
                foreach (RegionInfo region in m_regionRestartNotifyList)
                {
                    GridRegion r = new GridRegion(region);
                    try
                    {
                        ForEachScenePresence(delegate(ScenePresence agent)
                                             {
                                                 // If agent is a root agent.
                                                 if (!agent.IsChildAgent)
                                                 {
                                                     if (m_teleportModule != null)
                                                         m_teleportModule.EnableChildAgent(agent, r);
                                                 }
                                             }
                            );
                    }
                    catch (NullReferenceException)
                    {
                        // This means that we're not booted up completely yet.
                        // This shouldn't happen too often anymore.
                    }
                }

                // Reset list to nothing.
                m_regionRestartNotifyList.Clear();
            }
        }

        public void SetSceneCoreDebug(bool ScriptEngine, bool CollisionEvents, bool PhysicsEngine)
        {
            if (m_scripts_enabled != !ScriptEngine)
            {
                if (ScriptEngine)
                {
                    m_log.Info("Stopping all Scripts in Scene");
                    
                    EntityBase[] entities = Entities.GetEntities();
                    foreach (EntityBase ent in entities)
                    {
                        if (ent is SceneObjectGroup)
                            ((SceneObjectGroup)ent).RemoveScriptInstances(false);
                    }
                }
                else
                {
                    m_log.Info("Starting all Scripts in Scene");

                    EntityBase[] entities = Entities.GetEntities();
                    foreach (EntityBase ent in entities)
                    {
                        if (ent is SceneObjectGroup)
                        {
                            SceneObjectGroup sog = (SceneObjectGroup)ent;
                            sog.CreateScriptInstances(0, false, DefaultScriptEngine, 0);
                            sog.ResumeScripts();
                        }
                    }
                }

                m_scripts_enabled = !ScriptEngine;
                m_log.Info("[TOTEDD]: Here is the method to trigger disabling of the scripting engine");
            }

            if (m_physics_enabled != !PhysicsEngine)
            {
                m_physics_enabled = !PhysicsEngine;
            }
        }

        public int GetInaccurateNeighborCount()
        {
            return m_neighbours.Count;
        }

        // This is the method that shuts down the scene.
        public override void Close()
        {
            m_log.InfoFormat("[SCENE]: Closing down the single simulator: {0}", m_regionName);

            m_restartTimer.Stop();
            m_restartTimer.Close();

            // Kick all ROOT agents with the message, 'The simulator is going down'
            ForEachScenePresence(delegate(ScenePresence avatar)
                                 {
                                     if (avatar.KnownChildRegionHandles.Contains(RegionInfo.RegionHandle))
                                         avatar.KnownChildRegionHandles.Remove(RegionInfo.RegionHandle);

                                     if (!avatar.IsChildAgent)
                                         avatar.ControllingClient.Kick("The simulator is going down.");

                                     avatar.ControllingClient.SendShutdownConnectionNotice();
                                 });

            // Wait here, or the kick messages won't actually get to the agents before the scene terminates.
            Thread.Sleep(500);

            // Stop all client threads.
            ForEachScenePresence(delegate(ScenePresence avatar) { avatar.ControllingClient.Close(); });

            // Stop updating the scene objects and agents.
            //m_heartbeatTimer.Close();
            shuttingdown = true;

            m_log.DebugFormat("[SCENE ({0})]: Persisting changed objects", m_regionName);
            EntityBase[] entities = GetEntities();
            foreach (EntityBase entity in entities)
            {
                if (!entity.IsDeleted && entity is SceneObjectGroup && ((SceneObjectGroup)entity).HasGroupChanged)
                {
                    ((SceneObjectGroup)entity).ProcessBackup(SimulationDataService, false);
                }
            }

            m_sceneGraph.Close();

            // De-register with region communications (events cleanup)
            UnRegisterRegionWithComms();

            // call the base class Close method.
            base.Close();
        }

        /// <summary>
        /// Start the timer which triggers regular scene updates
        /// </summary>
        public void StartTimer()
        {
            //m_log.Debug("[SCENE]: Starting timer");
            //m_heartbeatTimer.Enabled = true;
            //m_heartbeatTimer.Interval = (int)(m_timespan * 1000);
            //m_heartbeatTimer.Elapsed += new ElapsedEventHandler(Heartbeat);
            if (HeartbeatThread != null)
            {
                HeartbeatThread.Abort();
                HeartbeatThread = null;
            }
            m_lastUpdate = Util.EnvironmentTickCount();

            HeartbeatThread = Watchdog.StartThread(Heartbeat, "Heartbeat for region " + RegionInfo.RegionName, ThreadPriority.Normal, false);
        }

        /// <summary>
        /// Sets up references to modules required by the scene
        /// </summary>
        public void SetModuleInterfaces()
        {
            m_xmlrpcModule = RequestModuleInterface<IXMLRPC>();
            m_worldCommModule = RequestModuleInterface<IWorldComm>();
            XferManager = RequestModuleInterface<IXfer>();
            m_AvatarFactory = RequestModuleInterface<IAvatarFactory>();
            AttachmentsModule = RequestModuleInterface<IAttachmentsModule>();
            m_serialiser = RequestModuleInterface<IRegionSerialiserModule>();
            m_dialogModule = RequestModuleInterface<IDialogModule>();
            m_capsModule = RequestModuleInterface<ICapabilitiesModule>();
            m_teleportModule = RequestModuleInterface<IEntityTransferModule>();

            //REGION SYNC
            RegionSyncServerModule = RequestModuleInterface<IRegionSyncServerModule>();
            RegionSyncClientModule = RequestModuleInterface<IRegionSyncClientModule>();
            ScriptEngineToSceneConnectorModule = RequestModuleInterface<IScriptEngineToSceneConnectorModule>();
            PhysEngineToSceneConnectorModule = RequestModuleInterface<IPhysEngineToSceneConnectorModule>();
            SceneToPhysEngineSyncServer = RequestModuleInterface<ISceneToPhysEngineServer>();

            //////////////////////////////////////////////////////////////////////
            //SYMMETRIC SYNC (KittyL: started 12/23/2010)
            //////////////////////////////////////////////////////////////////////
            m_regionSyncModule = RequestModuleInterface<IRegionSyncModule>();
            m_DSGActorSyncModule = RequestModuleInterface<IDSGActorSyncModule>();

            //////////////////////////////////////////////////////////////////////
            //end of SYMMETRIC SYNC
            //////////////////////////////////////////////////////////////////////
            
            // Shoving this in here for now, because we have the needed
            // interfaces at this point
            //
            // TODO: Find a better place for this
            //
            while (m_regInfo.EstateSettings.EstateOwner == UUID.Zero && MainConsole.Instance != null)
            {
                MainConsole.Instance.Output("The current estate has no owner set.");
                List<char> excluded = new List<char>(new char[1]{' '});
                string first = MainConsole.Instance.CmdPrompt("Estate owner first name", "Test", excluded);
                string last = MainConsole.Instance.CmdPrompt("Estate owner last name", "User", excluded);

                UserAccount account = UserAccountService.GetUserAccount(m_regInfo.ScopeID, first, last);

                if (account == null)
                {
                    // Create a new account
                    account = new UserAccount(m_regInfo.ScopeID, first, last, String.Empty);
                    if (account.ServiceURLs == null || (account.ServiceURLs != null && account.ServiceURLs.Count == 0))
                    {
                        account.ServiceURLs = new Dictionary<string, object>();
                        account.ServiceURLs["HomeURI"] = string.Empty;
                        account.ServiceURLs["GatekeeperURI"] = string.Empty;
                        account.ServiceURLs["InventoryServerURI"] = string.Empty;
                        account.ServiceURLs["AssetServerURI"] = string.Empty;
                    }

                    if (UserAccountService.StoreUserAccount(account))
                    {
                        string password = MainConsole.Instance.PasswdPrompt("Password");
                        string email = MainConsole.Instance.CmdPrompt("Email", "");

                        account.Email = email;
                        UserAccountService.StoreUserAccount(account);

                        bool success = false;
                        success = AuthenticationService.SetPassword(account.PrincipalID, password);
                        if (!success)
                            m_log.WarnFormat("[USER ACCOUNT SERVICE]: Unable to set password for account {0} {1}.",
                               first, last);

                        GridRegion home = null;
                        if (GridService != null)
                        {
                            List<GridRegion> defaultRegions = GridService.GetDefaultRegions(UUID.Zero);
                            if (defaultRegions != null && defaultRegions.Count >= 1)
                                home = defaultRegions[0];

                            if (GridUserService != null && home != null)
                                GridUserService.SetHome(account.PrincipalID.ToString(), home.RegionID, new Vector3(128, 128, 0), new Vector3(0, 1, 0));
                            else
                                m_log.WarnFormat("[USER ACCOUNT SERVICE]: Unable to set home for account {0} {1}.",
                                   first, last);

                        }
                        else
                            m_log.WarnFormat("[USER ACCOUNT SERVICE]: Unable to retrieve home region for account {0} {1}.",
                               first, last);

                        if (InventoryService != null)
                            success = InventoryService.CreateUserInventory(account.PrincipalID);
                        if (!success)
                            m_log.WarnFormat("[USER ACCOUNT SERVICE]: Unable to create inventory for account {0} {1}.",
                               first, last);


                        m_log.InfoFormat("[USER ACCOUNT SERVICE]: Account {0} {1} created successfully", first, last);

                        m_regInfo.EstateSettings.EstateOwner = account.PrincipalID;
                        m_regInfo.EstateSettings.Save();
                    }
                    else
                        m_log.ErrorFormat("[SCENE]: Unable to store account. If this simulator is connected to a grid, you must create the estate owner account first.");
                }
                else
                {
                    m_regInfo.EstateSettings.EstateOwner = account.PrincipalID;
                    m_regInfo.EstateSettings.Save();
                }
            }
        }

        #endregion

        #region Update Methods

        /// <summary>
        /// Performs per-frame updates regularly
        /// </summary>
        private void Heartbeat()
        {
            if (!Monitor.TryEnter(m_heartbeatLock))
            {
                Watchdog.RemoveThread();
                return;
            }

            try
            {
                Update();

                m_lastUpdate = Util.EnvironmentTickCount();
                m_firstHeartbeat = false;
            }
            catch (ThreadAbortException)
            {
            }
            finally
            {
                Monitor.Pulse(m_heartbeatLock);
                Monitor.Exit(m_heartbeatLock);
            }

            Watchdog.RemoveThread();
        }

        /// <summary>
        /// Performs per-frame updates on the scene, this should be the central scene loop
        /// </summary>
        public override void Update()
        {
            float physicsFPS;
            int maintc;

            while (!shuttingdown)
            {
                TimeSpan SinceLastFrame = DateTime.UtcNow - m_lastupdate;
                physicsFPS = 0f;

                maintc = Util.EnvironmentTickCount();
                int tmpFrameMS = maintc;
                tempOnRezMS = eventMS = backupMS = terrainMS = landMS = 0;

                // Increment the frame counter
                ++m_frame;

                try
                {
                    // Check if any objects have reached their targets
                    CheckAtTargets();

                    // Update SceneObjectGroups that have scheduled themselves for updates
                    // Objects queue their updates onto all scene presences
                    if (m_frame % m_update_objects == 0)
                        m_sceneGraph.UpdateObjectGroups();

                    // Run through all ScenePresences looking for updates
                    // Presence updates and queued object updates for each presence are sent to clients
                    // If it's a client manager, just send prim updates
                    // This will get fixed later to only send to locally logged in presences rather than all presences
                    // but requires pulling apart the concept of a client from the concept of a presence/avatar
                    if (IsSyncedClient())

                    {
                        ForEachScenePresence(delegate(ScenePresence sp) { sp.SendPrimUpdates(); });
                        if(m_frame % 20 == 0)
                            RegionSyncClientModule.SendCoarseLocations();
                        // make border crossing work in the CMs
                        m_sceneGraph.ForEachScenePresence(delegate(ScenePresence sp)
                        {
                            if (!sp.IsChildAgent)
                            {
                                // Check that we have a physics actor or we're sitting on something
                                if (sp.ParentID == 0 && sp.PhysicsActor != null || sp.ParentID != 0)
                                {
                                    sp.CheckForBorderCrossing();
                                }
                            }
                        });
                    }
                    else
                    {
                        if (m_frame % m_update_presences == 0)
                            m_sceneGraph.UpdatePresences();
                    }

                    // REGION SYNC
                    // If this is a synced server, send updates to client managers at this time
                    // This batches updates, but the client manager will forward on to clients without
                    // additional delay
                    if (IsSyncedServer())
                    {
                        m_regionSyncServerModule.SendUpdates();
                    }

                    //SYMMETRIC SYNC

                    //NOTE: If it is configured as symmetric sync in opensim.ini, the above IsSyncedServer() or IsSyncedClient() should all return false
                    if (RegionSyncModule != null)
                    {
                        RegionSyncModule.SendSceneUpdates();
                    }
                    //end of SYMMETRIC SYNC

                    int tmpPhysicsMS2 = Util.EnvironmentTickCount();
                    // Do not simulate physics locally if this is a synced client
                    //if (!IsSyncedClient())
                    if (IsSyncedServer() || this.IsPhysEngineActor())
                    {
                        if ((m_frame % m_update_physics == 0) && m_physics_enabled)
                            m_sceneGraph.UpdatePreparePhysics();
                    }
                    physicsMS2 = Util.EnvironmentTickCountSubtract(tmpPhysicsMS2);

                    // Do not simulate physics locally if this is a synced client
                    //if (!IsSyncedClient())
                    if (IsSyncedServer() || this.IsPhysEngineActor())
                    {
                        if (m_frame % m_update_entitymovement == 0)
                            m_sceneGraph.UpdateScenePresenceMovement();
                    }

                    // Perform the main physics update.  This will do the actual work of moving objects and avatars according to their
                    // velocity
                    int tmpPhysicsMS = Util.EnvironmentTickCount();
                    // Do not simulate physics locally if this is a synced client
                    //if (!IsSyncedClient())
                    if (IsSyncedServer() || this.IsPhysEngineActor())
                    {
                        if (m_frame % m_update_physics == 0)
                        {
                            if (m_physics_enabled)
                                physicsFPS = m_sceneGraph.UpdatePhysics(Math.Max(SinceLastFrame.TotalSeconds, m_timespan));
                            if (SynchronizeScene != null)
                                SynchronizeScene(this);
                        }
                    }
                    physicsMS = Util.EnvironmentTickCountSubtract(tmpPhysicsMS);

                    // Delete temp-on-rez stuff
                    if (m_frame % 1000 == 0 && !m_cleaningTemps)
                    {
                        int tmpTempOnRezMS = Util.EnvironmentTickCount();
                        m_cleaningTemps = true;
                        Util.FireAndForget(delegate { CleanTempObjects(); m_cleaningTemps = false;  });
                        tempOnRezMS = Util.EnvironmentTickCountSubtract(tmpTempOnRezMS);
                    }

                    if (RegionStatus != RegionStatus.SlaveScene)
                    {
                        if (m_frame % m_update_events == 0)
                        {
                            int evMS = Util.EnvironmentTickCount();
                            UpdateEvents();
                            eventMS = Util.EnvironmentTickCountSubtract(evMS); ;
                        }

                        if (m_frame % m_update_backup == 0)
                        {
                            int backMS = Util.EnvironmentTickCount();
                            UpdateStorageBackup();
                            backupMS = Util.EnvironmentTickCountSubtract(backMS);
                        }

                        if (m_frame % m_update_terrain == 0)
                        {
                            int terMS = Util.EnvironmentTickCount();
                            UpdateTerrain();
                            terrainMS = Util.EnvironmentTickCountSubtract(terMS);
                        }

                        //if (m_frame % m_update_land == 0)
                        //{
                        //    int ldMS = Util.EnvironmentTickCount();
                        //    UpdateLand();
                        //    landMS = Util.EnvironmentTickCountSubtract(ldMS);
                        //}

                        frameMS = Util.EnvironmentTickCountSubtract(tmpFrameMS);
                        otherMS = tempOnRezMS + eventMS + backupMS + terrainMS + landMS;
                        lastCompletedFrame = Util.EnvironmentTickCount();

                        // if (m_frame%m_update_avatars == 0)
                        //   UpdateInWorldTime();
                        StatsReporter.AddPhysicsFPS(physicsFPS);
                        StatsReporter.AddTimeDilation(TimeDilation);
                        StatsReporter.AddFPS(1);
                        StatsReporter.SetRootAgents(m_sceneGraph.GetRootAgentCount());
                        StatsReporter.SetChildAgents(m_sceneGraph.GetChildAgentCount());
                        StatsReporter.SetObjects(m_sceneGraph.GetTotalObjectsCount());
                        StatsReporter.SetActiveObjects(m_sceneGraph.GetActiveObjectsCount());
                        StatsReporter.addFrameMS(frameMS);
                        StatsReporter.addPhysicsMS(physicsMS + physicsMS2);
                        StatsReporter.addOtherMS(otherMS);
                        StatsReporter.SetActiveScripts(m_sceneGraph.GetActiveScriptsCount());
                        StatsReporter.addScriptLines(m_sceneGraph.GetScriptLPS());
                    }

                    if (LoginsDisabled && m_frame == 20)
                    {
                        // In 99.9% of cases it is a bad idea to manually force garbage collection. However,
                        // this is a rare case where we know we have just went through a long cycle of heap
                        // allocations, and there is no more work to be done until someone logs in
                        GC.Collect();

                        IConfig startupConfig = m_config.Configs["Startup"];
                        if (startupConfig == null || !startupConfig.GetBoolean("StartDisabled", false))
                        {
                            m_log.DebugFormat("[REGION]: Enabling logins for {0}", RegionInfo.RegionName);
                            LoginsDisabled = false;
                            m_sceneGridService.InformNeighborsThatRegionisUp(RequestModuleInterface<INeighbourService>(), RegionInfo);
                        }
                    }
                }
                catch (NotImplementedException)
                {
                    throw;
                }
                catch (AccessViolationException e)
                {
                    m_log.Error("[REGION]: Failed with exception " + e.ToString() + " On Region: " + RegionInfo.RegionName);
                }
                //catch (NullReferenceException e)
                //{
                //   m_log.Error("[REGION]: Failed with exception " + e.ToString() + " On Region: " + RegionInfo.RegionName);
                //}
                catch (InvalidOperationException e)
                {
                    m_log.Error("[REGION]: Failed with exception " + e.ToString() + " On Region: " + RegionInfo.RegionName);
                }
                catch (Exception e)
                {
                    m_log.Error("[REGION]: Failed with exception " + e.ToString() + " On Region: " + RegionInfo.RegionName);
                }
                finally
                {
                    m_lastupdate = DateTime.UtcNow;
                }

                maintc = Util.EnvironmentTickCountSubtract(maintc);
                maintc = (int)(m_timespan * 1000) - maintc;

                if (maintc > 0)
                    Thread.Sleep(maintc);

                // Tell the watchdog that this thread is still alive
                Watchdog.UpdateThread();
            }
        }

        public void GetCoarseLocations(out List<UUID> ids, out List<Vector3> locations)
        {
            List<UUID> resultIds = new List<UUID>();
            List<Vector3> resultLocations = new List<Vector3>();
            /*
            ForEachScenePresence(delegate(ScenePresence sp)
            {
                if (sp.IsChildAgent)
                    return;
                resultIds.Add(sp.UUID);
                resultLocations.Add(sp.AbsolutePosition);
            });
            */
            ids = resultIds;
            locations = resultLocations;
            
                /*
                if (sp.ParentID != 0)
                {
                    // sitting avatar
                    SceneObjectPart sop = GetSceneObjectPart(sp.ParentID);
                    if (sop != null)
                    {
                        locations.Add(sop.AbsolutePosition + sp.m_pos);
                        ids.Add(sp.UUID);
                    }
                    else
                    {
                        // we can't find the parent..  ! arg!
                        locations.Add(sp.m_pos);
                        ids.Add(sp.UUID);
                    }
                }
                else
                {
                    locations.Add(sp.m_pos);
                    ids.Add(sp.UUID);
                }
            });
                 */
        }

        public void AddGroupTarget(SceneObjectGroup grp)
        {
            lock (m_groupsWithTargets)
                m_groupsWithTargets[grp.UUID] = grp;
        }

        public void RemoveGroupTarget(SceneObjectGroup grp)
        {
            lock (m_groupsWithTargets)
                m_groupsWithTargets.Remove(grp.UUID);
        }

        private void CheckAtTargets()
        {
            Dictionary<UUID, SceneObjectGroup>.ValueCollection objs;
            lock (m_groupsWithTargets)
                objs = m_groupsWithTargets.Values;

            foreach (SceneObjectGroup entry in objs)
                entry.checkAtTargets();
        }


        /// <summary>
        /// Send out simstats data to all clients
        /// </summary>
        /// <param name="stats">Stats on the Simulator's performance</param>
        private void SendSimStatsPackets(SimStats stats)
        {
            ForEachScenePresence(
                delegate(ScenePresence agent)
                {
                    if (!agent.IsChildAgent)
                        agent.ControllingClient.SendSimStats(stats);
                }
            );
        }

        /// <summary>
        /// Recount SceneObjectPart in parcel aabb
        /// </summary>
        private void UpdateLand()
        {
            if (LandChannel != null)
            {
                if (LandChannel.IsLandPrimCountTainted())
                {
                    EventManager.TriggerParcelPrimCountUpdate();
                }
            }
        }

        /// <summary>
        /// Update the terrain if it needs to be updated.
        /// </summary>
        private void UpdateTerrain()
        {
            EventManager.TriggerTerrainTick();
        }

        /// <summary>
        /// Back up queued up changes
        /// </summary>
        private void UpdateStorageBackup()
        {
            if (!m_backingup)
            {
                m_backingup = true;
                Util.FireAndForget(BackupWaitCallback);
            }
        }

        /// <summary>
        /// Sends out the OnFrame event to the modules
        /// </summary>
        private void UpdateEvents()
        {
            m_eventManager.TriggerOnFrame();
        }

        /// <summary>
        /// Wrapper for Backup() that can be called with Util.FireAndForget()
        /// </summary>
        private void BackupWaitCallback(object o)
        {
            Backup(false);
        }
        
        /// <summary>
        /// Backup the scene.  This acts as the main method of the backup thread.
        /// </summary>
        /// <param name="forced">
        /// If true, then any changes that have not yet been persisted are persisted.  If false,
        /// then the persistence decision is left to the backup code (in some situations, such as object persistence,
        /// it's much more efficient to backup multiple changes at once rather than every single one).
        /// <returns></returns>
        public void Backup(bool forced)
        {
            lock (m_returns)
            {
                EventManager.TriggerOnBackup(SimulationDataService, forced);
                m_backingup = false;

                foreach (KeyValuePair<UUID, ReturnInfo> ret in m_returns)
                {
                    UUID transaction = UUID.Random();

                    GridInstantMessage msg = new GridInstantMessage();
                    msg.fromAgentID = new Guid(UUID.Zero.ToString()); // From server
                    msg.toAgentID = new Guid(ret.Key.ToString());
                    msg.imSessionID = new Guid(transaction.ToString());
                    msg.timestamp = (uint)Util.UnixTimeSinceEpoch();
                    msg.fromAgentName = "Server";
                    msg.dialog = (byte)19; // Object msg
                    msg.fromGroup = false;
                    msg.offline = (byte)1;
                    msg.ParentEstateID = RegionInfo.EstateSettings.ParentEstateID;
                    msg.Position = Vector3.Zero;
                    msg.RegionID = RegionInfo.RegionID.Guid;
                    msg.binaryBucket = new byte[0];
                    if (ret.Value.count > 1)
                        msg.message = string.Format("Your {0} objects were returned from {1} in region {2} due to {3}", ret.Value.count, ret.Value.location.ToString(), RegionInfo.RegionName, ret.Value.reason);
                    else
                        msg.message = string.Format("Your object {0} was returned from {1} in region {2} due to {3}", ret.Value.objectName, ret.Value.location.ToString(), RegionInfo.RegionName, ret.Value.reason);

                    IMessageTransferModule tr = RequestModuleInterface<IMessageTransferModule>();
                    if (tr != null)
                        tr.SendInstantMessage(msg, delegate(bool success) {});
                }
                m_returns.Clear();
            }
        }

        /// <summary>
        /// Synchronous force backup.  For deletes and links/unlinks
        /// </summary>
        /// <param name="group">Object to be backed up</param>
        public void ForceSceneObjectBackup(SceneObjectGroup group)
        {
            if (group != null)
            {
                group.ProcessBackup(SimulationDataService, true);
            }
        }

        /// <summary>
        /// Return object to avatar Message
        /// </summary>
        /// <param name="agentID">Avatar Unique Id</param>
        /// <param name="objectName">Name of object returned</param>
        /// <param name="location">Location of object returned</param>
        /// <param name="reason">Reasion for object return</param>
        public void AddReturn(UUID agentID, string objectName, Vector3 location, string reason)
        {
            lock (m_returns)
            {
                if (m_returns.ContainsKey(agentID))
                {
                    ReturnInfo info = m_returns[agentID];
                    info.count++;
                    m_returns[agentID] = info;
                }
                else
                {
                    ReturnInfo info = new ReturnInfo();
                    info.count = 1;
                    info.objectName = objectName;
                    info.location = location;
                    info.reason = reason;
                    m_returns[agentID] = info;
                }
            }
        }

        #endregion

        #region Load Terrain

        /// <summary>
        /// Store the terrain in the persistant data store
        /// </summary>
        public void SaveTerrain()
        {
            SimulationDataService.StoreTerrain(Heightmap.GetDoubles(), RegionInfo.RegionID);
        }

        public void StoreWindlightProfile(RegionLightShareData wl)
        {
            m_regInfo.WindlightSettings = wl;
            SimulationDataService.StoreRegionWindlightSettings(wl);
            m_eventManager.TriggerOnSaveNewWindlightProfile();
        }

        public void LoadWindlightProfile()
        {
            m_regInfo.WindlightSettings = SimulationDataService.LoadRegionWindlightSettings(RegionInfo.RegionID);
            m_eventManager.TriggerOnSaveNewWindlightProfile();
        }

        /// <summary>
        /// Loads the World heightmap
        /// </summary>
        public override void LoadWorldMap()
        {
            try
            {
                double[,] map = SimulationDataService.LoadTerrain(RegionInfo.RegionID);
                if (map == null)
                {
                    m_log.Info("[TERRAIN]: No default terrain. Generating a new terrain.");
                    Heightmap = new TerrainChannel();

                    SimulationDataService.StoreTerrain(Heightmap.GetDoubles(), RegionInfo.RegionID);
                }
                else
                {
                    Heightmap = new TerrainChannel(map);
                }
            }
            catch (IOException e)
            {
                m_log.Warn("[TERRAIN]: Scene.cs: LoadWorldMap() - Failed with exception " + e.ToString() + " Regenerating");
                
                // Non standard region size.    If there's an old terrain in the database, it might read past the buffer
                #pragma warning disable 0162
                if ((int)Constants.RegionSize != 256)
                {
                    Heightmap = new TerrainChannel();

                    SimulationDataService.StoreTerrain(Heightmap.GetDoubles(), RegionInfo.RegionID);
                }
            }
            catch (Exception e)
            {
                m_log.Warn("[TERRAIN]: Scene.cs: LoadWorldMap() - Failed with exception " + e.ToString());
            }

            //REGION SYNC
            //Inform actors of the new terrain
            if (IsSyncedServer())
                RegionSyncServerModule.SendLoadWorldMap(Heightmap);
        }

        /// <summary>
        /// Register this region with a grid service
        /// </summary>
        /// <exception cref="System.Exception">Thrown if registration of the region itself fails.</exception>
        public void RegisterRegionWithGrid()
        {
            RegisterCommsEvents();

            m_sceneGridService.SetScene(this);

            // If we generate maptiles internally at all, the maptile generator
            // will register the region. If not, do it here
            if (m_generateMaptiles)
            {
                RegenerateMaptile(null, null);
            }
            else
            {
                GridRegion region = new GridRegion(RegionInfo);
                string error = GridService.RegisterRegion(RegionInfo.ScopeID, region);
                if (error != String.Empty)
                {
                    throw new Exception(error);
                }
            }
        }

        #endregion

        #region Load Land

        /// <summary>
        /// Loads all Parcel data from the datastore for region identified by regionID
        /// </summary>
        /// <param name="regionID">Unique Identifier of the Region to load parcel data for</param>
        public void loadAllLandObjectsFromStorage(UUID regionID)
        {
            m_log.InfoFormat("[SCENE ({0})]: Loading land objects from storage", m_regionName);
            List<LandData> landData = SimulationDataService.LoadLandObjects(regionID);

            if (LandChannel != null)
            {
                if (landData.Count == 0)
                {
                    EventManager.TriggerNoticeNoLandDataFromStorage();
                }
                else
                {
                    EventManager.TriggerIncomingLandDataFromStorage(landData);
                }
            }
            else
            {
                m_log.Error("[SCENE]: Land Channel is not defined. Cannot load from storage!");
            }
        }

        #endregion

        #region Primitives Methods

        /// <summary>
        /// Loads the World's objects
        /// </summary>
        public virtual void LoadPrimsFromStorage(UUID regionID)
        {
            LoadingPrims = true;
            m_log.InfoFormat("[SCENE ({0})]: Loading objects from datastore", m_regionName);

            List<SceneObjectGroup> PrimsFromDB = SimulationDataService.LoadObjects(regionID);

            m_log.InfoFormat("[SCENE ({0})]: Loaded " + PrimsFromDB.Count + " objects from the datastore", m_regionName);

            foreach (SceneObjectGroup group in PrimsFromDB)
            {
                EventManager.TriggerOnSceneObjectLoaded(group);
                
                if (group.RootPart == null)
                {
                    m_log.ErrorFormat(
                        "[SCENE]: Found a SceneObjectGroup with m_rootPart == null and {0} children",
                        group.Parts == null ? 0 : group.PrimCount);
                }

                AddRestoredSceneObject(group, true, true);
                SceneObjectPart rootPart = group.GetChildPart(group.UUID);
                rootPart.Flags &= ~PrimFlags.Scripted;
                rootPart.TrimPermissions();
                group.CheckSculptAndLoad();
                //rootPart.DoPhysicsPropertyUpdate(UsePhysics, true);
            }

            m_log.InfoFormat("[SCENE ({0})]: Loaded " + PrimsFromDB.Count.ToString() + " SceneObject(s)", m_regionName);
            LoadingPrims = false;
        }


        /// <summary>
        /// Gets a new rez location based on the raycast and the size of the object that is being rezzed.
        /// </summary>
        /// <param name="RayStart"></param>
        /// <param name="RayEnd"></param>
        /// <param name="RayTargetID"></param>
        /// <param name="rot"></param>
        /// <param name="bypassRayCast"></param>
        /// <param name="RayEndIsIntersection"></param>
        /// <param name="frontFacesOnly"></param>
        /// <param name="scale"></param>
        /// <param name="FaceCenter"></param>
        /// <returns></returns>
        public Vector3 GetNewRezLocation(Vector3 RayStart, Vector3 RayEnd, UUID RayTargetID, Quaternion rot, byte bypassRayCast, byte RayEndIsIntersection, bool frontFacesOnly, Vector3 scale, bool FaceCenter)
        {
            Vector3 pos = Vector3.Zero;
            if (RayEndIsIntersection == (byte)1)
            {
                pos = RayEnd;
                return pos;
            }

            if (RayTargetID != UUID.Zero)
            {
                SceneObjectPart target = GetSceneObjectPart(RayTargetID);

                Vector3 direction = Vector3.Normalize(RayEnd - RayStart);
                Vector3 AXOrigin = new Vector3(RayStart.X, RayStart.Y, RayStart.Z);
                Vector3 AXdirection = new Vector3(direction.X, direction.Y, direction.Z);

                if (target != null)
                {
                    pos = target.AbsolutePosition;
                    //m_log.Info("[OBJECT_REZ]: TargetPos: " + pos.ToString() + ", RayStart: " + RayStart.ToString() + ", RayEnd: " + RayEnd.ToString() + ", Volume: " + Util.GetDistanceTo(RayStart,RayEnd).ToString() + ", mag1: " + Util.GetMagnitude(RayStart).ToString() + ", mag2: " + Util.GetMagnitude(RayEnd).ToString());

                    // TODO: Raytrace better here

                    //EntityIntersection ei = m_sceneGraph.GetClosestIntersectingPrim(new Ray(AXOrigin, AXdirection));
                    Ray NewRay = new Ray(AXOrigin, AXdirection);

                    // Ray Trace against target here
                    EntityIntersection ei = target.TestIntersectionOBB(NewRay, Quaternion.Identity, frontFacesOnly, FaceCenter);

                    // Un-comment out the following line to Get Raytrace results printed to the console.
                   // m_log.Info("[RAYTRACERESULTS]: Hit:" + ei.HitTF.ToString() + " Point: " + ei.ipoint.ToString() + " Normal: " + ei.normal.ToString());
                    float ScaleOffset = 0.5f;

                    // If we hit something
                    if (ei.HitTF)
                    {
                        Vector3 scaleComponent = new Vector3(ei.AAfaceNormal.X, ei.AAfaceNormal.Y, ei.AAfaceNormal.Z);
                        if (scaleComponent.X != 0) ScaleOffset = scale.X;
                        if (scaleComponent.Y != 0) ScaleOffset = scale.Y;
                        if (scaleComponent.Z != 0) ScaleOffset = scale.Z;
                        ScaleOffset = Math.Abs(ScaleOffset);
                        Vector3 intersectionpoint = new Vector3(ei.ipoint.X, ei.ipoint.Y, ei.ipoint.Z);
                        Vector3 normal = new Vector3(ei.normal.X, ei.normal.Y, ei.normal.Z);
                        // Set the position to the intersection point
                        Vector3 offset = (normal * (ScaleOffset / 2f));
                        pos = (intersectionpoint + offset);

                        //Seems to make no sense to do this as this call is used for rezzing from inventory as well, and with inventory items their size is not always 0.5f
                        //And in cases when we weren't rezzing from inventory we were re-adding the 0.25 straight after calling this method
                        // Un-offset the prim (it gets offset later by the consumer method)
                        //pos.Z -= 0.25F; 
                       
                    }

                    return pos;
                }
                else
                {
                    // We don't have a target here, so we're going to raytrace all the objects in the scene.

                    EntityIntersection ei = m_sceneGraph.GetClosestIntersectingPrim(new Ray(AXOrigin, AXdirection), true, false);

                    // Un-comment the following line to print the raytrace results to the console.
                    //m_log.Info("[RAYTRACERESULTS]: Hit:" + ei.HitTF.ToString() + " Point: " + ei.ipoint.ToString() + " Normal: " + ei.normal.ToString());

                    if (ei.HitTF)
                    {
                        pos = new Vector3(ei.ipoint.X, ei.ipoint.Y, ei.ipoint.Z);
                    } else
                    {
                        // fall back to our stupid functionality
                        pos = RayEnd;
                    }

                    return pos;
                }
            }
            else
            {
                // fall back to our stupid functionality
                pos = RayEnd;

                //increase height so its above the ground.
                //should be getting the normal of the ground at the rez point and using that?
                pos.Z += scale.Z / 2f;
                return pos;
            }
        }


        /// <summary>
        /// Create a New SceneObjectGroup/Part by raycasting
        /// </summary>
        /// <param name="ownerID"></param>
        /// <param name="groupID"></param>
        /// <param name="RayEnd"></param>
        /// <param name="rot"></param>
        /// <param name="shape"></param>
        /// <param name="bypassRaycast"></param>
        /// <param name="RayStart"></param>
        /// <param name="RayTargetID"></param>
        /// <param name="RayEndIsIntersection"></param>
        public virtual void AddNewPrim(UUID ownerID, UUID groupID, Vector3 RayEnd, Quaternion rot, PrimitiveBaseShape shape,
                                       byte bypassRaycast, Vector3 RayStart, UUID RayTargetID,
                                       byte RayEndIsIntersection)
        {
            Vector3 pos = GetNewRezLocation(RayStart, RayEnd, RayTargetID, rot, bypassRaycast, RayEndIsIntersection, true, new Vector3(0.5f, 0.5f, 0.5f), false);

            if (Permissions.CanRezObject(1, ownerID, pos))
            {
                // rez ON the ground, not IN the ground
               // pos.Z += 0.25F; The rez point should now be correct so that its not in the ground

                AddNewPrim(ownerID, groupID, pos, rot, shape);
            }
        }

        public virtual SceneObjectGroup AddNewPrim(
            UUID ownerID, UUID groupID, Vector3 pos, Quaternion rot, PrimitiveBaseShape shape)
        {
            //m_log.DebugFormat(
            //    "[SCENE]: Scene.AddNewPrim() pcode {0} called for {1} in {2}", shape.PCode, ownerID, RegionInfo.RegionName);

            SceneObjectGroup sceneObject = null;
            
            // If an entity creator has been registered for this prim type then use that
            if (m_entityCreators.ContainsKey((PCode)shape.PCode))
            {
                sceneObject = m_entityCreators[(PCode)shape.PCode].CreateEntity(ownerID, groupID, pos, rot, shape);
            }
            else
            {
                // Otherwise, use this default creation code;
                sceneObject = new SceneObjectGroup(ownerID, pos, rot, shape);
                AddNewSceneObject(sceneObject, true);
                sceneObject.SetGroup(groupID, null);
            }

            sceneObject.ScheduleGroupForFullUpdate();

            return sceneObject;
        }
        
        /// <summary>
        /// Add an object into the scene that has come from storage
        /// </summary>
        ///
        /// <param name="sceneObject"></param>
        /// <param name="attachToBackup">
        /// If true, changes to the object will be reflected in its persisted data
        /// If false, the persisted data will not be changed even if the object in the scene is changed
        /// </param>
        /// <param name="alreadyPersisted">
        /// If true, we won't persist this object until it changes
        /// If false, we'll persist this object immediately
        /// </param>
        /// <param name="sendClientUpdates">
        /// If true, we send updates to the client to tell it about this object
        /// If false, we leave it up to the caller to do this
        /// </param>
        /// <returns>
        /// true if the object was added, false if an object with the same uuid was already in the scene
        /// </returns>
        public bool AddRestoredSceneObject(
            SceneObjectGroup sceneObject, bool attachToBackup, bool alreadyPersisted, bool sendClientUpdates)
        {
            return m_sceneGraph.AddRestoredSceneObject(sceneObject, attachToBackup, alreadyPersisted, sendClientUpdates);
        }
        
        /// <summary>
        /// Add an object into the scene that has come from storage
        /// </summary>
        ///
        /// <param name="sceneObject"></param>
        /// <param name="attachToBackup">
        /// If true, changes to the object will be reflected in its persisted data
        /// If false, the persisted data will not be changed even if the object in the scene is changed
        /// </param>
        /// <param name="alreadyPersisted">
        /// If true, we won't persist this object until it changes
        /// If false, we'll persist this object immediately
        /// </param>
        /// <returns>
        /// true if the object was added, false if an object with the same uuid was already in the scene
        /// </returns>
        public bool AddRestoredSceneObject(
            SceneObjectGroup sceneObject, bool attachToBackup, bool alreadyPersisted)
        {
            return AddRestoredSceneObject(sceneObject, attachToBackup, alreadyPersisted, true);
        }

        /// <summary>
        /// Add a newly created object to the scene.  Updates are also sent to viewers.
        /// </summary>
        /// <param name="sceneObject"></param>
        /// <param name="attachToBackup">
        /// If true, the object is made persistent into the scene.
        /// If false, the object will not persist over server restarts
        /// </param>
        public bool AddNewSceneObject(SceneObjectGroup sceneObject, bool attachToBackup)
        {
            return AddNewSceneObject(sceneObject, attachToBackup, true);
        }
        
        /// <summary>
        /// Add a newly created object to the scene
        /// </summary>
        /// <param name="sceneObject"></param>
        /// <param name="attachToBackup">
        /// If true, the object is made persistent into the scene.
        /// If false, the object will not persist over server restarts
        /// </param>
        /// <param name="sendClientUpdates">
        /// If true, updates for the new scene object are sent to all viewers in range.
        /// If false, it is left to the caller to schedule the update
        /// </param>
        public bool AddNewSceneObject(SceneObjectGroup sceneObject, bool attachToBackup, bool sendClientUpdates)
        {
            return m_sceneGraph.AddNewSceneObject(sceneObject, attachToBackup, sendClientUpdates);
        }
        
        /// <summary>
        /// Add a newly created object to the scene.
        /// </summary>
        /// 
        /// This method does not send updates to the client - callers need to handle this themselves.
        /// <param name="sceneObject"></param>
        /// <param name="attachToBackup"></param>
        /// <param name="pos">Position of the object</param>
        /// <param name="rot">Rotation of the object</param>
        /// <param name="vel">Velocity of the object.  This parameter only has an effect if the object is physical</param>
        /// <returns></returns>
        public bool AddNewSceneObject(
            SceneObjectGroup sceneObject, bool attachToBackup, Vector3 pos, Quaternion rot, Vector3 vel)
        {
            return m_sceneGraph.AddNewSceneObject(sceneObject, attachToBackup, pos, rot, vel);
        }

        /// <summary>
        /// Delete every object from the scene.  This does not include attachments worn by avatars.
        /// </summary>
        public void DeleteAllSceneObjects()
        {
            lock (Entities)
            {
                EntityBase[] entities = Entities.GetEntities();
                foreach (EntityBase e in entities)
                {
                    if (e is SceneObjectGroup)
                    {
                        SceneObjectGroup sog = (SceneObjectGroup)e;
                        if (!sog.IsAttachment)
                            DeleteSceneObject((SceneObjectGroup)e, false);
                    }
                }
            }
        }

        /// <summary>
        /// Synchronously delete the given object from the scene.
        /// </summary>
        /// <param name="group">Object Id</param>
        /// <param name="silent">Suppress broadcasting changes to other clients.</param>
        public void DeleteSceneObject(SceneObjectGroup group, bool silent)
        {            
//            m_log.DebugFormat("[SCENE]: Deleting scene object {0} {1}", group.Name, group.UUID);
            
            //SceneObjectPart rootPart = group.GetChildPart(group.UUID);

            // Serialise calls to RemoveScriptInstances to avoid
            // deadlocking on m_parts inside SceneObjectGroup
            lock (m_deleting_scene_object)
            {
                group.RemoveScriptInstances(true);
            }

            SceneObjectPart[] partList = group.Parts;

            foreach (SceneObjectPart part in partList)
            {
                if (part.IsJoint() && ((part.Flags & PrimFlags.Physics) != 0))
                {
                    PhysicsScene.RequestJointDeletion(part.Name); // FIXME: what if the name changed?
                }
                else if (part.PhysActor != null)
                {
                    PhysicsScene.RemovePrim(part.PhysActor);
                    part.PhysActor = null;
                }
            }
            
//            if (rootPart.PhysActor != null)
//            {
//                PhysicsScene.RemovePrim(rootPart.PhysActor);
//                rootPart.PhysActor = null;
//            }

            if (UnlinkSceneObject(group, false))
            {
                EventManager.TriggerObjectBeingRemovedFromScene(group);
                EventManager.TriggerParcelPrimCountTainted();
            }

            group.DeleteGroupFromScene(silent);

//            m_log.DebugFormat("[SCENE]: Exit DeleteSceneObject() for {0} {1}", group.Name, group.UUID);            

            //SYMMETRIC SYNC
            //Set the ActorID and TimeStamp info for this latest update
            /*
            foreach (SceneObjectPart part in group.Parts)
            {
                part.SyncInfoUpdate();
            }
             *  
             * */

            //Propagate the RemovedObject message
            if (RegionSyncModule != null)
            {
                RegionSyncModule.SendDeleteObject(group, false);
            }
            //end of SYMMETRIC SYNC
             
        }

        /// <summary>
        /// Unlink the given object from the scene.  Unlike delete, this just removes the record of the object - the
        /// object itself is not destroyed.
        /// </summary>
        /// <param name="so">The scene object.</param>
        /// <param name="softDelete">If true, only deletes from scene, but keeps the object in the database.</param>
        /// <returns>true if the object was in the scene, false if it was not</returns>
        public bool UnlinkSceneObject(SceneObjectGroup so, bool softDelete)
        {
            if (m_sceneGraph.DeleteSceneObject(so.UUID, softDelete))
            {
                if (!softDelete)
                {
                    // Force a database update so that the scene object group ID is accurate.  It's possible that the
                    // group has recently been delinked from another group but that this change has not been persisted
                    // to the DB.
                    // This is an expensive thing to do so only do it if absolutely necessary.
                    if (so.HasGroupChangedDueToDelink)
                        ForceSceneObjectBackup(so);                
                    
                    so.DetachFromBackup();
                    SimulationDataService.RemoveObject(so.UUID, m_regInfo.RegionID);                                        
                }
                                    
                // We need to keep track of this state in case this group is still queued for further backup.
                so.IsDeleted = true;

                return true;
            }

            return false;
        }

        /// <summary>
        /// Move the given scene object into a new region depending on which region its absolute position has moved
        /// into.
        ///
        /// </summary>
        /// <param name="attemptedPosition">the attempted out of region position of the scene object</param>
        /// <param name="grp">the scene object that we're crossing</param>
        public void CrossPrimGroupIntoNewRegion(Vector3 attemptedPosition, SceneObjectGroup grp, bool silent)
        {
            if (grp == null)
                return;
            if (grp.IsDeleted)
                return;

            if (grp.RootPart.DIE_AT_EDGE)
            {
                // We remove the object here
                try
                {
                    DeleteSceneObject(grp, false);
                }
                catch (Exception)
                {
                    m_log.Warn("[SCENE]: exception when trying to remove the prim that crossed the border.");
                }
                return;
            }

            if (grp.RootPart.RETURN_AT_EDGE)
            {
                // We remove the object here
                try
                {
                    List<SceneObjectGroup> objects = new List<SceneObjectGroup>();
                    objects.Add(grp);
                    SceneObjectGroup[] objectsArray = objects.ToArray();
                    returnObjects(objectsArray, UUID.Zero);
                }
                catch (Exception)
                {
                    m_log.Warn("[SCENE]: exception when trying to return the prim that crossed the border.");
                }
                return;
            }

            if (m_teleportModule != null)
                m_teleportModule.Cross(grp, attemptedPosition, silent);
        }

        public Border GetCrossedBorder(Vector3 position, Cardinals gridline)
        {
            if (BordersLocked)
            {
                switch (gridline)
                {
                    case Cardinals.N:
                        lock (NorthBorders)
                        {
                            foreach (Border b in NorthBorders)
                            {
                                if (b.TestCross(position))
                                    return b;
                            }
                        }
                        break;
                    case Cardinals.S:
                        lock (SouthBorders)
                        {
                            foreach (Border b in SouthBorders)
                            {
                                if (b.TestCross(position))
                                    return b;
                            }
                        }

                        break;
                    case Cardinals.E:
                        lock (EastBorders)
                        {
                            foreach (Border b in EastBorders)
                            {
                                if (b.TestCross(position))
                                    return b;
                            }
                        }

                        break;
                    case Cardinals.W:

                        lock (WestBorders)
                        {
                            foreach (Border b in WestBorders)
                            {
                                if (b.TestCross(position))
                                    return b;
                            }
                        }
                        break;

                }
            }
            else
            {
                switch (gridline)
                {
                    case Cardinals.N:
                        foreach (Border b in NorthBorders)
                        {
                            if (b.TestCross(position))
                                return b;
                        }
                       
                        break;
                    case Cardinals.S:
                        foreach (Border b in SouthBorders)
                        {
                            if (b.TestCross(position))
                                return b;
                        }
                        break;
                    case Cardinals.E:
                        foreach (Border b in EastBorders)
                        {
                            if (b.TestCross(position))
                                return b;
                        }

                        break;
                    case Cardinals.W:
                        foreach (Border b in WestBorders)
                        {
                            if (b.TestCross(position))
                                return b;
                        }
                        break;

                }
            }
            

            return null;
        }

        public bool TestBorderCross(Vector3 position, Cardinals border)
        {
            if (BordersLocked)
            {
                switch (border)
                {
                    case Cardinals.N:
                        lock (NorthBorders)
                        {
                            foreach (Border b in NorthBorders)
                            {
                                if (b.TestCross(position))
                                    return true;
                            }
                        }
                        break;
                    case Cardinals.E:
                        lock (EastBorders)
                        {
                            foreach (Border b in EastBorders)
                            {
                                if (b.TestCross(position))
                                    return true;
                            }
                        }
                        break;
                    case Cardinals.S:
                        lock (SouthBorders)
                        {
                            foreach (Border b in SouthBorders)
                            {
                                if (b.TestCross(position))
                                    return true;
                            }
                        }
                        break;
                    case Cardinals.W:
                        lock (WestBorders)
                        {
                            foreach (Border b in WestBorders)
                            {
                                if (b.TestCross(position))
                                    return true;
                            }
                        }
                        break;
                }
            }
            else
            {
                switch (border)
                {
                    case Cardinals.N:
                        foreach (Border b in NorthBorders)
                        {
                            if (b.TestCross(position))
                                return true;
                        }
                        break;
                    case Cardinals.E:
                        foreach (Border b in EastBorders)
                        {
                            if (b.TestCross(position))
                                return true;
                        }
                        break;
                    case Cardinals.S:
                        foreach (Border b in SouthBorders)
                        {
                            if (b.TestCross(position))
                                return true;
                        }
                        break;
                    case Cardinals.W:
                        foreach (Border b in WestBorders)
                        {
                            if (b.TestCross(position))
                                return true;
                        }
                        break;
                }
            }
            return false;
        }


        /// <summary>
        /// Called when objects or attachments cross the border, or teleport, between regions.
        /// </summary>
        /// <param name="sog"></param>
        /// <returns></returns>
        public bool IncomingCreateObject(ISceneObject sog)
        {
            //m_log.Debug(" >>> IncomingCreateObject(sog) <<< " + ((SceneObjectGroup)sog).AbsolutePosition + " deleted? " + ((SceneObjectGroup)sog).IsDeleted);
            SceneObjectGroup newObject;
            try
            {
                newObject = (SceneObjectGroup)sog;
            }
            catch (Exception e)
            {
                m_log.WarnFormat("[SCENE]: Problem casting object: " + e.ToString());
                return false;
            }

            if (!AddSceneObject(newObject))
            {
                m_log.DebugFormat("[SCENE ({0})]: Problem adding scene object {1} ", RegionInfo.RegionName, sog.UUID);
                return false;
            }

            newObject.RootPart.ParentGroup.CreateScriptInstances(0, false, DefaultScriptEngine, GetStateSource(newObject));

            newObject.ResumeScripts();

            // Do this as late as possible so that listeners have full access to the incoming object
            EventManager.TriggerOnIncomingSceneObject(newObject);

            return true;
        }

        /// <summary>
        /// Attachment rezzing
        /// </summary>
        /// <param name="userID">Agent Unique ID</param>
        /// <param name="itemID">Object ID</param>
        /// <returns>False</returns>
        public virtual bool IncomingCreateObject(UUID userID, UUID itemID)
        {
            //m_log.DebugFormat(" >>> IncomingCreateObject(userID, itemID) <<< {0} {1}", userID, itemID);
            
            ScenePresence sp = GetScenePresence(userID);
            if (sp != null && AttachmentsModule != null)
            {
                uint attPt = (uint)sp.Appearance.GetAttachpoint(itemID);
                AttachmentsModule.RezSingleAttachmentFromInventory(sp.ControllingClient, itemID, attPt);
            }

            return false;
        }

        /// <summary>
        /// Adds a Scene Object group to the Scene.
        /// Verifies that the creator of the object is not banned from the simulator.
        /// Checks if the item is an Attachment
        /// </summary>
        /// <param name="sceneObject"></param>
        /// <returns>True if the SceneObjectGroup was added, False if it was not</returns>
        public bool AddSceneObject(SceneObjectGroup sceneObject)
        {
            // If the user is banned, we won't let any of their objects
            // enter. Period.
            //
            if (m_regInfo.EstateSettings.IsBanned(sceneObject.OwnerID))
            {
                m_log.Info("[INTERREGION]: Denied prim crossing for " +
                        "banned avatar");

                return false;
            }

            sceneObject.SetScene(this);

            // Force allocation of new LocalId
            //
            SceneObjectPart[] parts = sceneObject.Parts;
            for (int i = 0; i < parts.Length; i++)
                parts[i].LocalId = 0;

            if (sceneObject.IsAttachmentCheckFull()) // Attachment
            {
                sceneObject.RootPart.AddFlag(PrimFlags.TemporaryOnRez);
                sceneObject.RootPart.AddFlag(PrimFlags.Phantom);
                      
                // Don't sent a full update here because this will cause full updates to be sent twice for 
                // attachments on region crossings, resulting in viewer glitches.
                AddRestoredSceneObject(sceneObject, false, false, false);

                // Handle attachment special case
                SceneObjectPart RootPrim = sceneObject.RootPart;

                // Fix up attachment Parent Local ID
                ScenePresence sp = GetScenePresence(sceneObject.OwnerID);

                if (sp != null)
                {
                    SceneObjectGroup grp = sceneObject;

                    m_log.DebugFormat(
                        "[ATTACHMENT]: Received attachment {0}, inworld asset id {1}", grp.GetFromItemID(), grp.UUID);
                    m_log.DebugFormat(
                        "[ATTACHMENT]: Attach to avatar {0} at position {1}", sp.UUID, grp.AbsolutePosition);

                    RootPrim.RemFlag(PrimFlags.TemporaryOnRez);
                    
                    if (AttachmentsModule != null)
                        AttachmentsModule.AttachObject(sp.ControllingClient, grp, 0, false);
                }
                else
                {
                    RootPrim.RemFlag(PrimFlags.TemporaryOnRez);
                    RootPrim.AddFlag(PrimFlags.TemporaryOnRez);
                }
            }
            else
            {
                AddRestoredSceneObject(sceneObject, true, false);

                if (!Permissions.CanObjectEntry(sceneObject.UUID,
                        true, sceneObject.AbsolutePosition))
                {
                    // Deny non attachments based on parcel settings
                    //
                    m_log.Info("[INTERREGION]: Denied prim crossing " +
                            "because of parcel settings");

                    DeleteSceneObject(sceneObject, false);

                    return false;
                }
            }

            return true;
        }

        private int GetStateSource(SceneObjectGroup sog)
        {
            ScenePresence sp = GetScenePresence(sog.OwnerID);

            if (sp != null)
            {
                AgentCircuitData aCircuit = m_authenticateHandler.GetAgentCircuitData(sp.UUID);

                if (aCircuit != null && (aCircuit.teleportFlags != (uint)TeleportFlags.Default))
                {
                    // This will get your attention
                    //m_log.Error("[XXX] Triggering CHANGED_TELEPORT");

                    return 5; // StateSource.Teleporting
                }
            }
            return 2; // StateSource.PrimCrossing
        }

        #endregion

        #region Add/Remove Avatar Methods

        /// <summary>
        /// Adding a New Client and Create a Presence for it.
        /// </summary>
        /// <param name="client"></param>
        public override void AddNewClient(IClientAPI client)
        {
            AddNewClient2(client, true);
        }
        public void AddNewClient2(IClientAPI client, bool managed)
        {

            AgentCircuitData aCircuit = m_authenticateHandler.GetAgentCircuitData(client.CircuitCode);
            bool vialogin = false;

            // REGION SYNC
            if (!RegionSyncEnabled)
            {
                if (aCircuit == null) // no good, didn't pass NewUserConnection successfully
                    return;

                vialogin = (aCircuit.teleportFlags & (uint)Constants.TeleportFlags.ViaHGLogin) != 0 ||
                           (aCircuit.teleportFlags & (uint)Constants.TeleportFlags.ViaLogin) != 0;
            }

            CheckHeartbeat();

            if (GetScenePresence(client.AgentId) == null) // ensure there is no SP here
            {
<<<<<<< HEAD
                m_log.DebugFormat("[SCENE ({0})]: Restoring agent {1} ({2})", m_regionName, client.Name, client.AgentId);
=======
                m_log.Debug("[SCENE]: Adding new agent " + client.Name + " to scene " + RegionInfo.RegionName);
>>>>>>> ee10e23f

                m_clientManager.Add(client);
                SubscribeToClientEvents(client);

                ScenePresence sp = m_sceneGraph.CreateAndAddChildScenePresence(client, aCircuit.Appearance);
                m_eventManager.TriggerOnNewPresence(sp);

<<<<<<< HEAD
                // REGION SYNC
                // The owner is not being set properly when there is no circuit. Hmmm
                // Commenting this out for the merge from master. Might still need it since we have no circuit on scene
                // presence.Appearance.Owner = presence.UUID;

                presence.initializeScenePresence(client, RegionInfo, this);
=======
                sp.TeleportFlags = (TeleportFlags)aCircuit.teleportFlags;
>>>>>>> ee10e23f

                // HERE!!! Do the initial attachments right here
                // first agent upon login is a root agent by design.
                // All other AddNewClient calls find aCircuit.child to be true
                if (aCircuit.child == false)
                {
<<<<<<< HEAD
                    Monitor.PulseAll(m_restorePresences);
                }
            }
            else
            {
                if (GetScenePresence(client.AgentId) == null) // ensure there is no SP here
                {
                    m_log.DebugFormat("[SCENE ({0})]: Adding new agent {1} ({2}) to scene.", m_regionName, client.Name, client.AgentId);

                    m_clientManager.Add(client);
                    SubscribeToClientEvents(client);

                    ScenePresence sp = CreateAndAddScenePresence(client);
                    if (aCircuit != null)
                        sp.Appearance = aCircuit.Appearance;

                    // HERE!!! Do the initial attachments right here
                    // first agent upon login is a root agent by design.
                    // All other AddNewClient calls find aCircuit.child to be true
                    if (aCircuit == null || (aCircuit != null && aCircuit.child == false))
                    {
                        sp.IsChildAgent = false;
                        Util.FireAndForget(delegate(object o) { sp.RezAttachments(); });
                    }
=======
                    sp.IsChildAgent = false;
                    Util.FireAndForget(delegate(object o) { sp.RezAttachments(); });
>>>>>>> ee10e23f
                }
            }

            if (GetScenePresence(client.AgentId) != null)
            {
                m_LastLogin = Util.EnvironmentTickCount();
                EventManager.TriggerOnNewClient(client);
                if (vialogin)
                    EventManager.TriggerOnClientLogin(client);
            }
        }

        private bool VerifyClient(AgentCircuitData aCircuit, System.Net.IPEndPoint ep, out bool vialogin)
        {
            vialogin = false;
            
            // Do the verification here
            if ((aCircuit.teleportFlags & (uint)Constants.TeleportFlags.ViaHGLogin) != 0)
            {
                m_log.DebugFormat("[SCENE]: Incoming client {0} {1} in region {2} via HG login", aCircuit.firstname, aCircuit.lastname, RegionInfo.RegionName);
                vialogin = true;
                IUserAgentVerificationModule userVerification = RequestModuleInterface<IUserAgentVerificationModule>();
                if (userVerification != null && ep != null)
                {
                    if (!userVerification.VerifyClient(aCircuit, ep.Address.ToString()))
                    {
                        // uh-oh, this is fishy
                        m_log.DebugFormat("[SCENE]: User Client Verification for {0} {1} in {2} returned false", aCircuit.firstname, aCircuit.lastname, RegionInfo.RegionName);
                        return false;
                    }
                    else
                        m_log.DebugFormat("[SCENE]: User Client Verification for {0} {1} in {2} returned true", aCircuit.firstname, aCircuit.lastname, RegionInfo.RegionName);

                }
            }

            else if ((aCircuit.teleportFlags & (uint)Constants.TeleportFlags.ViaLogin) != 0)
            {
                m_log.DebugFormat("[SCENE ({0})]: Incoming client {1} {2} via regular login. Client IP verification not performed.",
                    m_regionName, aCircuit.firstname, aCircuit.lastname);
                vialogin = true;
            }

            return true;
        }

        // Called by Caps, on the first HTTP contact from the client
        public override bool CheckClient(UUID agentID, System.Net.IPEndPoint ep)
        {
            AgentCircuitData aCircuit = m_authenticateHandler.GetAgentCircuitData(agentID);
            if (aCircuit != null)
            {
                bool vialogin = false;
                if (!VerifyClient(aCircuit, ep, out vialogin))
                {
                    // if it doesn't pass, we remove the agentcircuitdata altogether
                    // and the scene presence and the client, if they exist
                    try
                    {
                        // We need to wait for the client to make UDP contact first.
                        // It's the UDP contact that creates the scene presence
                        ScenePresence sp = WaitGetScenePresence(agentID);
                        if (sp != null)
                        {
                            PresenceService.LogoutAgent(sp.ControllingClient.SessionId);

                            sp.ControllingClient.Close();
                        }
                        else
                        {
                            m_log.WarnFormat("[SCENE]: Could not find scene presence for {0}", agentID);
                        }
                        // BANG! SLASH!
                        m_authenticateHandler.RemoveCircuit(agentID);

                        return false;
                    }
                    catch (Exception e)
                    {
                        m_log.DebugFormat("[SCENE]: Exception while closing aborted client: {0}", e.StackTrace);
                    }
                }
                else
                    return true;
            }

            return false;
        }

        /// <summary>
        /// Register for events from the client
        /// </summary>
        /// <param name="client">The IClientAPI of the connected client</param>
        public virtual void SubscribeToClientEvents(IClientAPI client)
        {
            SubscribeToClientTerrainEvents(client);
            SubscribeToClientPrimEvents(client);
            SubscribeToClientPrimRezEvents(client);
            SubscribeToClientInventoryEvents(client);
            SubscribeToClientTeleportEvents(client);
            SubscribeToClientScriptEvents(client);
            SubscribeToClientParcelEvents(client);
            SubscribeToClientGridEvents(client);
            SubscribeToClientNetworkEvents(client);
        }

        public virtual void SubscribeToClientTerrainEvents(IClientAPI client)
        {
            client.OnRegionHandShakeReply += SendLayerData;
        }
        
        public virtual void SubscribeToClientPrimEvents(IClientAPI client)
        {
            client.OnUpdatePrimGroupPosition += m_sceneGraph.UpdatePrimPosition;
            client.OnUpdatePrimSinglePosition += m_sceneGraph.UpdatePrimSinglePosition;
            client.OnUpdatePrimGroupRotation += m_sceneGraph.UpdatePrimRotation;
            client.OnUpdatePrimGroupMouseRotation += m_sceneGraph.UpdatePrimRotation;
            client.OnUpdatePrimSingleRotation += m_sceneGraph.UpdatePrimSingleRotation;
            client.OnUpdatePrimSingleRotationPosition += m_sceneGraph.UpdatePrimSingleRotationPosition;
            client.OnUpdatePrimScale += m_sceneGraph.UpdatePrimScale;
            client.OnUpdatePrimGroupScale += m_sceneGraph.UpdatePrimGroupScale;
            client.OnUpdateExtraParams += m_sceneGraph.UpdateExtraParam;
            client.OnUpdatePrimShape += m_sceneGraph.UpdatePrimShape;
            client.OnUpdatePrimTexture += m_sceneGraph.UpdatePrimTexture;
            client.OnObjectRequest += RequestPrim;
            client.OnObjectSelect += SelectPrim;
            client.OnObjectDeselect += DeselectPrim;
            client.OnGrabUpdate += m_sceneGraph.MoveObject;
            client.OnSpinStart += m_sceneGraph.SpinStart;
            client.OnSpinUpdate += m_sceneGraph.SpinObject;
            client.OnDeRezObject += DeRezObjects;
            
            client.OnObjectName += m_sceneGraph.PrimName;
            client.OnObjectClickAction += m_sceneGraph.PrimClickAction;
            client.OnObjectMaterial += m_sceneGraph.PrimMaterial;
            client.OnLinkObjects += LinkObjects;
            client.OnDelinkObjects += DelinkObjects;
            client.OnObjectDuplicate += m_sceneGraph.DuplicateObject;
            client.OnObjectDuplicateOnRay += doObjectDuplicateOnRay;
            client.OnUpdatePrimFlags += m_sceneGraph.UpdatePrimFlags;
            client.OnRequestObjectPropertiesFamily += m_sceneGraph.RequestObjectPropertiesFamily;
            client.OnObjectPermissions += HandleObjectPermissionsUpdate;
            //SYMMETRIC SYNC: return the code back to its original OpenSim version
            //if (IsSyncedServer())
            //{
                client.OnGrabObject += ProcessObjectGrab;
                client.OnGrabUpdate += ProcessObjectGrabUpdate;
                client.OnDeGrabObject += ProcessObjectDeGrab;
            //}
            client.OnUndo += m_sceneGraph.HandleUndo;
            client.OnRedo += m_sceneGraph.HandleRedo;
            client.OnObjectDescription += m_sceneGraph.PrimDescription;
            client.OnObjectDrop += m_sceneGraph.DropObject;
            client.OnObjectIncludeInSearch += m_sceneGraph.MakeObjectSearchable;
            client.OnObjectOwner += ObjectOwner;
        }

        public virtual void SubscribeToClientPrimRezEvents(IClientAPI client)
        {
            client.OnAddPrim += AddNewPrim;
            client.OnRezObject += RezObject;
        }

        public virtual void SubscribeToClientInventoryEvents(IClientAPI client)
        {
            client.OnCreateNewInventoryItem += CreateNewInventoryItem;
            client.OnLinkInventoryItem += HandleLinkInventoryItem;
            client.OnCreateNewInventoryFolder += HandleCreateInventoryFolder;
            client.OnUpdateInventoryFolder += HandleUpdateInventoryFolder;
            client.OnMoveInventoryFolder += HandleMoveInventoryFolder; // 2; //!!
            client.OnFetchInventoryDescendents += HandleFetchInventoryDescendents;
            client.OnPurgeInventoryDescendents += HandlePurgeInventoryDescendents; // 2; //!!
            client.OnFetchInventory += HandleFetchInventory;
            client.OnUpdateInventoryItem += UpdateInventoryItemAsset;
            client.OnCopyInventoryItem += CopyInventoryItem;
            client.OnMoveInventoryItem += MoveInventoryItem;
            client.OnRemoveInventoryItem += RemoveInventoryItem;
            client.OnRemoveInventoryFolder += RemoveInventoryFolder;
            client.OnRezScript += RezScript;
            client.OnRequestTaskInventory += RequestTaskInventory;
            client.OnRemoveTaskItem += RemoveTaskInventory;
            client.OnUpdateTaskInventory += UpdateTaskInventory;
            client.OnMoveTaskItem += ClientMoveTaskInventoryItem;
        }

        public virtual void SubscribeToClientTeleportEvents(IClientAPI client)
        {
            client.OnTeleportLocationRequest += RequestTeleportLocation;
            client.OnTeleportLandmarkRequest += RequestTeleportLandmark;
        }

        public virtual void SubscribeToClientScriptEvents(IClientAPI client)
        {
            client.OnScriptReset += ProcessScriptReset;
            client.OnGetScriptRunning += GetScriptRunning;
            client.OnSetScriptRunning += SetScriptRunning;
        }

        public virtual void SubscribeToClientParcelEvents(IClientAPI client)
        {
            client.OnObjectGroupRequest += m_sceneGraph.HandleObjectGroupUpdate;
            client.OnParcelReturnObjectsRequest += LandChannel.ReturnObjectsInParcel;
            client.OnParcelSetOtherCleanTime += LandChannel.SetParcelOtherCleanTime;
            client.OnParcelBuy += ProcessParcelBuy;
        }

        public virtual void SubscribeToClientGridEvents(IClientAPI client)
        {
            //client.OnNameFromUUIDRequest += HandleUUIDNameRequest;
            client.OnMoneyTransferRequest += ProcessMoneyTransferRequest;
            client.OnAvatarPickerRequest += ProcessAvatarPickerRequest;
            client.OnSetStartLocationRequest += SetHomeRezPoint;
            client.OnRegionHandleRequest += RegionHandleRequest;
        }
        
        public virtual void SubscribeToClientNetworkEvents(IClientAPI client)
        {
            client.OnNetworkStatsUpdate += StatsReporter.AddPacketsStats;
            client.OnViewerEffect += ProcessViewerEffect;
        }

        /// <summary>
        /// Unsubscribe the client from events.
        /// </summary>
        /// FIXME: Not called anywhere!
        /// <param name="client">The IClientAPI of the client</param>
        public virtual void UnSubscribeToClientEvents(IClientAPI client)
        {
            UnSubscribeToClientTerrainEvents(client);
            UnSubscribeToClientPrimEvents(client);
            UnSubscribeToClientPrimRezEvents(client);
            UnSubscribeToClientInventoryEvents(client);
            UnSubscribeToClientTeleportEvents(client);
            UnSubscribeToClientScriptEvents(client);
            UnSubscribeToClientParcelEvents(client);
            UnSubscribeToClientGridEvents(client);
            UnSubscribeToClientNetworkEvents(client);
        }

        public virtual void UnSubscribeToClientTerrainEvents(IClientAPI client)
        {
            client.OnRegionHandShakeReply -= SendLayerData;
        }

        public virtual void UnSubscribeToClientPrimEvents(IClientAPI client)
        {
            client.OnUpdatePrimGroupPosition -= m_sceneGraph.UpdatePrimPosition;
            client.OnUpdatePrimSinglePosition -= m_sceneGraph.UpdatePrimSinglePosition;
            client.OnUpdatePrimGroupRotation -= m_sceneGraph.UpdatePrimRotation;
            client.OnUpdatePrimGroupMouseRotation -= m_sceneGraph.UpdatePrimRotation;
            client.OnUpdatePrimSingleRotation -= m_sceneGraph.UpdatePrimSingleRotation;
            client.OnUpdatePrimSingleRotationPosition -= m_sceneGraph.UpdatePrimSingleRotationPosition;
            client.OnUpdatePrimScale -= m_sceneGraph.UpdatePrimScale;
            client.OnUpdatePrimGroupScale -= m_sceneGraph.UpdatePrimGroupScale;
            client.OnUpdateExtraParams -= m_sceneGraph.UpdateExtraParam;
            client.OnUpdatePrimShape -= m_sceneGraph.UpdatePrimShape;
            client.OnUpdatePrimTexture -= m_sceneGraph.UpdatePrimTexture;
            client.OnObjectRequest -= RequestPrim;
            client.OnObjectSelect -= SelectPrim;
            client.OnObjectDeselect -= DeselectPrim;
            client.OnGrabUpdate -= m_sceneGraph.MoveObject;
            client.OnSpinStart -= m_sceneGraph.SpinStart;
            client.OnSpinUpdate -= m_sceneGraph.SpinObject;
            client.OnDeRezObject -= DeRezObjects;
            client.OnObjectName -= m_sceneGraph.PrimName;
            client.OnObjectClickAction -= m_sceneGraph.PrimClickAction;
            client.OnObjectMaterial -= m_sceneGraph.PrimMaterial;
            client.OnLinkObjects -= LinkObjects;
            client.OnDelinkObjects -= DelinkObjects;
            client.OnObjectDuplicate -= m_sceneGraph.DuplicateObject;
            client.OnObjectDuplicateOnRay -= doObjectDuplicateOnRay;
            client.OnUpdatePrimFlags -= m_sceneGraph.UpdatePrimFlags;
            client.OnRequestObjectPropertiesFamily -= m_sceneGraph.RequestObjectPropertiesFamily;
            client.OnObjectPermissions -= HandleObjectPermissionsUpdate;
            client.OnGrabObject -= ProcessObjectGrab;
            client.OnDeGrabObject -= ProcessObjectDeGrab;
            client.OnUndo -= m_sceneGraph.HandleUndo;
            client.OnRedo -= m_sceneGraph.HandleRedo;
            client.OnObjectDescription -= m_sceneGraph.PrimDescription;
            client.OnObjectDrop -= m_sceneGraph.DropObject;
            client.OnObjectIncludeInSearch -= m_sceneGraph.MakeObjectSearchable;
            client.OnObjectOwner -= ObjectOwner;
        }

        public virtual void UnSubscribeToClientPrimRezEvents(IClientAPI client)
        {
            client.OnAddPrim -= AddNewPrim;
            client.OnRezObject -= RezObject;
        }

        public virtual void UnSubscribeToClientInventoryEvents(IClientAPI client)
        {
            client.OnCreateNewInventoryItem -= CreateNewInventoryItem;
            client.OnCreateNewInventoryFolder -= HandleCreateInventoryFolder;
            client.OnUpdateInventoryFolder -= HandleUpdateInventoryFolder;
            client.OnMoveInventoryFolder -= HandleMoveInventoryFolder; // 2; //!!
            client.OnFetchInventoryDescendents -= HandleFetchInventoryDescendents;
            client.OnPurgeInventoryDescendents -= HandlePurgeInventoryDescendents; // 2; //!!
            client.OnFetchInventory -= HandleFetchInventory;
            client.OnUpdateInventoryItem -= UpdateInventoryItemAsset;
            client.OnCopyInventoryItem -= CopyInventoryItem;
            client.OnMoveInventoryItem -= MoveInventoryItem;
            client.OnRemoveInventoryItem -= RemoveInventoryItem;
            client.OnRemoveInventoryFolder -= RemoveInventoryFolder;
            client.OnRezScript -= RezScript;
            client.OnRequestTaskInventory -= RequestTaskInventory;
            client.OnRemoveTaskItem -= RemoveTaskInventory;
            client.OnUpdateTaskInventory -= UpdateTaskInventory;
            client.OnMoveTaskItem -= ClientMoveTaskInventoryItem;
        }

        public virtual void UnSubscribeToClientTeleportEvents(IClientAPI client)
        {
            client.OnTeleportLocationRequest -= RequestTeleportLocation;
            client.OnTeleportLandmarkRequest -= RequestTeleportLandmark;
            //client.OnTeleportHomeRequest -= TeleportClientHome;
        }

        public virtual void UnSubscribeToClientScriptEvents(IClientAPI client)
        {
            client.OnScriptReset -= ProcessScriptReset;
            client.OnGetScriptRunning -= GetScriptRunning;
            client.OnSetScriptRunning -= SetScriptRunning;
        }

        public virtual void UnSubscribeToClientParcelEvents(IClientAPI client)
        {
            client.OnObjectGroupRequest -= m_sceneGraph.HandleObjectGroupUpdate;
            client.OnParcelReturnObjectsRequest -= LandChannel.ReturnObjectsInParcel;
            client.OnParcelSetOtherCleanTime -= LandChannel.SetParcelOtherCleanTime;
            client.OnParcelBuy -= ProcessParcelBuy;
        }

        public virtual void UnSubscribeToClientGridEvents(IClientAPI client)
        {
            //client.OnNameFromUUIDRequest -= HandleUUIDNameRequest;
            client.OnMoneyTransferRequest -= ProcessMoneyTransferRequest;
            client.OnAvatarPickerRequest -= ProcessAvatarPickerRequest;
            client.OnSetStartLocationRequest -= SetHomeRezPoint;
            client.OnRegionHandleRequest -= RegionHandleRequest;
        }

        public virtual void UnSubscribeToClientNetworkEvents(IClientAPI client)
        {
            client.OnNetworkStatsUpdate -= StatsReporter.AddPacketsStats;
            client.OnViewerEffect -= ProcessViewerEffect;
        }

        /// <summary>
        /// Teleport an avatar to their home region
        /// </summary>
        /// <param name="agentId">The avatar's Unique ID</param>
        /// <param name="client">The IClientAPI for the client</param>
        public virtual void TeleportClientHome(UUID agentId, IClientAPI client)
        {
            if (m_teleportModule != null)
                m_teleportModule.TeleportHome(agentId, client);
            else
            {
                m_log.DebugFormat("[SCENE]: Unable to teleport user home: no AgentTransferModule is active");
                client.SendTeleportFailed("Unable to perform teleports on this simulator.");
            }
        }

        /// <summary>
        /// Duplicates object specified by localID at position raycasted against RayTargetObject using 
        /// RayEnd and RayStart to determine what the angle of the ray is
        /// </summary>
        /// <param name="localID">ID of object to duplicate</param>
        /// <param name="dupeFlags"></param>
        /// <param name="AgentID">Agent doing the duplication</param>
        /// <param name="GroupID">Group of new object</param>
        /// <param name="RayTargetObj">The target of the Ray</param>
        /// <param name="RayEnd">The ending of the ray (farthest away point)</param>
        /// <param name="RayStart">The Beginning of the ray (closest point)</param>
        /// <param name="BypassRaycast">Bool to bypass raycasting</param>
        /// <param name="RayEndIsIntersection">The End specified is the place to add the object</param>
        /// <param name="CopyCenters">Position the object at the center of the face that it's colliding with</param>
        /// <param name="CopyRotates">Rotate the object the same as the localID object</param>
        public void doObjectDuplicateOnRay(uint localID, uint dupeFlags, UUID AgentID, UUID GroupID,
                                           UUID RayTargetObj, Vector3 RayEnd, Vector3 RayStart,
                                           bool BypassRaycast, bool RayEndIsIntersection, bool CopyCenters, bool CopyRotates)
        {
            Vector3 pos;
            const bool frontFacesOnly = true;
            //m_log.Info("HITTARGET: " + RayTargetObj.ToString() + ", COPYTARGET: " + localID.ToString());
            SceneObjectPart target = GetSceneObjectPart(localID);
            SceneObjectPart target2 = GetSceneObjectPart(RayTargetObj);

            if (target != null && target2 != null)
            {
                Vector3 direction = Vector3.Normalize(RayEnd - RayStart);
                Vector3 AXOrigin = new Vector3(RayStart.X, RayStart.Y, RayStart.Z);
                Vector3 AXdirection = new Vector3(direction.X, direction.Y, direction.Z);

                if (target2.ParentGroup != null)
                {
                    pos = target2.AbsolutePosition;
                    //m_log.Info("[OBJECT_REZ]: TargetPos: " + pos.ToString() + ", RayStart: " + RayStart.ToString() + ", RayEnd: " + RayEnd.ToString() + ", Volume: " + Util.GetDistanceTo(RayStart,RayEnd).ToString() + ", mag1: " + Util.GetMagnitude(RayStart).ToString() + ", mag2: " + Util.GetMagnitude(RayEnd).ToString());

                    // TODO: Raytrace better here

                    //EntityIntersection ei = m_sceneGraph.GetClosestIntersectingPrim(new Ray(AXOrigin, AXdirection));
                    Ray NewRay = new Ray(AXOrigin, AXdirection);

                    // Ray Trace against target here
                    EntityIntersection ei = target2.TestIntersectionOBB(NewRay, Quaternion.Identity, frontFacesOnly, CopyCenters);

                    // Un-comment out the following line to Get Raytrace results printed to the console.
                    //m_log.Info("[RAYTRACERESULTS]: Hit:" + ei.HitTF.ToString() + " Point: " + ei.ipoint.ToString() + " Normal: " + ei.normal.ToString());
                    float ScaleOffset = 0.5f;

                    // If we hit something
                    if (ei.HitTF)
                    {
                        Vector3 scale = target.Scale;
                        Vector3 scaleComponent = new Vector3(ei.AAfaceNormal.X, ei.AAfaceNormal.Y, ei.AAfaceNormal.Z);
                        if (scaleComponent.X != 0) ScaleOffset = scale.X;
                        if (scaleComponent.Y != 0) ScaleOffset = scale.Y;
                        if (scaleComponent.Z != 0) ScaleOffset = scale.Z;
                        ScaleOffset = Math.Abs(ScaleOffset);
                        Vector3 intersectionpoint = new Vector3(ei.ipoint.X, ei.ipoint.Y, ei.ipoint.Z);
                        Vector3 normal = new Vector3(ei.normal.X, ei.normal.Y, ei.normal.Z);
                        Vector3 offset = normal * (ScaleOffset / 2f);
                        pos = intersectionpoint + offset;

                        // stick in offset format from the original prim
                        pos = pos - target.ParentGroup.AbsolutePosition;
                        if (CopyRotates)
                        {
                            Quaternion worldRot = target2.GetWorldRotation();

                            // SceneObjectGroup obj = m_sceneGraph.DuplicateObject(localID, pos, target.GetEffectiveObjectFlags(), AgentID, GroupID, worldRot);
                            m_sceneGraph.DuplicateObject(localID, pos, target.GetEffectiveObjectFlags(), AgentID, GroupID, worldRot);
                            //obj.Rotation = worldRot;
                            //obj.UpdateGroupRotationR(worldRot);
                        }
                        else
                        {
                            m_sceneGraph.DuplicateObject(localID, pos, target.GetEffectiveObjectFlags(), AgentID, GroupID);
                        }
                    }

                    return;
                }

                return;
            }
        }

        /// <summary>
        /// Sets the Home Point.   The LoginService uses this to know where to put a user when they log-in
        /// </summary>
        /// <param name="remoteClient"></param>
        /// <param name="regionHandle"></param>
        /// <param name="position"></param>
        /// <param name="lookAt"></param>
        /// <param name="flags"></param>
        public virtual void SetHomeRezPoint(IClientAPI remoteClient, ulong regionHandle, Vector3 position, Vector3 lookAt, uint flags)
        {
            if (GridUserService != null && GridUserService.SetHome(remoteClient.AgentId.ToString(), RegionInfo.RegionID, position, lookAt))
                // FUBAR ALERT: this needs to be "Home position set." so the viewer saves a home-screenshot.
                m_dialogModule.SendAlertToUser(remoteClient, "Home position set.");
            else
                m_dialogModule.SendAlertToUser(remoteClient, "Set Home request Failed.");
        }

        /// <summary>
        /// Get the avatar apperance for the given client.
        /// </summary>
        /// <param name="client"></param>
        /// <param name="appearance"></param>
        public void GetAvatarAppearance(IClientAPI client, out AvatarAppearance appearance)
        {
            AgentCircuitData aCircuit = m_authenticateHandler.GetAgentCircuitData(client.CircuitCode);

            if (aCircuit == null)
            {
                m_log.DebugFormat("[APPEARANCE] Client did not supply a circuit. Non-Linden? Creating default appearance.");
                appearance = new AvatarAppearance(client.AgentId);
                return;
            }

            appearance = aCircuit.Appearance;
            if (appearance == null)
            {
                m_log.DebugFormat("[APPEARANCE]: Appearance not found in {0}, returning default", RegionInfo.RegionName);
                appearance = new AvatarAppearance(client.AgentId);
            }
        }

        /// <summary>
        /// Remove the given client from the scene.
        /// </summary>
        /// <param name="agentID"></param>
        public override void RemoveClient(UUID agentID)
        {
            CheckHeartbeat();
            bool childagentYN = false;
            ScenePresence avatar = GetScenePresence(agentID);
            if (avatar != null)
            {
                childagentYN = avatar.IsChildAgent;

                if (avatar.ParentID != 0)
                {
                    avatar.StandUp();
                }

                try
                {
                    m_log.DebugFormat(
                        "[SCENE]: Removing {0} agent {1} from region {2}",
                        (childagentYN ? "child" : "root"), agentID, RegionInfo.RegionName);

                    m_sceneGraph.removeUserCount(!childagentYN);

                    // If there is a CAPS handler, remove it now. 
                    // A Synced server region will not have a CAPS handler for its presences
                    if(CapsModule.GetCapsHandlerForUser(agentID) != null)
                        CapsModule.RemoveCapsHandler(agentID);

                    // REFACTORING PROBLEM -- well not really a problem, but just to point out that whatever
                    // this method is doing is HORRIBLE!!!
                    avatar.Scene.NeedSceneCacheClear(avatar.UUID);

                    if (!avatar.IsChildAgent)
                    {
                        //List<ulong> childknownRegions = new List<ulong>();
                        //List<ulong> ckn = avatar.KnownChildRegionHandles;
                        //for (int i = 0; i < ckn.Count; i++)
                        //{
                        //    childknownRegions.Add(ckn[i]);
                        //}
                        List<ulong> regions = new List<ulong>(avatar.KnownChildRegionHandles);
                        regions.Remove(RegionInfo.RegionHandle);
                        m_sceneGridService.SendCloseChildAgentConnections(agentID, regions);
                    }
                    m_eventManager.TriggerClientClosed(agentID, this);
                }
                catch (NullReferenceException)
                {
                    // We don't know which count to remove it from
                    // Avatar is already disposed :/
                }

                m_eventManager.TriggerOnRemovePresence(agentID);

                if (avatar != null && (!avatar.IsChildAgent))
                    avatar.SaveChangedAttachments();

                ForEachClient(
                    delegate(IClientAPI client)
                    {
                        //We can safely ignore null reference exceptions.  It means the avatar is dead and cleaned up anyway
                        try { client.SendKillObject(avatar.RegionHandle, avatar.LocalId); }
                        catch (NullReferenceException) { }
                    });

                // Don't try to send kills to clients if this is a synced server.
                // The client closed event will trigger the broadcast to client managers
                if(!IsSyncedServer())
                {
                    ForEachClient(
                        delegate(IClientAPI client)
                        {
                            //We can safely ignore null reference exceptions.  It means the avatar is dead and cleaned up anyway
                            try { client.SendKillObject(avatar.RegionHandle, avatar.LocalId); }
                            catch (NullReferenceException) { }
                        });


                    IAgentAssetTransactions agentTransactions = this.RequestModuleInterface<IAgentAssetTransactions>();
                    if (agentTransactions != null)
                    {
                        agentTransactions.RemoveAgentAssetTransactions(agentID);
                    }
                }

                // Remove the avatar from the scene
                m_sceneGraph.RemoveScenePresence(agentID);
                m_clientManager.Remove(agentID);

                try
                {
                    avatar.Close();
                }
                catch (NullReferenceException)
                {
                    //We can safely ignore null reference exceptions.  It means the avatar are dead and cleaned up anyway.
                }
                catch (Exception e)
                {
                    m_log.Error("[SCENE] Scene.cs:RemoveClient exception: " + e.ToString());
                }

                m_authenticateHandler.RemoveCircuit(avatar.ControllingClient.CircuitCode);
                CleanDroppedAttachments();
                //m_log.InfoFormat("[SCENE] Memory pre  GC {0}", System.GC.GetTotalMemory(false));
                //m_log.InfoFormat("[SCENE] Memory post GC {0}", System.GC.GetTotalMemory(true));
            }
        }

        /// <summary>
        /// Removes region from an avatar's known region list.  This coincides with child agents.  For each child agent, there will be a known region entry.
        /// 
        /// </summary>
        /// <param name="avatarID"></param>
        /// <param name="regionslst"></param>
        public void HandleRemoveKnownRegionsFromAvatar(UUID avatarID, List<ulong> regionslst)
        {
            ScenePresence av = GetScenePresence(avatarID);
            if (av != null)
            {
                lock (av)
                {
                    for (int i = 0; i < regionslst.Count; i++)
                    {
                        av.KnownChildRegionHandles.Remove(regionslst[i]);
                    }
                }
            }
        }

        #endregion

        #region Entities

        public void SendKillObject(uint localID)
        {
            SceneObjectPart part = GetSceneObjectPart(localID);
            if (part != null) // It is a prim
            {
                if (part.ParentGroup != null && !part.ParentGroup.IsDeleted) // Valid
                {
                    if (part.ParentGroup.RootPart != part) // Child part
                        return;
                }
            }

            ForEachClient(delegate(IClientAPI client) { client.SendKillObject(m_regionHandle, localID); });

            //SYMMETRIC SYNC: object remove should be handled through RegionSyncModule
            // REGION SYNC
            /*
            if( IsSyncedServer() )
                RegionSyncServerModule.DeleteObject(m_regionHandle, localID, part);
             * */ 
        }

        #endregion

        #region RegionComms

        /// <summary>
        /// Register the methods that should be invoked when this scene receives various incoming events
        /// </summary>
        public void RegisterCommsEvents()
        {
            m_sceneGridService.OnAvatarCrossingIntoRegion += AgentCrossing;
            m_sceneGridService.OnCloseAgentConnection += IncomingCloseAgent;
            //m_eventManager.OnRegionUp += OtherRegionUp;
            //m_sceneGridService.OnChildAgentUpdate += IncomingChildAgentDataUpdate;
            //m_sceneGridService.OnRemoveKnownRegionFromAvatar += HandleRemoveKnownRegionsFromAvatar;
            m_sceneGridService.OnLogOffUser += HandleLogOffUserFromGrid;
            m_sceneGridService.KiPrimitive += SendKillObject;
            m_sceneGridService.OnGetLandData += GetLandData;
        }

        /// <summary>
        /// Deregister this scene from receiving incoming region events
        /// </summary>
        public void UnRegisterRegionWithComms()
        {
            m_sceneGridService.KiPrimitive -= SendKillObject;
            m_sceneGridService.OnLogOffUser -= HandleLogOffUserFromGrid;
            //m_sceneGridService.OnRemoveKnownRegionFromAvatar -= HandleRemoveKnownRegionsFromAvatar;
            //m_sceneGridService.OnChildAgentUpdate -= IncomingChildAgentDataUpdate;
            //m_eventManager.OnRegionUp -= OtherRegionUp;
            m_sceneGridService.OnAvatarCrossingIntoRegion -= AgentCrossing;
            m_sceneGridService.OnCloseAgentConnection -= IncomingCloseAgent;
            m_sceneGridService.OnGetLandData -= GetLandData;

            // this does nothing; should be removed
            m_sceneGridService.Close();

            if (!GridService.DeregisterRegion(m_regInfo.RegionID))
                m_log.WarnFormat("[SCENE]: Deregister from grid failed for region {0}", m_regInfo.RegionName);
        }

        /// <summary>
        /// Do the work necessary to initiate a new user connection for a particular scene.
        /// At the moment, this consists of setting up the caps infrastructure
        /// The return bool should allow for connections to be refused, but as not all calling paths
        /// take proper notice of it let, we allowed banned users in still.
        /// </summary>
        /// <param name="agent">CircuitData of the agent who is connecting</param>
        /// <param name="reason">Outputs the reason for the false response on this string</param>
        /// <returns>True if the region accepts this agent.  False if it does not.  False will 
        /// also return a reason.</returns>
        public bool NewUserConnection(AgentCircuitData agent, uint teleportFlags, out string reason)
        {
            return NewUserConnection(agent, teleportFlags, out reason, true);
        }

        /// <summary>
        /// Do the work necessary to initiate a new user connection for a particular scene.
        /// At the moment, this consists of setting up the caps infrastructure
        /// The return bool should allow for connections to be refused, but as not all calling paths
        /// take proper notice of it let, we allowed banned users in still.
        /// </summary>
        /// <param name="agent">CircuitData of the agent who is connecting</param>
        /// <param name="reason">Outputs the reason for the false response on this string</param>
        /// <param name="requirePresenceLookup">True for normal presence. False for NPC
        /// or other applications where a full grid/Hypergrid presence may not be required.</param>
        /// <returns>True if the region accepts this agent.  False if it does not.  False will 
        /// also return a reason.</returns>
        public bool NewUserConnection(AgentCircuitData agent, uint teleportFlags, out string reason, bool requirePresenceLookup)
        {
            bool vialogin = ((teleportFlags & (uint)Constants.TeleportFlags.ViaLogin) != 0 ||
                             (teleportFlags & (uint)Constants.TeleportFlags.ViaHGLogin) != 0);
            reason = String.Empty;

            //Teleport flags:
            //
            // TeleportFlags.ViaGodlikeLure - Border Crossing
            // TeleportFlags.ViaLogin - Login
            // TeleportFlags.TeleportFlags.ViaLure - Teleport request sent by another user
            // TeleportFlags.ViaLandmark | TeleportFlags.ViaLocation | TeleportFlags.ViaLandmark | TeleportFlags.Default - Regular Teleport

            // Don't disable this log message - it's too helpful
            m_log.InfoFormat(
                "[CONNECTION BEGIN]: Region {0} told of incoming {1} agent {2} {3} {4} (circuit code {5}, teleportflags {6})",
                RegionInfo.RegionName, (agent.child ? "child" : "root"), agent.firstname, agent.lastname,
                agent.AgentID, agent.circuitcode, teleportFlags);

            if (LoginsDisabled)
            {
                reason = "Logins Disabled";
                return false;
            }

            ScenePresence sp = GetScenePresence(agent.AgentID);

            if (sp != null && !sp.IsChildAgent)
            {
                // We have a zombie from a crashed session. 
                // Or the same user is trying to be root twice here, won't work.
                // Kill it.
                m_log.DebugFormat("[SCENE]: Zombie scene presence detected for {0} in {1}", agent.AgentID, RegionInfo.RegionName);
                sp.ControllingClient.Close();
                sp = null;
            }

            ILandObject land = LandChannel.GetLandObject(agent.startpos.X, agent.startpos.Y);

            //On login test land permisions
            if (vialogin)
            {
                if (land != null && !TestLandRestrictions(agent, land, out reason))
                {
                    return false;
                }
            }

            if (sp == null) // We don't have an [child] agent here already
            {
                if (requirePresenceLookup)
                {
                    try
                    {
                        if (!VerifyUserPresence(agent, out reason))
                            return false;
                    }
                    catch (Exception e)
                    {
                        m_log.ErrorFormat("[CONNECTION BEGIN]: Exception verifying presence " + e.ToString());
                        return false;
                    }
                }

                try
                {
                    if (!AuthorizeUser(agent, out reason))
                        return false;
                }
                catch (Exception e)
                {
                    m_log.ErrorFormat("[CONNECTION BEGIN]: Exception authorizing user " + e.ToString());
                    return false;
                }

                m_log.InfoFormat(
                    "[CONNECTION BEGIN]: Region {0} authenticated and authorized incoming {1} agent {2} {3} {4} (circuit code {5})",
                    RegionInfo.RegionName, (agent.child ? "child" : "root"), agent.firstname, agent.lastname,
                    agent.AgentID, agent.circuitcode);

                CapsModule.NewUserConnection(agent);
                CapsModule.AddCapsHandler(agent.AgentID);
            }
            else
            {
                // Let the SP know how we got here. This has a lot of interesting
                // uses down the line.
                sp.TeleportFlags = (TeleportFlags)teleportFlags;

                if (sp.IsChildAgent)
                {
                    m_log.DebugFormat(
                        "[SCENE]: Adjusting known seeds for existing agent {0} in {1}",
                        agent.AgentID, RegionInfo.RegionName);

                    sp.AdjustKnownSeeds();
                    CapsModule.NewUserConnection(agent);
                }
            }


            // In all cases, add or update the circuit data with the new agent circuit data and teleport flags
            agent.teleportFlags = teleportFlags;
            m_authenticateHandler.AddNewCircuit(agent.circuitcode, agent);

            if (vialogin) 
            {
                CleanDroppedAttachments();

                if (TestBorderCross(agent.startpos, Cardinals.E))
                {
                    Border crossedBorder = GetCrossedBorder(agent.startpos, Cardinals.E);
                    agent.startpos.X = crossedBorder.BorderLine.Z - 1;
                }

                if (TestBorderCross(agent.startpos, Cardinals.N))
                {
                    Border crossedBorder = GetCrossedBorder(agent.startpos, Cardinals.N);
                    agent.startpos.Y = crossedBorder.BorderLine.Z - 1;
                }

                //Mitigate http://opensimulator.org/mantis/view.php?id=3522
                // Check if start position is outside of region
                // If it is, check the Z start position also..   if not, leave it alone.
                if (BordersLocked)
                {
                    lock (EastBorders)
                    {
                        if (agent.startpos.X > EastBorders[0].BorderLine.Z)
                        {
                            m_log.Warn("FIX AGENT POSITION");
                            agent.startpos.X = EastBorders[0].BorderLine.Z * 0.5f;
                            if (agent.startpos.Z > 720)
                                agent.startpos.Z = 720;
                        }
                    }
                    lock (NorthBorders)
                    {
                        if (agent.startpos.Y > NorthBorders[0].BorderLine.Z)
                        {
                            m_log.Warn("FIX Agent POSITION");
                            agent.startpos.Y = NorthBorders[0].BorderLine.Z * 0.5f;
                            if (agent.startpos.Z > 720)
                                agent.startpos.Z = 720;
                        }
                    }
                }
                else
                {
                    if (agent.startpos.X > EastBorders[0].BorderLine.Z)
                    {
                        m_log.Warn("FIX AGENT POSITION");
                        agent.startpos.X = EastBorders[0].BorderLine.Z * 0.5f;
                        if (agent.startpos.Z > 720)
                            agent.startpos.Z = 720;
                    }
                    if (agent.startpos.Y > NorthBorders[0].BorderLine.Z)
                    {
                        m_log.Warn("FIX Agent POSITION");
                        agent.startpos.Y = NorthBorders[0].BorderLine.Z * 0.5f;
                        if (agent.startpos.Z > 720)
                            agent.startpos.Z = 720;
                    }
                }
                // Honor parcel landing type and position.
                if (land != null)
                {
                    if (land.LandData.LandingType == (byte)1 && land.LandData.UserLocation != Vector3.Zero)
                    {
                        agent.startpos = land.LandData.UserLocation;
                    }
                }
            }

            return true;
        }

        private bool TestLandRestrictions(AgentCircuitData agent, ILandObject land,  out string reason)
        {
      
            bool banned = land.IsBannedFromLand(agent.AgentID);
            bool restricted = land.IsRestrictedFromLand(agent.AgentID);

            if (banned || restricted)
            {
                ILandObject nearestParcel = GetNearestAllowedParcel(agent.AgentID, agent.startpos.X, agent.startpos.Y);
                if (nearestParcel != null)
                {
                    //Move agent to nearest allowed
                    Vector3 newPosition = GetParcelCenterAtGround(nearestParcel);
                    agent.startpos.X = newPosition.X;
                    agent.startpos.Y = newPosition.Y;
                }
                else
                {
                    if (banned)
                    {
                        reason = "Cannot regioncross into banned parcel.";
                    }
                    else
                    {
                        reason = String.Format("Denied access to private region {0}: You are not on the access list for that region.",
                                   RegionInfo.RegionName);
                    }
                    return false;
                }
            }
            reason = "";
            return true;
        }

        /// <summary>
        /// Verifies that the user has a presence on the Grid
        /// </summary>
        /// <param name="agent">Circuit Data of the Agent we're verifying</param>
        /// <param name="reason">Outputs the reason for the false response on this string</param>
        /// <returns>True if the user has a session on the grid.  False if it does not.  False will 
        /// also return a reason.</returns>
        public virtual bool VerifyUserPresence(AgentCircuitData agent, out string reason)
        {
            reason = String.Empty;

            IPresenceService presence = RequestModuleInterface<IPresenceService>();
            if (presence == null)
            {
                reason = String.Format("Failed to verify user presence in the grid for {0} {1} in region {2}. Presence service does not exist.", agent.firstname, agent.lastname, RegionInfo.RegionName);
                return false;
            }

            OpenSim.Services.Interfaces.PresenceInfo pinfo = presence.GetAgent(agent.SessionID);

            if (pinfo == null)
            {
                reason = String.Format("Failed to verify user presence in the grid for {0} {1}, access denied to region {2}.", agent.firstname, agent.lastname, RegionInfo.RegionName);
                return false;
            }

            return true;
        }

        /// <summary>
        /// Verify if the user can connect to this region.  Checks the banlist and ensures that the region is set for public access
        /// </summary>
        /// <param name="agent">The circuit data for the agent</param>
        /// <param name="reason">outputs the reason to this string</param>
        /// <returns>True if the region accepts this agent.  False if it does not.  False will 
        /// also return a reason.</returns>
        protected virtual bool AuthorizeUser(AgentCircuitData agent, out string reason)
        {
            reason = String.Empty;

            if (!m_strictAccessControl) return true;
            if (Permissions.IsGod(agent.AgentID)) return true;
                      
            if (AuthorizationService != null)
            {
                if (!AuthorizationService.IsAuthorizedForRegion(agent.AgentID.ToString(), RegionInfo.RegionID.ToString(),out reason))
                {
                    m_log.WarnFormat("[CONNECTION BEGIN]: Denied access to: {0} ({1} {2}) at {3} because the user does not have access to the region",
                                     agent.AgentID, agent.firstname, agent.lastname, RegionInfo.RegionName);
                    //reason = String.Format("You are not currently on the access list for {0}",RegionInfo.RegionName);
                    return false;
                }
            }

            if (m_regInfo.EstateSettings != null)
            {
                if (m_regInfo.EstateSettings.IsBanned(agent.AgentID))
                {
                    m_log.WarnFormat("[CONNECTION BEGIN]: Denied access to: {0} ({1} {2}) at {3} because the user is on the banlist",
                                     agent.AgentID, agent.firstname, agent.lastname, RegionInfo.RegionName);
                    reason = String.Format("Denied access to region {0}: You have been banned from that region.",
                                           RegionInfo.RegionName);
                    return false;
                }
            }
            else
                m_log.ErrorFormat("[CONNECTION BEGIN]: Estate Settings is null!");

            IGroupsModule groupsModule =
                    RequestModuleInterface<IGroupsModule>();

            List<UUID> agentGroups = new List<UUID>();

            if (groupsModule != null)
            {
                GroupMembershipData[] GroupMembership =
                        groupsModule.GetMembershipData(agent.AgentID);

                if (GroupMembership != null)
                {
                    for (int i = 0; i < GroupMembership.Length; i++)
                        agentGroups.Add(GroupMembership[i].GroupID);
                }
                else
                    m_log.ErrorFormat("[CONNECTION BEGIN]: GroupMembership is null!");
            }

            bool groupAccess = false;
            UUID[] estateGroups = m_regInfo.EstateSettings.EstateGroups;

            if (estateGroups != null)
            {
                foreach (UUID group in estateGroups)
                {
                    if (agentGroups.Contains(group))
                    {
                        groupAccess = true;
                        break;
                    }
                }
            }
            else
                m_log.ErrorFormat("[CONNECTION BEGIN]: EstateGroups is null!");

            if (!m_regInfo.EstateSettings.PublicAccess &&
                !m_regInfo.EstateSettings.HasAccess(agent.AgentID) &&
                !groupAccess)
            {
                m_log.WarnFormat("[CONNECTION BEGIN]: Denied access to: {0} ({1} {2}) at {3} because the user does not have access to the estate",
                                 agent.AgentID, agent.firstname, agent.lastname, RegionInfo.RegionName);
                reason = String.Format("Denied access to private region {0}: You are not on the access list for that region.",
                                       RegionInfo.RegionName);
                return false;
            }

            // TODO: estate/region settings are not properly hooked up
            // to ILandObject.isRestrictedFromLand()
            // if (null != LandChannel)
            // {
            //     // region seems to have local Id of 1
            //     ILandObject land = LandChannel.GetLandObject(1);
            //     if (null != land)
            //     {
            //         if (land.isBannedFromLand(agent.AgentID))
            //         {
            //             m_log.WarnFormat("[CONNECTION BEGIN]: Denied access to: {0} ({1} {2}) at {3} because the user has been banned from land",
            //                              agent.AgentID, agent.firstname, agent.lastname, RegionInfo.RegionName);
            //             reason = String.Format("Denied access to private region {0}: You are banned from that region.",
            //                                    RegionInfo.RegionName);
            //             return false;
            //         }

            //         if (land.isRestrictedFromLand(agent.AgentID))
            //         {
            //             m_log.WarnFormat("[CONNECTION BEGIN]: Denied access to: {0} ({1} {2}) at {3} because the user does not have access to the region",
            //                              agent.AgentID, agent.firstname, agent.lastname, RegionInfo.RegionName);
            //             reason = String.Format("Denied access to private region {0}: You are not on the access list for that region.",
            //                                    RegionInfo.RegionName);
            //             return false;
            //         }
            //     }
            // }

            return true;
        }

        /// <summary>
        /// Update an AgentCircuitData object with new information
        /// </summary>
        /// <param name="data">Information to update the AgentCircuitData with</param>
        public void UpdateCircuitData(AgentCircuitData data)
        {
            m_authenticateHandler.UpdateAgentData(data);
        }

        /// <summary>
        /// Change the Circuit Code for the user's Circuit Data
        /// </summary>
        /// <param name="oldcc">The old Circuit Code.  Must match a previous circuit code</param>
        /// <param name="newcc">The new Circuit Code.  Must not be an already existing circuit code</param>
        /// <returns>True if we successfully changed it.  False if we did not</returns>
        public bool ChangeCircuitCode(uint oldcc, uint newcc)
        {
            return m_authenticateHandler.TryChangeCiruitCode(oldcc, newcc);
        }

        /// <summary>
        /// The Grid has requested that we log-off a user.  Log them off.
        /// </summary>
        /// <param name="AvatarID">Unique ID of the avatar to log-off</param>
        /// <param name="RegionSecret">SecureSessionID of the user, or the RegionSecret text when logging on to the grid</param>
        /// <param name="message">message to display to the user.  Reason for being logged off</param>
        public void HandleLogOffUserFromGrid(UUID AvatarID, UUID RegionSecret, string message)
        {
            ScenePresence loggingOffUser = GetScenePresence(AvatarID);
            if (loggingOffUser != null)
            {
                UUID localRegionSecret = UUID.Zero;
                bool parsedsecret = UUID.TryParse(m_regInfo.regionSecret, out localRegionSecret);

                // Region Secret is used here in case a new sessionid overwrites an old one on the user server.
                // Will update the user server in a few revisions to use it.

                if (RegionSecret == loggingOffUser.ControllingClient.SecureSessionId || (parsedsecret && RegionSecret == localRegionSecret))
                {
                    m_sceneGridService.SendCloseChildAgentConnections(loggingOffUser.UUID, new List<ulong>(loggingOffUser.KnownRegions.Keys));
                    loggingOffUser.ControllingClient.Kick(message);
                    // Give them a second to receive the message!
                    Thread.Sleep(1000);
                    loggingOffUser.ControllingClient.Close();
                }
                else
                {
                    m_log.Info("[USERLOGOFF]: System sending the LogOff user message failed to sucessfully authenticate");
                }
            }
            else
            {
                m_log.InfoFormat("[USERLOGOFF]: Got a logoff request for {0} but the user isn't here.  The user might already have been logged out", AvatarID.ToString());
            }
        }

        /// <summary>
        /// Triggered when an agent crosses into this sim.  Also happens on initial login.
        /// </summary>
        /// <param name="agentID"></param>
        /// <param name="position"></param>
        /// <param name="isFlying"></param>
        public virtual void AgentCrossing(UUID agentID, Vector3 position, bool isFlying)
        {
            ScenePresence presence = GetScenePresence(agentID);
            if (presence != null)
            {
                try
                {
                    presence.MakeRootAgent(position, isFlying);
                }
                catch (Exception e)
                {
                    m_log.ErrorFormat("[SCENE ({0})]: Unable to do agent crossing, exception {1}", m_regionName, e);
                }
            }
            else
            {
                m_log.ErrorFormat(
                    "[SCENE ({0})]: Could not find presence for agent {1} crossing into scene {2}",
                    m_regionName, agentID, m_regionName);
            }
        }

        /// <summary>
        /// We've got an update about an agent that sees into this region, 
        /// send it to ScenePresence for processing  It's the full data.
        /// </summary>
        /// <param name="cAgentData">Agent that contains all of the relevant things about an agent.
        /// Appearance, animations, position, etc.</param>
        /// <returns>true if we handled it.</returns>
        public virtual bool IncomingChildAgentDataUpdate(AgentData cAgentData)
        {
            m_log.DebugFormat(
                "[SCENE ({0})]: Incoming child agent update for {1}", m_regionName, cAgentData.AgentID);

            // XPTO: if this agent is not allowed here as root, always return false

            // We have to wait until the viewer contacts this region after receiving EAC.
            // That calls AddNewClient, which finally creates the ScenePresence
            ILandObject nearestParcel = GetNearestAllowedParcel(cAgentData.AgentID, Constants.RegionSize / 2, Constants.RegionSize / 2);
            if (nearestParcel == null)
            {
                m_log.DebugFormat("[SCENE]: Denying root agent entry to {0}: no allowed parcel", cAgentData.AgentID);
                return false;
            }

            ScenePresence childAgentUpdate = WaitGetScenePresence(cAgentData.AgentID);

            if (childAgentUpdate != null)
            {
                childAgentUpdate.ChildAgentDataUpdate(cAgentData);
                return true;
            }

            return false;
        }

        /// <summary>
        /// We've got an update about an agent that sees into this region, 
        /// send it to ScenePresence for processing  It's only positional data
        /// </summary>
        /// <param name="cAgentData">AgentPosition that contains agent positional data so we can know what to send</param>
        /// <returns>true if we handled it.</returns>
        public virtual bool IncomingChildAgentDataUpdate(AgentPosition cAgentData)
        {
            //m_log.Debug(" XXX Scene IncomingChildAgentDataUpdate POSITION in " + RegionInfo.RegionName);
            ScenePresence childAgentUpdate = GetScenePresence(cAgentData.AgentID);
            if (childAgentUpdate != null)
            {
                // I can't imagine *yet* why we would get an update if the agent is a root agent..
                // however to avoid a race condition crossing borders..
                if (childAgentUpdate.IsChildAgent)
                {
                    uint rRegionX = (uint)(cAgentData.RegionHandle >> 40);
                    uint rRegionY = (((uint)(cAgentData.RegionHandle)) >> 8);
                    uint tRegionX = RegionInfo.RegionLocX;
                    uint tRegionY = RegionInfo.RegionLocY;
                    //Send Data to ScenePresence
                    childAgentUpdate.ChildAgentDataUpdate(cAgentData, tRegionX, tRegionY, rRegionX, rRegionY);
                    // Not Implemented:
                    //TODO: Do we need to pass the message on to one of our neighbors?
                }

                return true;
            }

            return false;
        }

        protected virtual ScenePresence WaitGetScenePresence(UUID agentID)
        {
            int ntimes = 10;
            ScenePresence childAgentUpdate = null;
            while ((childAgentUpdate = GetScenePresence(agentID)) == null && (ntimes-- > 0))
                Thread.Sleep(1000);
            return childAgentUpdate;

        }

        public virtual bool IncomingRetrieveRootAgent(UUID id, out IAgentData agent)
        {
            agent = null;
            ScenePresence sp = GetScenePresence(id);
            if ((sp != null) && (!sp.IsChildAgent))
            {
                sp.IsChildAgent = true;
                return sp.CopyAgent(out agent);
            }

            return false;
        }

        /// <summary>
        /// Tell a single agent to disconnect from the region.
        /// </summary>
        /// <param name="regionHandle"></param>
        /// <param name="agentID"></param>
        public bool IncomingCloseAgent(UUID agentID)
        {
            //m_log.DebugFormat("[SCENE]: Processing incoming close agent for {0}", agentID);

            ScenePresence presence = m_sceneGraph.GetScenePresence(agentID);
            if (presence != null)
            {
                // Nothing is removed here, so down count it as such
                if (presence.IsChildAgent)
                {
                   m_sceneGraph.removeUserCount(false);
                }
                else
                {
                   m_sceneGraph.removeUserCount(true);
                }

                // Don't do this to root agents on logout, it's not nice for the viewer
                if (presence.IsChildAgent)
                {
                    // Tell a single agent to disconnect from the region.
                    IEventQueue eq = RequestModuleInterface<IEventQueue>();
                    if (eq != null)
                    {
                        eq.DisableSimulator(RegionInfo.RegionHandle, agentID);
                    }
                    else
                        presence.ControllingClient.SendShutdownConnectionNotice();
                }

                presence.ControllingClient.Close();
                return true;
            }

            // Agent not here
            return false;
        }

        /// <summary>
        /// Tries to teleport agent to other region.
        /// </summary>
        /// <param name="remoteClient"></param>
        /// <param name="regionName"></param>
        /// <param name="position"></param>
        /// <param name="lookAt"></param>
        /// <param name="teleportFlags"></param>
        public void RequestTeleportLocation(IClientAPI remoteClient, string regionName, Vector3 position,
                                            Vector3 lookat, uint teleportFlags)
        {
            GridRegion regionInfo = GridService.GetRegionByName(UUID.Zero, regionName);
            if (regionInfo == null)
            {
                // can't find the region: Tell viewer and abort
                remoteClient.SendTeleportFailed("The region '" + regionName + "' could not be found.");
                return;
            }

            RequestTeleportLocation(remoteClient, regionInfo.RegionHandle, position, lookat, teleportFlags);
        }

        /// <summary>
        /// Tries to teleport agent to other region.
        /// </summary>
        /// <param name="remoteClient"></param>
        /// <param name="regionHandle"></param>
        /// <param name="position"></param>
        /// <param name="lookAt"></param>
        /// <param name="teleportFlags"></param>
        public void RequestTeleportLocation(IClientAPI remoteClient, ulong regionHandle, Vector3 position,
                                            Vector3 lookAt, uint teleportFlags)
        {
            ScenePresence sp = GetScenePresence(remoteClient.AgentId);
            if (sp != null)
            {
                uint regionX = m_regInfo.RegionLocX;
                uint regionY = m_regInfo.RegionLocY;

                Utils.LongToUInts(regionHandle, out regionX, out regionY);

                int shiftx = (int) regionX - (int) m_regInfo.RegionLocX * (int)Constants.RegionSize;
                int shifty = (int) regionY - (int) m_regInfo.RegionLocY * (int)Constants.RegionSize;

                position.X += shiftx;
                position.Y += shifty;

                bool result = false;

                if (TestBorderCross(position,Cardinals.N))
                    result = true;

                if (TestBorderCross(position, Cardinals.S))
                    result = true;

                if (TestBorderCross(position, Cardinals.E))
                    result = true;

                if (TestBorderCross(position, Cardinals.W))
                    result = true;

                // bordercross if position is outside of region

                if (!result)
                {
                    regionHandle = m_regInfo.RegionHandle;
                }
                else
                {
                    // not in this region, undo the shift!
                    position.X -= shiftx;
                    position.Y -= shifty;
                }

                if (m_teleportModule != null)
                    m_teleportModule.Teleport(sp, regionHandle, position, lookAt, teleportFlags);
                else
                {
                    m_log.DebugFormat("[SCENE]: Unable to perform teleports: no AgentTransferModule is active");
                    sp.ControllingClient.SendTeleportFailed("Unable to perform teleports on this simulator.");
                }
            }
        }

        /// <summary>
        /// Tries to teleport agent to landmark.
        /// </summary>
        /// <param name="remoteClient"></param>
        /// <param name="regionHandle"></param>
        /// <param name="position"></param>
        public void RequestTeleportLandmark(IClientAPI remoteClient, UUID regionID, Vector3 position)
        {
            GridRegion info = GridService.GetRegionByUUID(UUID.Zero, regionID);

            if (info == null)
            {
                // can't find the region: Tell viewer and abort
                remoteClient.SendTeleportFailed("The teleport destination could not be found.");
                return;
            }

            RequestTeleportLocation(remoteClient, info.RegionHandle, position, Vector3.Zero, (uint)(TPFlags.SetLastToTarget | TPFlags.ViaLandmark));
        }

        public bool CrossAgentToNewRegion(ScenePresence agent, bool isFlying)
        {
            if (m_teleportModule != null)
                return m_teleportModule.Cross(agent, isFlying);
            else
            {
                m_log.DebugFormat("[SCENE]: Unable to cross agent to neighbouring region, because there is no AgentTransferModule");
            }

            return false;
        }

        public void SendOutChildAgentUpdates(AgentPosition cadu, ScenePresence presence)
        {
            m_sceneGridService.SendChildAgentDataUpdate(cadu, presence);
        }

        #endregion

        #region Other Methods

        protected override IConfigSource GetConfig()
        {
            return m_config;
        }

        #endregion

        public void HandleObjectPermissionsUpdate(IClientAPI controller, UUID agentID, UUID sessionID, byte field, uint localId, uint mask, byte set)
        {
            // Check for spoofing..  since this is permissions we're talking about here!
            if ((controller.SessionId == sessionID) && (controller.AgentId == agentID))
            {
                // Tell the object to do permission update
                if (localId != 0)
                {
                    SceneObjectGroup chObjectGroup = GetGroupByPrim(localId);
                    if (chObjectGroup != null)
                    {
                        chObjectGroup.UpdatePermissions(agentID, field, localId, mask, set);
                    }
                }
            }
        }

        /// <summary>
        /// Causes all clients to get a full object update on all of the objects in the scene.
        /// </summary>
        public void ForceClientUpdate()
        {
            EntityBase[] entityList = GetEntities();
            foreach (EntityBase ent in entityList)
            {
                if (ent is SceneObjectGroup)
                {
                    ((SceneObjectGroup)ent).ScheduleGroupForFullUpdate();
                }
            }
        }

        /// <summary>
        /// This is currently only used for scale (to scale to MegaPrim size)
        /// There is a console command that calls this in OpenSimMain
        /// </summary>
        /// <param name="cmdparams"></param>
        public void HandleEditCommand(string[] cmdparams)
        {
            m_log.Debug("Searching for Primitive: '" + cmdparams[2] + "'");

            EntityBase[] entityList = GetEntities();
            foreach (EntityBase ent in entityList)
            {
                if (ent is SceneObjectGroup)
                {
                    SceneObjectPart part = ((SceneObjectGroup)ent).GetChildPart(((SceneObjectGroup)ent).UUID);
                    if (part != null)
                    {
                        if (part.Name == cmdparams[2])
                        {
                            part.Resize(
                                new Vector3(Convert.ToSingle(cmdparams[3]), Convert.ToSingle(cmdparams[4]),
                                              Convert.ToSingle(cmdparams[5])));

                            m_log.Debug("Edited scale of Primitive: " + part.Name);
                        }
                    }
                }
            }
        }

        /*
        public override void Show(string[] showParams)
        {
            base.Show(showParams);

            switch (showParams[0])
            {
                case "users":
                    m_log.Error("Current Region: " + RegionInfo.RegionName);
                    m_log.ErrorFormat("{0,-16}{1,-16}{2,-25}{3,-25}{4,-16}{5,-16}{6,-16}", "Firstname", "Lastname",
                                      "Agent ID", "Session ID", "Circuit", "IP", "World");

                    ForEachScenePresence(delegate(ScenePresence sp)
                    {
                        m_log.ErrorFormat("{0,-16}{1,-16}{2,-25}{3,-25}{4,-16},{5,-16}{6,-16}",
                                          sp.Firstname,
                                          sp.Lastname,
                                          sp.UUID,
                                          sp.ControllingClient.AgentId,
                                          "Unknown",
                                          "Unknown",
                                          RegionInfo.RegionName);
                    });

                    break;
            }
        }*/

        #region Script Handling Methods

        /// <summary>
        /// Console command handler to send script command to script engine.
        /// </summary>
        /// <param name="args"></param>
        public void SendCommandToPlugins(string[] args)
        {
            m_eventManager.TriggerOnPluginConsole(args);
        }

        public LandData GetLandData(float x, float y)
        {
            return LandChannel.GetLandObject(x, y).LandData;
        }

        public LandData GetLandData(uint x, uint y)
        {
            m_log.DebugFormat("[SCENE]: returning land for {0},{1}", x, y);
            return LandChannel.GetLandObject((int)x, (int)y).LandData;
        }


        #endregion

        #region Script Engine

        private List<ScriptEngineInterface> ScriptEngines = new List<ScriptEngineInterface>();
        public bool DumpAssetsToFile;

        /// <summary>
        ///
        /// </summary>
        /// <param name="scriptEngine"></param>
        public void AddScriptEngine(ScriptEngineInterface scriptEngine)
        {
            ScriptEngines.Add(scriptEngine);
            scriptEngine.InitializeEngine(this);
        }

        private bool ScriptDanger(SceneObjectPart part,Vector3 pos)
        {
            ILandObject parcel = LandChannel.GetLandObject(pos.X, pos.Y);
            if (part != null)
            {
                if (parcel != null)
                {
                    if ((parcel.LandData.Flags & (uint)ParcelFlags.AllowOtherScripts) != 0)
                    {
                        return true;
                    }
                    else if ((parcel.LandData.Flags & (uint)ParcelFlags.AllowGroupScripts) != 0)
                    {
                        if (part.OwnerID == parcel.LandData.OwnerID
                            || (parcel.LandData.IsGroupOwned && part.GroupID == parcel.LandData.GroupID)
                            || Permissions.IsGod(part.OwnerID))
                        {
                            return true;
                        }
                        else
                        {
                            return false;
                        }
                    }
                    else
                    {
                        if (part.OwnerID == parcel.LandData.OwnerID)
                        {
                            return true;
                        }
                        else
                        {
                            return false;
                        }
                    }
                }
                else
                {

                    if (pos.X > 0f && pos.X < Constants.RegionSize && pos.Y > 0f && pos.Y < Constants.RegionSize)
                    {
                        // The only time parcel != null when an object is inside a region is when
                        // there is nothing behind the landchannel.  IE, no land plugin loaded.
                        return true;
                    }
                    else
                    {
                        // The object is outside of this region.  Stop piping events to it.
                        return false;
                    }
                }
            }
            else
            {
                return false;
            }
        }

        public bool ScriptDanger(uint localID, Vector3 pos)
        {
            SceneObjectPart part = GetSceneObjectPart(localID);
            if (part != null)
            {
                return ScriptDanger(part, pos);
            }
            else
            {
                return false;
            }
        }

        public bool PipeEventsForScript(uint localID)
        {
            SceneObjectPart part = GetSceneObjectPart(localID);
            if (part != null)
            {
                // Changed so that child prims of attachments return ScriptDanger for their parent, so that
                //  their scripts will actually run.
                //      -- Leaf, Tue Aug 12 14:17:05 EDT 2008
                SceneObjectPart parent = part.ParentGroup.RootPart;
                if (parent != null && parent.IsAttachment)
                    return ScriptDanger(parent, parent.GetWorldPosition());
                else
                    return ScriptDanger(part, part.GetWorldPosition());
            }
            else
            {
                return false;
            }
        }

        #endregion

        #region SceneGraph wrapper methods

        /// <summary>
        ///
        /// </summary>
        /// <param name="localID"></param>
        /// <returns></returns>
        public UUID ConvertLocalIDToFullID(uint localID)
        {
            return m_sceneGraph.ConvertLocalIDToFullID(localID);
        }

        public void SwapRootAgentCount(bool rootChildChildRootTF)
        {
            m_sceneGraph.SwapRootChildAgent(rootChildChildRootTF);
        }

        public void AddPhysicalPrim(int num)
        {
            m_sceneGraph.AddPhysicalPrim(num);
        }

        public void RemovePhysicalPrim(int num)
        {
            m_sceneGraph.RemovePhysicalPrim(num);
        }

        public int GetRootAgentCount()
        {
            return m_sceneGraph.GetRootAgentCount();
        }

        public int GetChildAgentCount()
        {
            return m_sceneGraph.GetChildAgentCount();
        }

        /// <summary>
        /// Request a scene presence by UUID. Fast, indexed lookup.
        /// </summary>
        /// <param name="agentID"></param>
        /// <returns>null if the presence was not found</returns>
        public ScenePresence GetScenePresence(UUID agentID)
        {
            return m_sceneGraph.GetScenePresence(agentID);
        }

        /// <summary>
        /// Request the scene presence by name.
        /// </summary>
        /// <param name="firstName"></param>
        /// <param name="lastName"></param>
        /// <returns>null if the presence was not found</returns>
        public ScenePresence GetScenePresence(string firstName, string lastName)
        {
            return m_sceneGraph.GetScenePresence(firstName, lastName);
        }

        /// <summary>
        /// Request the scene presence by localID.
        /// </summary>
        /// <param name="localID"></param>
        /// <returns>null if the presence was not found</returns>
        public ScenePresence GetScenePresence(uint localID)
        {
            return m_sceneGraph.GetScenePresence(localID);
        }

        public override bool PresenceChildStatus(UUID avatarID)
        {
            ScenePresence cp = GetScenePresence(avatarID);

            // FIXME: This is really crap - some logout code is relying on a NullReferenceException to halt its processing
            // This needs to be fixed properly by cleaning up the logout code.
            //if (cp != null)
            //    return cp.IsChildAgent;

            //return false;

            return cp.IsChildAgent;
        }

        /// <summary>
        /// Performs action on all scene presences.
        /// </summary>
        /// <param name="action"></param>
        public void ForEachScenePresence(Action<ScenePresence> action)
        {
            //if (IsSyncedServer())
            //    return;
            // We don't want to try to send messages if there are no avatars.
            if (m_sceneGraph != null)
            {
                m_sceneGraph.ForEachScenePresence(action);
            }
        }

        /// <summary>
        /// Perform the given action for each object
        /// </summary>
        /// <param name="action"></param>
        //        public void ForEachObject(Action<SceneObjectGroup> action)
        //        {
        //            List<SceneObjectGroup> presenceList;
        //
        //            lock (m_sceneObjects)
        //            {
        //                presenceList = new List<SceneObjectGroup>(m_sceneObjects.Values);
        //            }
        //
        //            foreach (SceneObjectGroup presence in presenceList)
        //            {
        //                action(presence);
        //            }
        //        }

        /// <summary>
        /// Get a named prim contained in this scene (will return the first
        /// found, if there are more than one prim with the same name)
        /// </summary>
        /// <param name="name"></param>
        /// <returns></returns>
        public SceneObjectPart GetSceneObjectPart(string name)
        {
            return m_sceneGraph.GetSceneObjectPart(name);
        }

        /// <summary>
        /// Get a prim via its local id
        /// </summary>
        /// <param name="localID"></param>
        /// <returns></returns>
        public SceneObjectPart GetSceneObjectPart(uint localID)
        {
            return m_sceneGraph.GetSceneObjectPart(localID);
        }

        /// <summary>
        /// Get a prim via its UUID
        /// </summary>
        /// <param name="fullID"></param>
        /// <returns></returns>
        public SceneObjectPart GetSceneObjectPart(UUID fullID)
        {
            return m_sceneGraph.GetSceneObjectPart(fullID);
        }

        /// <summary>
        /// Get a scene object group that contains the prim with the given local id
        /// </summary>
        /// <param name="localID"></param>
        /// <returns>null if no scene object group containing that prim is found</returns>
        public SceneObjectGroup GetGroupByPrim(uint localID)
        {
            return m_sceneGraph.GetGroupByPrim(localID);
        }

        public override bool TryGetScenePresence(UUID avatarId, out ScenePresence avatar)
        {
            return m_sceneGraph.TryGetScenePresence(avatarId, out avatar);
        }

        public bool TryGetAvatarByName(string avatarName, out ScenePresence avatar)
        {
            return m_sceneGraph.TryGetAvatarByName(avatarName, out avatar);
        }

        public void ForEachClient(Action<IClientAPI> action)
        {
            // REGION SYNC
            if (false)//IsSyncedServer())
                return;
            m_clientManager.ForEachSync(action);
        }

        public bool TryGetClient(UUID avatarID, out IClientAPI client)
        {
            return m_clientManager.TryGetValue(avatarID, out client);
        }

        public bool TryGetClient(System.Net.IPEndPoint remoteEndPoint, out IClientAPI client)
        {
            return m_clientManager.TryGetValue(remoteEndPoint, out client);
        }

        public void ForEachSOG(Action<SceneObjectGroup> action)
        {
            m_sceneGraph.ForEachSOG(action);
        }

        /// <summary>
        /// Returns a list of the entities in the scene.  This is a new list so operations perform on the list itself
        /// will not affect the original list of objects in the scene.
        /// </summary>
        /// <returns></returns>
        public EntityBase[] GetEntities()
        {
            return m_sceneGraph.GetEntities();
        }

        #endregion

        public void RegionHandleRequest(IClientAPI client, UUID regionID)
        {
            ulong handle = 0;
            if (regionID == RegionInfo.RegionID)
                handle = RegionInfo.RegionHandle;
            else
            {
                GridRegion r = GridService.GetRegionByUUID(UUID.Zero, regionID);
                if (r != null)
                    handle = r.RegionHandle;
            }

            if (handle != 0)
                client.SendRegionHandle(regionID, handle);
        }

        public bool NeedSceneCacheClear(UUID agentID)
        {
            IInventoryTransferModule inv = RequestModuleInterface<IInventoryTransferModule>();
            if (inv == null)
                return true;

            return inv.NeedSceneCacheClear(agentID, this);
        }

        public void CleanTempObjects()
        {
            EntityBase[] entities = GetEntities();
            foreach (EntityBase obj in entities)
            {
                if (obj is SceneObjectGroup)
                {
                    SceneObjectGroup grp = (SceneObjectGroup)obj;

                    if (!grp.IsDeleted)
                    {
                        if ((grp.RootPart.Flags & PrimFlags.TemporaryOnRez) != 0)
                        {
                            if (grp.RootPart.Expires <= DateTime.Now)
                                DeleteSceneObject(grp, false);
                        }
                    }
                }
            }

        }

        public void DeleteFromStorage(UUID uuid)
        {
            SimulationDataService.RemoveObject(uuid, m_regInfo.RegionID);
        }

        public int GetHealth()
        {
            // Returns:
            // 1 = sim is up and accepting http requests. The heartbeat has
            // stopped and the sim is probably locked up, but a remote
            // admin restart may succeed
            //
            // 2 = Sim is up and the heartbeat is running. The sim is likely
            // usable for people within and logins _may_ work
            //
            // 3 = We have seen a new user enter within the past 4 minutes
            // which can be seen as positive confirmation of sim health
            //
            int health=1; // Start at 1, means we're up

            if ((Util.EnvironmentTickCountSubtract(m_lastUpdate)) < 1000)
                health+=1;
            else
                return health;

            // A login in the last 4 mins? We can't be doing too badly
            //
            if ((Util.EnvironmentTickCountSubtract(m_LastLogin)) < 240000)
                health++;
            else
                return health;

            CheckHeartbeat();

            return health;
        }

        // This callback allows the PhysicsScene to call back to its caller (the SceneGraph) and
        // update non-physical objects like the joint proxy objects that represent the position
        // of the joints in the scene.

        // This routine is normally called from within a lock (OdeLock) from within the OdePhysicsScene
        // WARNING: be careful of deadlocks here if you manipulate the scene. Remember you are being called
        // from within the OdePhysicsScene.

        protected internal void jointMoved(PhysicsJoint joint)
        {
            // m_parentScene.PhysicsScene.DumpJointInfo(); // non-thread-locked version; we should already be in a lock (OdeLock) when this callback is invoked
            SceneObjectPart jointProxyObject = GetSceneObjectPart(joint.ObjectNameInScene);
            if (jointProxyObject == null)
            {
                jointErrorMessage(joint, "WARNING, joint proxy not found, name " + joint.ObjectNameInScene);
                return;
            }

            // now update the joint proxy object in the scene to have the position of the joint as returned by the physics engine
            SceneObjectPart trackedBody = GetSceneObjectPart(joint.TrackedBodyName); // FIXME: causes a sequential lookup
            if (trackedBody == null) return; // the actor may have been deleted but the joint still lingers around a few frames waiting for deletion. during this time, trackedBody is NULL to prevent further motion of the joint proxy.
            jointProxyObject.Velocity = trackedBody.Velocity;
            jointProxyObject.AngularVelocity = trackedBody.AngularVelocity;
            switch (joint.Type)
            {
                case PhysicsJointType.Ball:
                    {
                        Vector3 jointAnchor = PhysicsScene.GetJointAnchor(joint);
                        Vector3 proxyPos = new Vector3(jointAnchor.X, jointAnchor.Y, jointAnchor.Z);
                        jointProxyObject.ParentGroup.UpdateGroupPosition(proxyPos); // schedules the entire group for a terse update
                    }
                    break;

                case PhysicsJointType.Hinge:
                    {
                        Vector3 jointAnchor = PhysicsScene.GetJointAnchor(joint);

                        // Normally, we would just ask the physics scene to return the axis for the joint.
                        // Unfortunately, ODE sometimes returns <0,0,0> for the joint axis, which should
                        // never occur. Therefore we cannot rely on ODE to always return a correct joint axis.
                        // Therefore the following call does not always work:
                        //PhysicsVector phyJointAxis = _PhyScene.GetJointAxis(joint);

                        // instead we compute the joint orientation by saving the original joint orientation
                        // relative to one of the jointed bodies, and applying this transformation
                        // to the current position of the jointed bodies (the tracked body) to compute the
                        // current joint orientation.

                        if (joint.TrackedBodyName == null)
                        {
                            jointErrorMessage(joint, "joint.TrackedBodyName is null, joint " + joint.ObjectNameInScene);
                        }

                        Vector3 proxyPos = new Vector3(jointAnchor.X, jointAnchor.Y, jointAnchor.Z);
                        Quaternion q = trackedBody.RotationOffset * joint.LocalRotation;

                        jointProxyObject.ParentGroup.UpdateGroupPosition(proxyPos); // schedules the entire group for a terse update
                        jointProxyObject.ParentGroup.UpdateGroupRotationR(q); // schedules the entire group for a terse update
                    }
                    break;
            }
        }

        // This callback allows the PhysicsScene to call back to its caller (the SceneGraph) and
        // update non-physical objects like the joint proxy objects that represent the position
        // of the joints in the scene.

        // This routine is normally called from within a lock (OdeLock) from within the OdePhysicsScene
        // WARNING: be careful of deadlocks here if you manipulate the scene. Remember you are being called
        // from within the OdePhysicsScene.
        protected internal void jointDeactivated(PhysicsJoint joint)
        {
            //m_log.Debug("[NINJA] SceneGraph.jointDeactivated, joint:" + joint.ObjectNameInScene);
            SceneObjectPart jointProxyObject = GetSceneObjectPart(joint.ObjectNameInScene);
            if (jointProxyObject == null)
            {
                jointErrorMessage(joint, "WARNING, trying to deactivate (stop interpolation of) joint proxy, but not found, name " + joint.ObjectNameInScene);
                return;
            }

            // turn the proxy non-physical, which also stops its client-side interpolation
            bool wasUsingPhysics = ((jointProxyObject.Flags & PrimFlags.Physics) != 0);
            if (wasUsingPhysics)
            {
                jointProxyObject.UpdatePrimFlags(false, false, true, false); // FIXME: possible deadlock here; check to make sure all the scene alterations set into motion here won't deadlock
            }
        }

        // This callback allows the PhysicsScene to call back to its caller (the SceneGraph) and
        // alert the user of errors by using the debug channel in the same way that scripts alert
        // the user of compile errors.

        // This routine is normally called from within a lock (OdeLock) from within the OdePhysicsScene
        // WARNING: be careful of deadlocks here if you manipulate the scene. Remember you are being called
        // from within the OdePhysicsScene.
        public void jointErrorMessage(PhysicsJoint joint, string message)
        {
            if (joint != null)
            {
                if (joint.ErrorMessageCount > PhysicsJoint.maxErrorMessages)
                    return;

                SceneObjectPart jointProxyObject = GetSceneObjectPart(joint.ObjectNameInScene);
                if (jointProxyObject != null)
                {
                    SimChat(Utils.StringToBytes("[NINJA]: " + message),
                        ChatTypeEnum.DebugChannel,
                        2147483647,
                        jointProxyObject.AbsolutePosition,
                        jointProxyObject.Name,
                        jointProxyObject.UUID,
                        false);

                    joint.ErrorMessageCount++;

                    if (joint.ErrorMessageCount > PhysicsJoint.maxErrorMessages)
                    {
                        SimChat(Utils.StringToBytes("[NINJA]: Too many messages for this joint, suppressing further messages."),
                            ChatTypeEnum.DebugChannel,
                            2147483647,
                            jointProxyObject.AbsolutePosition,
                            jointProxyObject.Name,
                            jointProxyObject.UUID,
                            false);
                    }
                }
                else
                {
                    // couldn't find the joint proxy object; the error message is silently suppressed
                }
            }
        }

        public Scene ConsoleScene()
        {
            if (MainConsole.Instance == null)
                return null;
            if (MainConsole.Instance.ConsoleScene is Scene)
                return (Scene)MainConsole.Instance.ConsoleScene;
            return null;
        }

        public float GetGroundHeight(float x, float y)
        {
            if (x < 0)
                x = 0;
            if (x >= Heightmap.Width)
                x = Heightmap.Width - 1;
            if (y < 0)
                y = 0;
            if (y >= Heightmap.Height)
                y = Heightmap.Height - 1;

            Vector3 p0 = new Vector3(x, y, (float)Heightmap[(int)x, (int)y]);
            Vector3 p1 = new Vector3(p0);
            Vector3 p2 = new Vector3(p0);

            p1.X += 1.0f;
            if (p1.X < Heightmap.Width)
                p1.Z = (float)Heightmap[(int)p1.X, (int)p1.Y];

            p2.Y += 1.0f;
            if (p2.Y < Heightmap.Height)
                p2.Z = (float)Heightmap[(int)p2.X, (int)p2.Y];

            Vector3 v0 = new Vector3(p1.X - p0.X, p1.Y - p0.Y, p1.Z - p0.Z);
            Vector3 v1 = new Vector3(p2.X - p0.X, p2.Y - p0.Y, p2.Z - p0.Z);

            v0.Normalize();
            v1.Normalize();

            Vector3 vsn = new Vector3();
            vsn.X = (v0.Y * v1.Z) - (v0.Z * v1.Y);
            vsn.Y = (v0.Z * v1.X) - (v0.X * v1.Z);
            vsn.Z = (v0.X * v1.Y) - (v0.Y * v1.X);
            vsn.Normalize();

            float xdiff = x - (float)((int)x);
            float ydiff = y - (float)((int)y);

            return (((vsn.X * xdiff) + (vsn.Y * ydiff)) / (-1 * vsn.Z)) + p0.Z;
        }

        private void CheckHeartbeat()
        {
            if (m_firstHeartbeat)
                return;

            if (Util.EnvironmentTickCountSubtract(m_lastUpdate) > 2000)
                StartTimer();
        }

        public override ISceneObject DeserializeObject(string representation)
        {
            return SceneObjectSerializer.FromXml2Format(representation);
        }

        public override bool AllowScriptCrossings
        {
            get { return m_allowScriptCrossings; }
        }

        public Vector3? GetNearestAllowedPosition(ScenePresence avatar)
        {
            //simulate to make sure we have pretty up to date positions
            PhysicsScene.Simulate(0);

            ILandObject nearestParcel = GetNearestAllowedParcel(avatar.UUID, avatar.AbsolutePosition.X, avatar.AbsolutePosition.Y);

            if (nearestParcel != null)
            {
                Vector3 dir = Vector3.Normalize(Vector3.Multiply(avatar.Velocity, -1));
                //Try to get a location that feels like where they came from
                Vector3? nearestPoint = GetNearestPointInParcelAlongDirectionFromPoint(avatar.AbsolutePosition, dir, nearestParcel);
                if (nearestPoint != null)
                {
                    Debug.WriteLine("Found a sane previous position based on velocity, sending them to: " + nearestPoint.ToString());
                    return nearestPoint.Value;
                }

                //Sometimes velocity might be zero (local teleport), so try finding point along path from avatar to center of nearest parcel
                Vector3 directionToParcelCenter = Vector3.Subtract(GetParcelCenterAtGround(nearestParcel), avatar.AbsolutePosition);
                dir = Vector3.Normalize(directionToParcelCenter);
                nearestPoint = GetNearestPointInParcelAlongDirectionFromPoint(avatar.AbsolutePosition, dir, nearestParcel);
                if (nearestPoint != null)
                {
                    Debug.WriteLine("They had a zero velocity, sending them to: " + nearestPoint.ToString());
                    return nearestPoint.Value;
                }

                //Ultimate backup if we have no idea where they are 
                Debug.WriteLine("Have no idea where they are, sending them to: " + avatar.lastKnownAllowedPosition.ToString());
                return avatar.lastKnownAllowedPosition;

            }

            //Go to the edge, this happens in teleporting to a region with no available parcels
            Vector3 nearestRegionEdgePoint = GetNearestRegionEdgePosition(avatar);
            //Debug.WriteLine("They are really in a place they don't belong, sending them to: " + nearestRegionEdgePoint.ToString());
            return nearestRegionEdgePoint;
        }

        private Vector3 GetParcelCenterAtGround(ILandObject parcel)
        {
            Vector2 center = GetParcelCenter(parcel);
            return GetPositionAtGround(center.X, center.Y);
        }

        private Vector3? GetNearestPointInParcelAlongDirectionFromPoint(Vector3 pos, Vector3 direction, ILandObject parcel)
        {
            Vector3 unitDirection = Vector3.Normalize(direction);
            //Making distance to search go through some sane limit of distance
            for (float distance = 0; distance < Constants.RegionSize * 2; distance += .5f)
            {
                Vector3 testPos = Vector3.Add(pos, Vector3.Multiply(unitDirection, distance));
                if (parcel.ContainsPoint((int)testPos.X, (int)testPos.Y))
                {
                    return testPos;
                }
            }
            return null;
        }

        public ILandObject GetNearestAllowedParcel(UUID avatarId, float x, float y)
        {
            List<ILandObject> all = AllParcels();
            float minParcelDistance = float.MaxValue;
            ILandObject nearestParcel = null;

            foreach (var parcel in all)
            {
                if (!parcel.IsEitherBannedOrRestricted(avatarId))
                {
                    float parcelDistance = GetParcelDistancefromPoint(parcel, x, y);
                    if (parcelDistance < minParcelDistance)
                    {
                        minParcelDistance = parcelDistance;
                        nearestParcel = parcel;
                    }
                }
            }

            return nearestParcel;
        }

        private List<ILandObject> AllParcels()
        {
            return LandChannel.AllParcels();
        }

        private float GetParcelDistancefromPoint(ILandObject parcel, float x, float y)
        {
            return Vector2.Distance(new Vector2(x, y), GetParcelCenter(parcel));
        }

        //calculate the average center point of a parcel
        private Vector2 GetParcelCenter(ILandObject parcel)
        {
            int count = 0;
            int avgx = 0;
            int avgy = 0;
            for (int x = 0; x < Constants.RegionSize; x++)
            {
                for (int y = 0; y < Constants.RegionSize; y++)
                {
                    //Just keep a running average as we check if all the points are inside or not
                    if (parcel.ContainsPoint(x, y))
                    {
                        if (count == 0)
                        {
                            avgx = x;
                            avgy = y;
                        }
                        else
                        {
                            avgx = (avgx * count + x) / (count + 1);
                            avgy = (avgy * count + y) / (count + 1);
                        }
                        count += 1;
                    }
                }
            }
            return new Vector2(avgx, avgy);
        }

        private Vector3 GetNearestRegionEdgePosition(ScenePresence avatar)
        {
            float xdistance = avatar.AbsolutePosition.X < Constants.RegionSize / 2 ? avatar.AbsolutePosition.X : Constants.RegionSize - avatar.AbsolutePosition.X;
            float ydistance = avatar.AbsolutePosition.Y < Constants.RegionSize / 2 ? avatar.AbsolutePosition.Y : Constants.RegionSize - avatar.AbsolutePosition.Y;

            //find out what vertical edge to go to
            if (xdistance < ydistance)
            {
                if (avatar.AbsolutePosition.X < Constants.RegionSize / 2)
                {
                    return GetPositionAtAvatarHeightOrGroundHeight(avatar, 0.0f, avatar.AbsolutePosition.Y);
                }
                else
                {
                    return GetPositionAtAvatarHeightOrGroundHeight(avatar, Constants.RegionSize, avatar.AbsolutePosition.Y);
                }
            }
            //find out what horizontal edge to go to
            else
            {
                if (avatar.AbsolutePosition.Y < Constants.RegionSize / 2)
                {
                    return GetPositionAtAvatarHeightOrGroundHeight(avatar, avatar.AbsolutePosition.X, 0.0f);
                }
                else
                {
                    return GetPositionAtAvatarHeightOrGroundHeight(avatar, avatar.AbsolutePosition.X, Constants.RegionSize);
                }
            }
        }

        private Vector3 GetPositionAtAvatarHeightOrGroundHeight(ScenePresence avatar, float x, float y)
        {
            Vector3 ground = GetPositionAtGround(x, y);
            if (avatar.AbsolutePosition.Z > ground.Z)
            {
                ground.Z = avatar.AbsolutePosition.Z;
            }
            return ground;
        }

        private Vector3 GetPositionAtGround(float x, float y)
        {
            return new Vector3(x, y, GetGroundHeight(x, y));
        }

        public List<UUID> GetEstateRegions(int estateID)
        {
            IEstateDataService estateDataService = EstateDataService;
            if (estateDataService == null)
                return new List<UUID>(0);

            return estateDataService.GetRegions(estateID);
        }

        public void ReloadEstateData()
        {
            IEstateDataService estateDataService = EstateDataService;
            if (estateDataService != null)
            {
                m_regInfo.EstateSettings = estateDataService.LoadEstateSettings(m_regInfo.RegionID, false);
                TriggerEstateSunUpdate();
            }
        }

        public void TriggerEstateSunUpdate()
        {
            float sun;
            if (RegionInfo.RegionSettings.UseEstateSun)
            {
                sun = (float)RegionInfo.EstateSettings.SunPosition;
                if (RegionInfo.EstateSettings.UseGlobalTime)
                {
                    sun = EventManager.GetCurrentTimeAsSunLindenHour() - 6.0f;
                }

                // 
                EventManager.TriggerEstateToolsSunUpdate(
                        RegionInfo.RegionHandle,
                        RegionInfo.EstateSettings.FixedSun,
                        RegionInfo.RegionSettings.UseEstateSun,
                        sun);
            }
            else
            {
                // Use the Sun Position from the Region Settings
                sun = (float)RegionInfo.RegionSettings.SunPosition - 6.0f;

                EventManager.TriggerEstateToolsSunUpdate(
                        RegionInfo.RegionHandle,
                        RegionInfo.RegionSettings.FixedSun,
                        RegionInfo.RegionSettings.UseEstateSun,
                        sun);
            }
        }

        private void HandleReloadEstate(string module, string[] cmd)
        {
            if (MainConsole.Instance.ConsoleScene == null ||
                (MainConsole.Instance.ConsoleScene is Scene &&
                (Scene)MainConsole.Instance.ConsoleScene == this))
            {
                ReloadEstateData();
            }
        }

        public Vector3[] GetCombinedBoundingBox(List<SceneObjectGroup> objects, out float minX, out float maxX, out float minY, out float maxY, out float minZ, out float maxZ)
        {
            minX = 256;
            maxX = -256;
            minY = 256;
            maxY = -256;
            minZ = 8192;
            maxZ = -256;

            List<Vector3> offsets = new List<Vector3>();

            foreach (SceneObjectGroup g in objects)
            {
                float ominX, ominY, ominZ, omaxX, omaxY, omaxZ;

                g.GetAxisAlignedBoundingBoxRaw(out ominX, out omaxX, out ominY, out omaxY, out ominZ, out omaxZ);

                if (minX > ominX)
                    minX = ominX;
                if (minY > ominY)
                    minY = ominY;
                if (minZ > ominZ)
                    minZ = ominZ;
                if (maxX < omaxX)
                    maxX = omaxX;
                if (maxY < omaxY)
                    maxY = omaxY;
                if (maxZ < omaxZ)
                    maxZ = omaxZ;
            }

            foreach (SceneObjectGroup g in objects)
            {
                Vector3 vec = g.AbsolutePosition;
                vec.X -= minX;
                vec.Y -= minY;
                vec.Z -= minZ;

                offsets.Add(vec);
            }

            return offsets.ToArray();
        }

        public void RegenerateMaptile(object sender, ElapsedEventArgs e)
        {
            IWorldMapModule mapModule = RequestModuleInterface<IWorldMapModule>();
            if (mapModule != null)
            {
                mapModule.GenerateMaptile();

                string error = GridService.RegisterRegion(RegionInfo.ScopeID, new GridRegion(RegionInfo));

                if (error != String.Empty)
                    throw new Exception(error);
            }
        }

        public void CleanDroppedAttachments()
        {
            List<SceneObjectGroup> objectsToDelete =
                    new List<SceneObjectGroup>();

            lock (m_cleaningAttachments)
            {
                ForEachSOG(delegate (SceneObjectGroup grp)
                        {
                            if (grp.RootPart.Shape.PCode == 0 && grp.RootPart.Shape.State != 0 && (!objectsToDelete.Contains(grp)))
                            {
                                UUID agentID = grp.OwnerID;
                                if (agentID == UUID.Zero)
                                {
                                    objectsToDelete.Add(grp);
                                    return;
                                }

                                ScenePresence sp = GetScenePresence(agentID);
                                if (sp == null)
                                {
                                    objectsToDelete.Add(grp);
                                    return;
                                }
                            }
                        });
            }

            foreach (SceneObjectGroup grp in objectsToDelete)
            {
                m_log.InfoFormat("[SCENE]: Deleting dropped attachment {0} of user {1}", grp.UUID, grp.OwnerID);
                DeleteSceneObject(grp, true);
            }
        }

        // This method is called across the simulation connector to
        // determine if a given agent is allowed in this region
        // AS A ROOT AGENT. Returning false here will prevent them
        // from logging into the region, teleporting into the region
        // or corssing the broder walking, but will NOT prevent
        // child agent creation, thereby emulating the SL behavior.
        public bool QueryAccess(UUID agentID, Vector3 position)
        {
            return true;
        }
    }
}<|MERGE_RESOLUTION|>--- conflicted
+++ resolved
@@ -3031,11 +3031,7 @@
 
             if (GetScenePresence(client.AgentId) == null) // ensure there is no SP here
             {
-<<<<<<< HEAD
                 m_log.DebugFormat("[SCENE ({0})]: Restoring agent {1} ({2})", m_regionName, client.Name, client.AgentId);
-=======
-                m_log.Debug("[SCENE]: Adding new agent " + client.Name + " to scene " + RegionInfo.RegionName);
->>>>>>> ee10e23f
 
                 m_clientManager.Add(client);
                 SubscribeToClientEvents(client);
@@ -3043,23 +3039,19 @@
                 ScenePresence sp = m_sceneGraph.CreateAndAddChildScenePresence(client, aCircuit.Appearance);
                 m_eventManager.TriggerOnNewPresence(sp);
 
-<<<<<<< HEAD
                 // REGION SYNC
                 // The owner is not being set properly when there is no circuit. Hmmm
                 // Commenting this out for the merge from master. Might still need it since we have no circuit on scene
                 // presence.Appearance.Owner = presence.UUID;
 
                 presence.initializeScenePresence(client, RegionInfo, this);
-=======
                 sp.TeleportFlags = (TeleportFlags)aCircuit.teleportFlags;
->>>>>>> ee10e23f
 
                 // HERE!!! Do the initial attachments right here
                 // first agent upon login is a root agent by design.
                 // All other AddNewClient calls find aCircuit.child to be true
                 if (aCircuit.child == false)
                 {
-<<<<<<< HEAD
                     Monitor.PulseAll(m_restorePresences);
                 }
             }
@@ -3084,10 +3076,6 @@
                         sp.IsChildAgent = false;
                         Util.FireAndForget(delegate(object o) { sp.RezAttachments(); });
                     }
-=======
-                    sp.IsChildAgent = false;
-                    Util.FireAndForget(delegate(object o) { sp.RezAttachments(); });
->>>>>>> ee10e23f
                 }
             }
 
