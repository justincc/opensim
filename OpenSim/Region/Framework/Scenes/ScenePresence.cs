/*
 * Copyright (c) Contributors, http://opensimulator.org/
 * See CONTRIBUTORS.TXT for a full list of copyright holders.
 *
 * Redistribution and use in source and binary forms, with or without
 * modification, are permitted provided that the following conditions are met:
 *     * Redistributions of source code must retain the above copyright
 *       notice, this list of conditions and the following disclaimer.
 *     * Redistributions in binary form must reproduce the above copyright
 *       notice, this list of conditions and the following disclaimer in the
 *       documentation and/or other materials provided with the distribution.
 *     * Neither the name of the OpenSimulator Project nor the
 *       names of its contributors may be used to endorse or promote products
 *       derived from this software without specific prior written permission.
 *
 * THIS SOFTWARE IS PROVIDED BY THE DEVELOPERS ``AS IS'' AND ANY
 * EXPRESS OR IMPLIED WARRANTIES, INCLUDING, BUT NOT LIMITED TO, THE IMPLIED
 * WARRANTIES OF MERCHANTABILITY AND FITNESS FOR A PARTICULAR PURPOSE ARE
 * DISCLAIMED. IN NO EVENT SHALL THE CONTRIBUTORS BE LIABLE FOR ANY
 * DIRECT, INDIRECT, INCIDENTAL, SPECIAL, EXEMPLARY, OR CONSEQUENTIAL DAMAGES
 * (INCLUDING, BUT NOT LIMITED TO, PROCUREMENT OF SUBSTITUTE GOODS OR SERVICES;
 * LOSS OF USE, DATA, OR PROFITS; OR BUSINESS INTERRUPTION) HOWEVER CAUSED AND
 * ON ANY THEORY OF LIABILITY, WHETHER IN CONTRACT, STRICT LIABILITY, OR TORT
 * (INCLUDING NEGLIGENCE OR OTHERWISE) ARISING IN ANY WAY OUT OF THE USE OF THIS
 * SOFTWARE, EVEN IF ADVISED OF THE POSSIBILITY OF SUCH DAMAGE.
 */

using System;
using System.Collections.Generic;
using System.Reflection;
using System.Timers;
using OpenMetaverse;
using log4net;
using OpenSim.Framework;
using OpenSim.Framework.Client;
using OpenSim.Region.Framework.Interfaces;
using OpenSim.Region.Framework.Scenes.Animation;
using OpenSim.Region.Framework.Scenes.Types;
using OpenSim.Region.Physics.Manager;
using GridRegion = OpenSim.Services.Interfaces.GridRegion;
using OpenSim.Services.Interfaces;

namespace OpenSim.Region.Framework.Scenes
{
    enum ScriptControlled : uint
    {
        CONTROL_ZERO = 0,
        CONTROL_FWD = 1,
        CONTROL_BACK = 2,
        CONTROL_LEFT = 4,
        CONTROL_RIGHT = 8,
        CONTROL_UP = 16,
        CONTROL_DOWN = 32,
        CONTROL_ROT_LEFT = 256,
        CONTROL_ROT_RIGHT = 512,
        CONTROL_LBUTTON = 268435456,
        CONTROL_ML_LBUTTON = 1073741824
    }

    struct ScriptControllers
    {
        public UUID itemID;
        public ScriptControlled ignoreControls;
        public ScriptControlled eventControls;
    }

    public delegate void SendCourseLocationsMethod(UUID scene, ScenePresence presence, List<Vector3> coarseLocations, List<UUID> avatarUUIDs);

    public class ScenePresence : EntityBase, ISceneEntity
    {
//        ~ScenePresence()
//        {
//            m_log.Debug("[ScenePresence] Destructor called");
//        }

        private static readonly ILog m_log = LogManager.GetLogger(MethodBase.GetCurrentMethod().DeclaringType);

//        private static readonly byte[] DEFAULT_TEXTURE = AvatarAppearance.GetDefaultTexture().GetBytes();
        private static readonly Array DIR_CONTROL_FLAGS = Enum.GetValues(typeof(Dir_ControlFlags));
        private static readonly Vector3 HEAD_ADJUSTMENT = new Vector3(0f, 0f, 0.3f);
        
        /// <summary>
        /// Experimentally determined "fudge factor" to make sit-target positions
        /// the same as in SecondLife. Fudge factor was tested for 36 different
        /// test cases including prims of type box, sphere, cylinder, and torus,
        /// with varying parameters for sit target location, prim size, prim
        /// rotation, prim cut, prim twist, prim taper, and prim shear. See mantis
        /// issue #1716
        /// </summary>
        private static readonly Vector3 SIT_TARGET_ADJUSTMENT = new Vector3(0.1f, 0.0f, 0.3f);

        public UUID currentParcelUUID = UUID.Zero;

        private ISceneViewer m_sceneViewer;

        /// <value>
        /// The animator for this avatar
        /// </value>
        public ScenePresenceAnimator Animator
        {
            get { return m_animator; }
        }
        protected ScenePresenceAnimator m_animator;

        /// <value>
        /// The scene objects attached to this avatar.  Do not change this list directly - use methods such as
        /// AddAttachment() and RemoveAttachment().  Lock this list when performing any read operations upon it.
        /// </value>
        public List<SceneObjectGroup> Attachments
        {
            get { return m_attachments; }
        }
        protected List<SceneObjectGroup> m_attachments = new List<SceneObjectGroup>();

        private Dictionary<UUID, ScriptControllers> scriptedcontrols = new Dictionary<UUID, ScriptControllers>();
        private ScriptControlled IgnoredControls = ScriptControlled.CONTROL_ZERO;
        private ScriptControlled LastCommands = ScriptControlled.CONTROL_ZERO;
        private bool MouseDown = false;
        private SceneObjectGroup proxyObjectGroup;
        //private SceneObjectPart proxyObjectPart = null;
        public Vector3 lastKnownAllowedPosition;
        public bool sentMessageAboutRestrictedParcelFlyingDown;
        public Vector4 CollisionPlane = Vector4.UnitW;

        private Vector3 m_lastPosition;
        private Quaternion m_lastRotation;
        private Vector3 m_lastVelocity;
        // RA: following kludge lets us remember if we need to send a full update
        // Used in RegionSyncServerModule
        public uint lastSentParentID;
        //private int m_lastTerseSent;

        private bool m_updateflag;
        private byte m_movementflag;
        private Vector3? m_forceToApply;
        private uint m_requestedSitTargetID;
        private UUID m_requestedSitTargetUUID;
        public bool SitGround = false;

        private SendCourseLocationsMethod m_sendCourseLocationsMethod;

        //private Vector3 m_requestedSitOffset = new Vector3();

        private Vector3 m_LastFinitePos;

        private float m_sitAvatarHeight = 2.0f;

        private int m_godLevel;
        private int m_userLevel;

        private bool m_invulnerable = true;

        private Vector3 m_lastChildAgentUpdatePosition;
        private Vector3 m_lastChildAgentUpdateCamPosition;

        private int m_perfMonMS;

        private bool m_setAlwaysRun;
        
        private bool m_forceFly;
        private bool m_flyDisabled;

        private float m_speedModifier = 1.0f;

        private Quaternion m_bodyRot= Quaternion.Identity;

        private Quaternion m_bodyRotPrevious = Quaternion.Identity;

        private const int LAND_VELOCITYMAG_MAX = 12;

        public bool IsRestrictedToRegion;

        public string JID = String.Empty;

        private float m_health = 100f;

        protected RegionInfo m_regionInfo;
        protected ulong crossingFromRegion;

        private readonly Vector3[] Dir_Vectors = new Vector3[9];

        // Position of agent's camera in world (region cordinates)
        protected Vector3 m_CameraCenter;
        protected Vector3 m_lastCameraCenter;

        protected Timer m_reprioritization_timer;
        protected bool m_reprioritizing;
        protected bool m_reprioritization_called;

        // Use these three vectors to figure out what the agent is looking at
        // Convert it to a Matrix and/or Quaternion
        protected Vector3 m_CameraAtAxis;
        protected Vector3 m_CameraLeftAxis;
        protected Vector3 m_CameraUpAxis;
        private AgentManager.ControlFlags m_AgentControlFlags;
        private Quaternion m_headrotation = Quaternion.Identity;
        private byte m_state;

        //Reuse the Vector3 instead of creating a new one on the UpdateMovement method
//        private Vector3 movementvector;

        private bool m_autopilotMoving;
        private Vector3 m_autoPilotTarget;
        private bool m_sitAtAutoTarget;

        private string m_nextSitAnimation = String.Empty;

        //PauPaw:Proper PID Controler for autopilot************
        private bool m_moveToPositionInProgress;
        private Vector3 m_moveToPositionTarget;

        private bool m_followCamAuto;

        private int m_movementUpdateCount;
        private const int NumMovementsBetweenRayCast = 5;

        private bool CameraConstraintActive;
        //private int m_moveToPositionStateStatus;
        //*****************************************************

        // Agent's Draw distance.
        protected float m_DrawDistance;

        protected AvatarAppearance m_appearance;

        // neighbouring regions we have enabled a child agent in
        // holds the seed cap for the child agent in that region
        private Dictionary<ulong, string> m_knownChildRegions = new Dictionary<ulong, string>();

        /// <summary>
        /// Implemented Control Flags
        /// </summary>
        private enum Dir_ControlFlags
        {
            DIR_CONTROL_FLAG_FORWARD = AgentManager.ControlFlags.AGENT_CONTROL_AT_POS,
            DIR_CONTROL_FLAG_BACK = AgentManager.ControlFlags.AGENT_CONTROL_AT_NEG,
            DIR_CONTROL_FLAG_LEFT = AgentManager.ControlFlags.AGENT_CONTROL_LEFT_POS,
            DIR_CONTROL_FLAG_RIGHT = AgentManager.ControlFlags.AGENT_CONTROL_LEFT_NEG,
            DIR_CONTROL_FLAG_UP = AgentManager.ControlFlags.AGENT_CONTROL_UP_POS,
            DIR_CONTROL_FLAG_DOWN = AgentManager.ControlFlags.AGENT_CONTROL_UP_NEG,
            DIR_CONTROL_FLAG_FORWARD_NUDGE = AgentManager.ControlFlags.AGENT_CONTROL_NUDGE_AT_POS,
            DIR_CONTROL_FLAG_BACKWARD_NUDGE = AgentManager.ControlFlags.AGENT_CONTROL_NUDGE_AT_NEG,
            DIR_CONTROL_FLAG_DOWN_NUDGE = AgentManager.ControlFlags.AGENT_CONTROL_NUDGE_UP_NEG
        }
        
        /// <summary>
        /// Position at which a significant movement was made
        /// </summary>
        private Vector3 posLastSignificantMove;

        // For teleports and crossings callbacks
        string m_callbackURI;
        UUID m_originRegionID;

        ulong m_rootRegionHandle;

        /// <value>
        /// Script engines present in the scene
        /// </value>
        private IScriptModule[] m_scriptEngines;

        #region Properties

        /// <summary>
        /// Physical scene representation of this Avatar.
        /// </summary>
        public PhysicsActor PhysicsActor
        {
            set { m_physicsActor = value; }
            get { return m_physicsActor; }
        }

        public byte MovementFlag
        {
            set { m_movementflag = value; }
            get { return m_movementflag; }
        }

        public bool Updated
        {
            set { m_updateflag = value; }
            get { return m_updateflag; }
        }

        public bool Invulnerable
        {
            set { m_invulnerable = value; }
            get { return m_invulnerable; }
        }

        public int UserLevel
        {
            get { return m_userLevel; }
        }

        public int GodLevel
        {
            get { return m_godLevel; }
        }

        public ulong RegionHandle
        {
            get { return m_rootRegionHandle; }
        }

        public Vector3 CameraPosition
        {
            get { return m_CameraCenter; }
        }

        public Quaternion CameraRotation
        {
            get { return Util.Axes2Rot(m_CameraAtAxis, m_CameraLeftAxis, m_CameraUpAxis); }
        }

        public Vector3 CameraAtAxis
        {
            get { return m_CameraAtAxis; }
        }

        public Vector3 CameraLeftAxis
        {
            get { return m_CameraLeftAxis; }
        }

        public Vector3 CameraUpAxis
        {
            get { return m_CameraUpAxis; }
        }

        public Vector3 Lookat
        {
            get
            {
                Vector3 a = new Vector3(m_CameraAtAxis.X, m_CameraAtAxis.Y, 0);

                if (a == Vector3.Zero)
                    return a;

                return Util.GetNormalizedVector(a);
            }
        }

        private readonly string m_firstname;

        public string Firstname
        {
            get { return m_firstname; }
        }

        private readonly string m_lastname;

        public string Lastname
        {
            get { return m_lastname; }
        }

        private string m_grouptitle;

        public string Grouptitle
        {
            get { return m_grouptitle; }
            set { m_grouptitle = value; }
        }

        public float DrawDistance
        {
            get { return m_DrawDistance; }
        }

        protected bool m_allowMovement = true;

        public bool AllowMovement
        {
            get { return m_allowMovement; }
            set { m_allowMovement = value; }
        }

        // Added for region sync module. 
        // Should not rely on a physics actor like so many of these params seem to
        public bool Flying
        {
            get
            {
                if (PhysicsActor != null)
                    return PhysicsActor.Flying;
                return false;
            }
        }

        public bool SetAlwaysRun
        {
            get
            {
                if (PhysicsActor != null)
                {
                    return PhysicsActor.SetAlwaysRun;
                }
                else
                {
                    return m_setAlwaysRun;
                }
            }
            set
            {
                m_setAlwaysRun = value;
                if (PhysicsActor != null)
                {
                    PhysicsActor.SetAlwaysRun = value;
                }
            }
        }

        public byte State
        {
            get { return m_state; }
            set { m_state = value; }
        }

        public uint AgentControlFlags
        {
            get { return (uint)m_AgentControlFlags; }
            set { m_AgentControlFlags = (AgentManager.ControlFlags)value; }
        }

        /// <summary>
        /// This works out to be the ClientView object associated with this avatar, or it's client connection manager
        /// </summary>
        private IClientAPI m_controllingClient;

        protected PhysicsActor m_physicsActor;

        /// <value>
        /// The client controlling this presence
        /// </value>
        public IClientAPI ControllingClient
        {
            get { return m_controllingClient; }
            set { m_controllingClient = value; }
        }

        public IClientCore ClientView
        {
            get { return (IClientCore) m_controllingClient; }
        }

        protected Vector3 m_parentPosition;
        public Vector3 ParentPosition
        {
            get { return m_parentPosition; }
            set { m_parentPosition = value; }
        }

        /// <summary>
        /// Position of this avatar relative to the region the avatar is in
        /// </summary>
        public override Vector3 AbsolutePosition
        {
            get
            {
                PhysicsActor actor = m_physicsActor;
                if (actor != null)
                    m_pos = actor.Position;
                else
                {
                    // Obtain the correct position of a seated avatar.
                    // In addition to providing the correct position while
                    // the avatar is seated, this value will also
                    // be used as the location to unsit to.
                    //
                    // If m_parentID is not 0, assume we are a seated avatar
                    // and we should return the position based on the sittarget
                    // offset and rotation of the prim we are seated on.
                    //
                    // Generally, m_pos will contain the position of the avatar
                    // in the sim unless the avatar is on a sit target. While
                    // on a sit target, m_pos will contain the desired offset
                    // without the parent rotation applied.
                    if (m_parentID != 0)
                    {
                        SceneObjectPart part = m_scene.GetSceneObjectPart(m_parentID);
                        if (part != null)
                        {
                            return m_parentPosition + (m_pos * part.GetWorldRotation());
                        }
                        else
                        {
                            return m_parentPosition + m_pos;
                        }
                    }
                }

                return m_pos;
            }
            set
            {
                PhysicsActor actor = m_physicsActor;
                if (actor != null)
                {
                    try
                    {
                        lock (m_scene.SyncRoot)
                            m_physicsActor.Position = value;
                    }
                    catch (Exception e)
                    {
                        m_log.Error("[SCENEPRESENCE]: ABSOLUTE POSITION " + e.Message);
                    }
                }

                m_pos = value;
                m_parentPosition = Vector3.Zero;
            }
        }

        public Vector3 OffsetPosition
        {
            get { return m_pos; }
            set { m_pos = value; }
        }

        /// <summary>
        /// Current velocity of the avatar.
        /// </summary>
        public override Vector3 Velocity
        {
            get
            {
                PhysicsActor actor = m_physicsActor;
                if (actor != null)
                    m_velocity = actor.Velocity;

                return m_velocity;
            }
            set
            {
                PhysicsActor actor = m_physicsActor;
                if (actor != null)
                {
                    try
                    {
                        lock (m_scene.SyncRoot)
                            actor.Velocity = value;
                    }
                    catch (Exception e)
                    {
                        m_log.Error("[SCENEPRESENCE]: VELOCITY " + e.Message);
                    }
                }

                m_velocity = value;
            }
        }

        public Quaternion Rotation
        {
            get { return m_bodyRot; }
            set { m_bodyRot = value; }
        }

        public Quaternion PreviousRotation
        {
            get { return m_bodyRotPrevious; }
            set { m_bodyRotPrevious = value; }
        }

        /// <summary>
        /// If this is true, agent doesn't have a representation in this scene.
        ///    this is an agent 'looking into' this scene from a nearby scene(region)
        ///
        /// if False, this agent has a representation in this scene
        /// </summary>
        private bool m_isChildAgent = true;

        public bool IsChildAgent
        {
            get { return m_isChildAgent; }
            set { m_isChildAgent = value; }
        }

        private uint m_parentID;

        public uint ParentID
        {
            get { return m_parentID; }
            set { m_parentID = value; }
        }
        public float Health
        {
            get { return m_health; }
            set { m_health = value; }
        }

        private bool m_isSyncedAvatar;
        public bool IsSyncedAvatar
        {
            get { return m_isSyncedAvatar; }
            set { m_isSyncedAvatar = value; }
        }

        private bool m_isBalancing;
        public bool IsBalancing
        {
            get { return m_isBalancing; }
            set { m_isBalancing = value; }
        }

        /// <summary>
        /// These are the region handles known by the avatar.
        /// </summary>
        public List<ulong> KnownChildRegionHandles
        {
            get 
            {
                if (m_knownChildRegions.Count == 0) 
                    return new List<ulong>();
                else
                    return new List<ulong>(m_knownChildRegions.Keys); 
            }
        }

        public Dictionary<ulong, string> KnownRegions
        {
            get { return m_knownChildRegions; }
            set 
            {
                m_knownChildRegions = value; 
            }
        }

        public ISceneViewer SceneViewer
        {
            get { return m_sceneViewer; }
        }

        public void AdjustKnownSeeds()
        {
            Dictionary<ulong, string> seeds;

            if (Scene.CapsModule != null)
                seeds = Scene.CapsModule.GetChildrenSeeds(UUID);
            else
                seeds = new Dictionary<ulong, string>();

            List<ulong> old = new List<ulong>();
            foreach (ulong handle in seeds.Keys)
            {
                uint x, y;
                Utils.LongToUInts(handle, out x, out y);
                x = x / Constants.RegionSize;
                y = y / Constants.RegionSize;
                if (Util.IsOutsideView(x, Scene.RegionInfo.RegionLocX, y, Scene.RegionInfo.RegionLocY))
                {
                    old.Add(handle);
                }
            }
            DropOldNeighbours(old);
            
            if (Scene.CapsModule != null)
                Scene.CapsModule.SetChildrenSeed(UUID, seeds);
            
            KnownRegions = seeds;
            //m_log.Debug(" ++++++++++AFTER+++++++++++++ ");
            //DumpKnownRegions();
        }

        public void DumpKnownRegions()
        {
            m_log.Info("================ KnownRegions "+Scene.RegionInfo.RegionName+" ================");
            foreach (KeyValuePair<ulong, string> kvp in KnownRegions)
            {
                uint x, y;
                Utils.LongToUInts(kvp.Key, out x, out y);
                x = x / Constants.RegionSize;
                y = y / Constants.RegionSize;
                m_log.Info(" >> "+x+", "+y+": "+kvp.Value);
            }
        }

        private bool m_inTransit;
        private bool m_mouseLook;
        private bool m_leftButtonDown;

        public bool IsInTransit
        {
            get { return m_inTransit; }
            set { m_inTransit = value; }
        }

        public float SpeedModifier
        {
            get { return m_speedModifier; }
            set { m_speedModifier = value; }
        }

        public bool ForceFly
        {
            get { return m_forceFly; }
            set { m_forceFly = value; }
        }

        public bool FlyDisabled
        {
            get { return m_flyDisabled; }
            set { m_flyDisabled = value; }
        }

        public string Viewer
        {
            get { return m_scene.AuthenticateHandler.GetAgentCircuitData(ControllingClient.CircuitCode).Viewer; }
        }

        #endregion

        #region Constructor(s)
        
        public ScenePresence()
        {
            m_sendCourseLocationsMethod = SendCoarseLocationsDefault;
            CreateSceneViewer();
            m_animator = new ScenePresenceAnimator(this);
        }
        
        private ScenePresence(IClientAPI client, Scene world, RegionInfo reginfo) : this()
        {
            m_rootRegionHandle = reginfo.RegionHandle;
            m_controllingClient = client;
            m_firstname = m_controllingClient.FirstName;
            m_lastname = m_controllingClient.LastName;
            m_name = String.Format("{0} {1}", m_firstname, m_lastname);
            m_scene = world;
            m_uuid = client.AgentId;
            m_regionInfo = reginfo;
            m_localId = m_scene.AllocateLocalId();

            UserAccount account = m_scene.UserAccountService.GetUserAccount(m_scene.RegionInfo.ScopeID, m_uuid);

            if (account != null)
                m_userLevel = account.UserLevel;

            IGroupsModule gm = m_scene.RequestModuleInterface<IGroupsModule>();
            if (gm != null)
                m_grouptitle = gm.GetGroupTitle(m_uuid);

            m_scriptEngines = m_scene.RequestModuleInterfaces<IScriptModule>();
            
            AbsolutePosition = posLastSignificantMove = m_CameraCenter =
                m_lastCameraCenter = m_controllingClient.StartPos;

            m_reprioritization_timer = new Timer(world.ReprioritizationInterval);
            m_reprioritization_timer.Elapsed += new ElapsedEventHandler(Reprioritize);
            m_reprioritization_timer.AutoReset = false;

            AdjustKnownSeeds();

            // TODO: I think, this won't send anything, as we are still a child here...
            Animator.TrySetMovementAnimation("STAND"); 

            // we created a new ScenePresence (a new child agent) in a fresh region.
            // Request info about all the (root) agents in this region
            // Note: This won't send data *to* other clients in that region (children don't send)

// MIC: This gets called again in CompleteMovement
            // SendInitialFullUpdateToAllClients();
            SendOtherAgentsAvatarDataToMe();
            SendOtherAgentsAppearanceToMe();

            RegisterToEvents();
            SetDirectionVectors();
        }

        public ScenePresence(IClientAPI client, Scene world, RegionInfo reginfo, AvatarAppearance appearance)
            : this(client, world, reginfo)
        {
            m_appearance = appearance;
        }

        private void CreateSceneViewer()
        {
            m_sceneViewer = new SceneViewer(this);
        }

        public void RegisterToEvents()
        {
            // REGION SYNC
            // if (m_scene.IsSyncedServer() || m_scene.RegionSyncEnabled == false)
            if (m_scene.IsSyncedServer())
            {
                // These client messages will not be handled by client managers but instead
                // they are caught by the RegionSyncClient module and passed up to the auth sim
                m_controllingClient.OnAgentUpdate += HandleAgentUpdate;
                //m_controllingClient.OnSetAppearance += SetAppearance;
                m_log.DebugFormat("[SCENE PRESENCE]: Setting local handler for HandleAgentRequestSit"); //RA
                m_controllingClient.OnAgentRequestSit += HandleAgentRequestSit;
                m_controllingClient.OnAgentSit += HandleAgentSit;
                m_controllingClient.OnStartAnim += HandleStartAnim;
                m_controllingClient.OnStopAnim += HandleStopAnim;
            }

            m_controllingClient.OnCompleteMovementToRegion += CompleteMovement;
            //m_controllingClient.OnCompleteMovementToRegion += SendInitialData;

            m_controllingClient.OnSetAlwaysRun += HandleSetAlwaysRun;
            m_controllingClient.OnForceReleaseControls += HandleForceReleaseControls;
            m_controllingClient.OnAutoPilotGo += DoAutoPilot;
            m_controllingClient.AddGenericPacketHandler("autopilot", DoMoveToPosition);

            // ControllingClient.OnChildAgentStatus += new StatusChange(this.ChildStatusChange);
            // ControllingClient.OnStopMovement += new GenericCall2(this.StopMovement);
        }

        private void SetDirectionVectors()
        {
            Dir_Vectors[0] = Vector3.UnitX; //FORWARD
            Dir_Vectors[1] = -Vector3.UnitX; //BACK
            Dir_Vectors[2] = Vector3.UnitY; //LEFT
            Dir_Vectors[3] = -Vector3.UnitY; //RIGHT
            Dir_Vectors[4] = Vector3.UnitZ; //UP
            Dir_Vectors[5] = -Vector3.UnitZ; //DOWN
            Dir_Vectors[8] = new Vector3(0f, 0f, -0.5f); //DOWN_Nudge
            Dir_Vectors[6] = Vector3.UnitX*2; //FORWARD
            Dir_Vectors[7] = -Vector3.UnitX; //BACK
        }

        private Vector3[] GetWalkDirectionVectors()
        {
            Vector3[] vector = new Vector3[9];
            vector[0] = new Vector3(m_CameraUpAxis.Z, 0f, -m_CameraAtAxis.Z); //FORWARD
            vector[1] = new Vector3(-m_CameraUpAxis.Z, 0f, m_CameraAtAxis.Z); //BACK
            vector[2] = Vector3.UnitY; //LEFT
            vector[3] = -Vector3.UnitY; //RIGHT
            vector[4] = new Vector3(m_CameraAtAxis.Z, 0f, m_CameraUpAxis.Z); //UP
            vector[5] = new Vector3(-m_CameraAtAxis.Z, 0f, -m_CameraUpAxis.Z); //DOWN
            vector[8] = new Vector3(-m_CameraAtAxis.Z, 0f, -m_CameraUpAxis.Z); //DOWN_Nudge
            vector[6] = (new Vector3(m_CameraUpAxis.Z, 0f, -m_CameraAtAxis.Z) * 2); //FORWARD Nudge
            vector[7] = new Vector3(-m_CameraUpAxis.Z, 0f, m_CameraAtAxis.Z); //BACK Nudge
            return vector;
        }

        #endregion

        public uint GenerateClientFlags(UUID ObjectID)
        {
            return m_scene.Permissions.GenerateClientFlags(m_uuid, ObjectID);
        }

        /// <summary>
        /// Send updates to the client about prims which have been placed on the update queue.  We don't
        /// necessarily send updates for all the parts on the queue, e.g. if an updates with a more recent
        /// timestamp has already been sent.
        /// </summary>
        public void SendPrimUpdates()
        {
            m_perfMonMS = Util.EnvironmentTickCount();

            m_sceneViewer.SendPrimUpdates();

            m_scene.StatsReporter.AddAgentTime(Util.EnvironmentTickCountSubtract(m_perfMonMS));
        }

        #region Status Methods

        /// <summary>
        /// This turns a child agent, into a root agent
        /// This is called when an agent teleports into a region, or if an
        /// agent crosses into this region from a neighbor over the border
        /// </summary>
        public void MakeRootAgent(Vector3 pos, bool isFlying)
        {
            m_log.DebugFormat(
                "[SCENE]: Upgrading child to root agent for {0} in {1}",
                Name, m_scene.RegionInfo.RegionName);

            //m_log.DebugFormat("[SCENE]: known regions in {0}: {1}", Scene.RegionInfo.RegionName, KnownChildRegionHandles.Count);

            IGroupsModule gm = m_scene.RequestModuleInterface<IGroupsModule>();
            if (gm != null)
                m_grouptitle = gm.GetGroupTitle(m_uuid);

            m_rootRegionHandle = m_scene.RegionInfo.RegionHandle;

            m_scene.EventManager.TriggerSetRootAgentScene(m_uuid, m_scene);

            // Moved this from SendInitialData to ensure that m_appearance is initialized
            // before the inventory is processed in MakeRootAgent. This fixes a race condition
            // related to the handling of attachments
            //m_scene.GetAvatarAppearance(m_controllingClient, out m_appearance);
            if (m_scene.TestBorderCross(pos, Cardinals.E))
            {
                Border crossedBorder = m_scene.GetCrossedBorder(pos, Cardinals.E);
                pos.X = crossedBorder.BorderLine.Z - 1;
            }

            if (m_scene.TestBorderCross(pos, Cardinals.N))
            {
                Border crossedBorder = m_scene.GetCrossedBorder(pos, Cardinals.N);
                pos.Y = crossedBorder.BorderLine.Z - 1;
            }

            if (pos.X < 0f || pos.Y < 0f || pos.Z < 0f)
            {
                m_log.WarnFormat(
                    "[SCENE PRESENCE]: MakeRootAgent() was given an illegal position of {0} for avatar {1}, {2}. Clamping",
                    pos, Name, UUID);

                if (pos.X < 0f) pos.X = 0f;
                if (pos.Y < 0f) pos.Y = 0f;
                if (pos.Z < 0f) pos.Z = 0f;
            }

            float localAVHeight = 1.56f;
            if (m_appearance != null)
            {
                if (m_appearance.AvatarHeight > 0)
                    localAVHeight = m_appearance.AvatarHeight;
            }

            float posZLimit = 0;

            if (pos.X < Constants.RegionSize && pos.Y < Constants.RegionSize)
                posZLimit = (float)m_scene.Heightmap[(int)pos.X, (int)pos.Y];
            
            float newPosZ = posZLimit + localAVHeight / 2;
            if (posZLimit >= (pos.Z - (localAVHeight / 2)) && !(Single.IsInfinity(newPosZ) || Single.IsNaN(newPosZ)))
            {
                pos.Z = newPosZ;
            }
            AbsolutePosition = pos;

            if (m_appearance != null)
            {
                if (m_appearance.AvatarHeight > 0)
                    SetHeight(m_appearance.AvatarHeight);
            }
            else
            {
                m_log.ErrorFormat("[SCENE PRESENCE]: null appearance in MakeRoot in {0}", Scene.RegionInfo.RegionName);
                // emergency; this really shouldn't happen
                m_appearance = new AvatarAppearance(UUID);
            }
            
            AddToPhysicalScene(isFlying);

            if (m_appearance != null)
            {
                if (m_appearance.AvatarHeight > 0)
                    SetHeight(m_appearance.AvatarHeight);
            }

            if (m_forceFly)
            {
                m_physicsActor.Flying = true;
            }
            else if (m_flyDisabled)
            {
                m_physicsActor.Flying = false;
            }

            // Don't send an animation pack here, since on a region crossing this will sometimes cause a flying 
            // avatar to return to the standing position in mid-air.  On login it looks like this is being sent
            // elsewhere anyway
            // Animator.SendAnimPack();

            m_scene.SwapRootAgentCount(false);
            
            //CachedUserInfo userInfo = m_scene.CommsManager.UserProfileCacheService.GetUserDetails(m_uuid);
            //if (userInfo != null)
            //        userInfo.FetchInventory();
            //else
            //    m_log.ErrorFormat("[SCENE]: Could not find user info for {0} when making it a root agent", m_uuid);
            
            // On the next prim update, all objects will be sent
            //
            m_sceneViewer.Reset();

            m_isChildAgent = false;

            // send the animations of the other presences to me
            m_scene.ForEachScenePresence(delegate(ScenePresence presence)
            {
                if (presence != this)
                    presence.Animator.SendAnimPackToClient(ControllingClient);
            });

            m_scene.EventManager.TriggerOnMakeRootAgent(this);
        }

        /// <summary>
        /// This turns a root agent into a child agent
        /// when an agent departs this region for a neighbor, this gets called.
        ///
        /// It doesn't get called for a teleport.  Reason being, an agent that
        /// teleports out may not end up anywhere near this region
        /// </summary>
        public void MakeChildAgent()
        {
            // It looks like m_animator is set to null somewhere, and MakeChild
            // is called after that. Probably in aborted teleports.
            if (m_animator == null)
                m_animator = new ScenePresenceAnimator(this);
            else
                Animator.ResetAnimations();

//            m_log.DebugFormat(
//                 "[SCENEPRESENCE]: Downgrading root agent {0}, {1} to a child agent in {2}",
//                 Name, UUID, m_scene.RegionInfo.RegionName);

            // Don't zero out the velocity since this can cause problems when an avatar is making a region crossing,
            // depending on the exact timing.  This shouldn't matter anyway since child agent positions are not updated.
            //Velocity = new Vector3(0, 0, 0);
            
            m_isChildAgent = true;
            m_scene.SwapRootAgentCount(true);
            RemoveFromPhysicalScene();

            // FIXME: Set m_rootRegionHandle to the region handle of the scene this agent is moving into
            
            m_scene.EventManager.TriggerOnMakeChildAgent(this);
        }

        /// <summary>
        /// Removes physics plugin scene representation of this agent if it exists.
        /// </summary>
        private void RemoveFromPhysicalScene()
        {
            if (PhysicsActor != null)
            {
                m_physicsActor.OnRequestTerseUpdate -= SendTerseUpdateToAllClients;
                m_physicsActor.OnOutOfBounds -= OutOfBoundsCall;
                m_scene.PhysicsScene.RemoveAvatar(PhysicsActor);
                m_physicsActor.UnSubscribeEvents();
                m_physicsActor.OnCollisionUpdate -= PhysicsCollisionUpdate;
                PhysicsActor = null;
            }
        }

        /// <summary>
        ///
        /// </summary>
        /// <param name="pos"></param>
        public void Teleport(Vector3 pos)
        {
            bool isFlying = false;
            if (m_physicsActor != null)
                isFlying = m_physicsActor.Flying;
            
            RemoveFromPhysicalScene();
            Velocity = Vector3.Zero;
            AbsolutePosition = pos;
            AddToPhysicalScene(isFlying);
            if (m_appearance != null)
            {
                if (m_appearance.AvatarHeight > 0)
                    SetHeight(m_appearance.AvatarHeight);
            }

            SendTerseUpdateToAllClients();
        }

        public void TeleportWithMomentum(Vector3 pos)
        {
            bool isFlying = false;
            if (m_physicsActor != null)
                isFlying = m_physicsActor.Flying;

            RemoveFromPhysicalScene();
            AbsolutePosition = pos;
            AddToPhysicalScene(isFlying);
            if (m_appearance != null)
            {
                if (m_appearance.AvatarHeight > 0)
                    SetHeight(m_appearance.AvatarHeight);
            }

            SendTerseUpdateToAllClients();
        }

        /// <summary>
        ///
        /// </summary>
        public void StopMovement()
        {
        }

        public void StopFlying()
        {
            ControllingClient.StopFlying(this);
        }

        public void AddNeighbourRegion(ulong regionHandle, string cap)
        {
            lock (m_knownChildRegions)
            {
                if (!m_knownChildRegions.ContainsKey(regionHandle))
                {
                    uint x, y;
                    Utils.LongToUInts(regionHandle, out x, out y);
                    m_knownChildRegions.Add(regionHandle, cap);
                }
            }
        }

        public void RemoveNeighbourRegion(ulong regionHandle)
        {
            lock (m_knownChildRegions)
            {
                if (m_knownChildRegions.ContainsKey(regionHandle))
                {
                    m_knownChildRegions.Remove(regionHandle);
                   //m_log.Debug(" !!! removing known region {0} in {1}. Count = {2}", regionHandle, Scene.RegionInfo.RegionName, m_knownChildRegions.Count);
                }
            }
        }

        public void DropOldNeighbours(List<ulong> oldRegions)
        {
            foreach (ulong handle in oldRegions)
            {
                RemoveNeighbourRegion(handle);
                Scene.CapsModule.DropChildSeed(UUID, handle);
            }
        }

        public List<ulong> GetKnownRegionList()
        {
            return new List<ulong>(m_knownChildRegions.Keys);
        }

        #endregion

        #region Event Handlers

        /// <summary>
        /// Sets avatar height in the phyiscs plugin
        /// </summary>
        public void SetHeight(float height)
        {
            if (PhysicsActor != null && !IsChildAgent)
            {
                Vector3 SetSize = new Vector3(0.45f, 0.6f, height);
                PhysicsActor.Size = SetSize;
            }
        }

        /// <summary>
        /// Complete Avatar's movement into the region.
        /// This is called upon a very important packet sent from the client,
        /// so it's client-controlled. Never call this method directly.
        /// </summary>
        public void CompleteMovement(IClientAPI client)
        {
            DateTime startTime = DateTime.Now;
            
            m_log.DebugFormat(
                "[SCENE PRESENCE]: Completing movement of {0} into region {1}", 
                client.Name, Scene.RegionInfo.RegionName);

            Vector3 look = Velocity;
            if ((look.X == 0) && (look.Y == 0) && (look.Z == 0))
            {
                look = new Vector3(0.99f, 0.042f, 0);
            }

            // Prevent teleporting to an underground location
            // (may crash client otherwise)
            //
            Vector3 pos = AbsolutePosition;
            float ground = m_scene.GetGroundHeight(pos.X, pos.Y);
            if (pos.Z < ground + 1.5f)
            {
                pos.Z = ground + 1.5f;
                AbsolutePosition = pos;
            }

            m_isChildAgent = false;
            bool m_flying = ((m_AgentControlFlags & AgentManager.ControlFlags.AGENT_CONTROL_FLY) != 0);
            MakeRootAgent(AbsolutePosition, m_flying);

            if ((m_callbackURI != null) && !m_callbackURI.Equals(""))
            {
                m_log.DebugFormat("[SCENE PRESENCE]: Releasing agent in URI {0}", m_callbackURI);
                Scene.SimulationService.ReleaseAgent(m_originRegionID, UUID, m_callbackURI);
                m_callbackURI = null;
            }

            //m_log.DebugFormat("Completed movement");

            m_controllingClient.MoveAgentIntoRegion(m_regionInfo, AbsolutePosition, look);
            SendInitialData();

            // Create child agents in neighbouring regions
            if (!m_isChildAgent && !m_scene.IsAuthoritativeScene())
            {
                m_log.DebugFormat("[SCENE PRESENCE]: Requesting neighbouring children. cagent={0}, auth={1}",
                        m_isChildAgent.ToString(), m_scene.IsAuthoritativeScene());
                IEntityTransferModule m_agentTransfer = m_scene.RequestModuleInterface<IEntityTransferModule>();
                if (m_agentTransfer != null)
                    m_agentTransfer.EnableChildAgents(this);
                else
                    m_log.DebugFormat("[SCENE PRESENCE]: Unable to create child agents in neighbours, because AgentTransferModule is not active");

                IFriendsModule friendsModule = m_scene.RequestModuleInterface<IFriendsModule>();
                if (friendsModule != null)
                    friendsModule.SendFriendsOnlineIfNeeded(ControllingClient);
            }

            m_log.DebugFormat(
                "[SCENE PRESENCE]: Completing movement of {0} into region {1} took {2}ms", 
                client.Name, Scene.RegionInfo.RegionName, (DateTime.Now - startTime).Milliseconds);
        }

        /// <summary>
        /// Callback for the Camera view block check.  Gets called with the results of the camera view block test
        /// hitYN is true when there's something in the way.
        /// </summary>
        /// <param name="hitYN"></param>
        /// <param name="collisionPoint"></param>
        /// <param name="localid"></param>
        /// <param name="distance"></param>
        public void RayCastCameraCallback(bool hitYN, Vector3 collisionPoint, uint localid, float distance, Vector3 pNormal)
        {
            const float POSITION_TOLERANCE = 0.02f;
            const float VELOCITY_TOLERANCE = 0.02f;
            const float ROTATION_TOLERANCE = 0.02f;

            if (m_followCamAuto)
            {
                if (hitYN)
                {
                    CameraConstraintActive = true;
                    //m_log.DebugFormat("[RAYCASTRESULT]: {0}, {1}, {2}, {3}", hitYN, collisionPoint, localid, distance);
                    
                    Vector3 normal = Vector3.Normalize(new Vector3(0f, 0f, collisionPoint.Z) - collisionPoint);
                    ControllingClient.SendCameraConstraint(new Vector4(normal.X, normal.Y, normal.Z, -1 * Vector3.Distance(new Vector3(0,0,collisionPoint.Z),collisionPoint)));
                }
                else
                {
                    if (!m_pos.ApproxEquals(m_lastPosition, POSITION_TOLERANCE) ||
                        !Velocity.ApproxEquals(m_lastVelocity, VELOCITY_TOLERANCE) ||
                        !m_bodyRot.ApproxEquals(m_lastRotation, ROTATION_TOLERANCE))
                    {
                        if (CameraConstraintActive)
                        {
                            ControllingClient.SendCameraConstraint(new Vector4(0f, 0.5f, 0.9f, -3000f));
                            CameraConstraintActive = false;
                        }
                    }
                }
            }
        }

        // Move the avatar to a specific position, velocity and rotation and mark it as changed
        // Mostly copied from HandleAgentUpdate
        public void MoveTo(Vector3 pos, Vector3 vel, Quaternion rot)
        {
            ++m_movementUpdateCount;
            if (m_movementUpdateCount < 1)
                m_movementUpdateCount = 1;
            #region Sanity Checking

            // This is irritating.  Really.
            if (!AbsolutePosition.IsFinite())
            {
                RemoveFromPhysicalScene();
                m_log.Error("[AVATAR]: NonFinite Avatar position detected... Reset Position. Mantis this please. Error #9999902");

                m_pos = m_LastFinitePos;
                if (!m_pos.IsFinite())
                {
                    m_pos.X = 127f;
                    m_pos.Y = 127f;
                    m_pos.Z = 127f;
                    m_log.Error("[AVATAR]: NonFinite Avatar position detected... Reset Position. Mantis this please. Error #9999903");
                }

                AddToPhysicalScene(false);
            }
            else
            {
                m_LastFinitePos = m_pos;
            }
            #endregion Sanity Checking
        }

        /// <summary>
        /// This is the event handler for client movement. If a client is moving, this event is triggering.
        /// </summary>
        public void HandleAgentUpdate(IClientAPI remoteClient, AgentUpdateArgs agentData)
        {
            //if (m_isChildAgent)
            //{
            //    // m_log.Debug("DEBUG: HandleAgentUpdate: child agent");
            //    return;
            //}

            m_perfMonMS = Util.EnvironmentTickCount();

            ++m_movementUpdateCount;
            if (m_movementUpdateCount < 1)
                m_movementUpdateCount = 1;

            #region Sanity Checking

            // This is irritating.  Really.
            if (!AbsolutePosition.IsFinite())
            {
                RemoveFromPhysicalScene();
                m_log.Error("[AVATAR]: NonFinite Avatar position detected... Reset Position. Mantis this please. Error #9999902");

                m_pos = m_LastFinitePos;
                if (!m_pos.IsFinite())
                {
                    m_pos.X = 127f;
                    m_pos.Y = 127f;
                    m_pos.Z = 127f;
                    m_log.Error("[AVATAR]: NonFinite Avatar position detected... Reset Position. Mantis this please. Error #9999903");
                }

                AddToPhysicalScene(false);
            }
            else
            {
                m_LastFinitePos = m_pos;
            }

            #endregion Sanity Checking

            #region Inputs

            AgentManager.ControlFlags flags = (AgentManager.ControlFlags)agentData.ControlFlags;
            Quaternion bodyRotation = agentData.BodyRotation;

            // Camera location in world.  We'll need to raytrace
            // from this location from time to time.
            m_CameraCenter = agentData.CameraCenter;
            if (Vector3.Distance(m_lastCameraCenter, m_CameraCenter) >= Scene.RootReprioritizationDistance)
            {
                ReprioritizeUpdates();
                m_lastCameraCenter = m_CameraCenter;
            }

            // Use these three vectors to figure out what the agent is looking at
            // Convert it to a Matrix and/or Quaternion
            m_CameraAtAxis = agentData.CameraAtAxis;
            m_CameraLeftAxis = agentData.CameraLeftAxis;
            m_CameraUpAxis = agentData.CameraUpAxis;

            // The Agent's Draw distance setting
            m_DrawDistance = agentData.Far;

            // Check if Client has camera in 'follow cam' or 'build' mode.
            Vector3 camdif = (Vector3.One * m_bodyRot - Vector3.One * CameraRotation);

            m_followCamAuto = ((m_CameraUpAxis.Z > 0.959f && m_CameraUpAxis.Z < 0.98f)
               && (Math.Abs(camdif.X) < 0.4f && Math.Abs(camdif.Y) < 0.4f)) ? true : false;

            m_mouseLook = (flags & AgentManager.ControlFlags.AGENT_CONTROL_MOUSELOOK) != 0;
            m_leftButtonDown = (flags & AgentManager.ControlFlags.AGENT_CONTROL_LBUTTON_DOWN) != 0;

            #endregion Inputs

            if ((flags & AgentManager.ControlFlags.AGENT_CONTROL_STAND_UP) != 0)
            {
                StandUp();
            }

            //m_log.DebugFormat("[FollowCam]: {0}", m_followCamAuto);
            // Raycast from the avatar's head to the camera to see if there's anything blocking the view
            if ((m_movementUpdateCount % NumMovementsBetweenRayCast) == 0 && m_scene.PhysicsScene.SupportsRayCast())
            {
                if (m_followCamAuto)
                {
                    Vector3 posAdjusted = m_pos + HEAD_ADJUSTMENT;
                    m_scene.PhysicsScene.RaycastWorld(m_pos, Vector3.Normalize(m_CameraCenter - posAdjusted), Vector3.Distance(m_CameraCenter, posAdjusted) + 0.3f, RayCastCameraCallback);
                }
            }

            lock (scriptedcontrols)
            {
                if (scriptedcontrols.Count > 0)
                {
                    SendControlToScripts((uint)flags);
                    flags = RemoveIgnoredControls(flags, IgnoredControls);
                }
            }

            if (m_autopilotMoving)
                CheckAtSitTarget();

            if ((flags & AgentManager.ControlFlags.AGENT_CONTROL_SIT_ON_GROUND) != 0)
            {
                // TODO: This doesn't prevent the user from walking yet.
                // Setting parent ID would fix this, if we knew what value
                // to use.  Or we could add a m_isSitting variable.
                //Animator.TrySetMovementAnimation("SIT_GROUND_CONSTRAINED");
                SitGround = true;
            }

            // In the future, these values might need to go global.
            // Here's where you get them.
            m_AgentControlFlags = flags;
            m_headrotation = agentData.HeadRotation;
            m_state = agentData.State;

            PhysicsActor actor = PhysicsActor;
            if (actor == null)
            {
                return;
            }
            
            bool update_movementflag = false;

            if (m_allowMovement && !SitGround)
            {
                if (agentData.UseClientAgentPosition)
                {
                    m_moveToPositionInProgress = (agentData.ClientAgentPosition - AbsolutePosition).Length() > 0.2f;
                    m_moveToPositionTarget = agentData.ClientAgentPosition;
                }

                int i = 0;
                
                bool update_rotation = false;
                bool DCFlagKeyPressed = false;
                Vector3 agent_control_v3 = Vector3.Zero;
                Quaternion q = bodyRotation;

                bool oldflying = PhysicsActor.Flying;

                if (m_forceFly)
                    actor.Flying = true;
                else if (m_flyDisabled)
                    actor.Flying = false;
                else
                    actor.Flying = ((flags & AgentManager.ControlFlags.AGENT_CONTROL_FLY) != 0);

                if (actor.Flying != oldflying)
                    update_movementflag = true;

                if (q != m_bodyRot)
                {
                    m_bodyRot = q;
                    update_rotation = true;
                }

                if (m_parentID == 0)
                {
                    bool bAllowUpdateMoveToPosition = false;
                    bool bResetMoveToPosition = false;

                    Vector3[] dirVectors;

                    // use camera up angle when in mouselook and not flying or when holding the left mouse button down and not flying
                    // this prevents 'jumping' in inappropriate situations.
                    if ((m_mouseLook && !m_physicsActor.Flying) || (m_leftButtonDown && !m_physicsActor.Flying))
                        dirVectors = GetWalkDirectionVectors();
                    else
                        dirVectors = Dir_Vectors;

                    // The fact that m_movementflag is a byte needs to be fixed
                    // it really should be a uint
                    uint nudgehack = 250;
                    foreach (Dir_ControlFlags DCF in DIR_CONTROL_FLAGS)
                    {
                        if (((uint)flags & (uint)DCF) != 0)
                        {
                            bResetMoveToPosition = true;
                            DCFlagKeyPressed = true;
                            try
                            {
                                agent_control_v3 += dirVectors[i];
                                //m_log.DebugFormat("[Motion]: {0}, {1}",i, dirVectors[i]);
                            }
                            catch (IndexOutOfRangeException)
                            {
                                // Why did I get this?
                            }

                            if ((m_movementflag & (byte)(uint)DCF) == 0)
                            {
                                if (DCF == Dir_ControlFlags.DIR_CONTROL_FLAG_FORWARD_NUDGE || DCF == Dir_ControlFlags.DIR_CONTROL_FLAG_BACKWARD_NUDGE)
                                {
                                    m_movementflag |= (byte)nudgehack;
                                }
                                m_movementflag += (byte)(uint)DCF;
                                update_movementflag = true;
                            }
                        }
                        else
                        {
                            if ((m_movementflag & (byte)(uint)DCF) != 0 ||
                                ((DCF == Dir_ControlFlags.DIR_CONTROL_FLAG_FORWARD_NUDGE || DCF == Dir_ControlFlags.DIR_CONTROL_FLAG_BACKWARD_NUDGE)
                                && ((m_movementflag & (byte)nudgehack) == nudgehack))
                                ) // This or is for Nudge forward
                            {
                                m_movementflag -= ((byte)(uint)DCF);

                                update_movementflag = true;
                                /*
                                    if ((DCF == Dir_ControlFlags.DIR_CONTROL_FLAG_FORWARD_NUDGE || DCF == Dir_ControlFlags.DIR_CONTROL_FLAG_BACKWARD_NUDGE)
                                    && ((m_movementflag & (byte)nudgehack) == nudgehack))
                                    {
                                        m_log.Debug("Removed Hack flag");
                                    }
                                */
                            }
                            else
                            {
                                bAllowUpdateMoveToPosition = true;
                            }
                        }
                        i++;
                    }

                    //Paupaw:Do Proper PID for Autopilot here
                    if (bResetMoveToPosition)
                    {
                        m_moveToPositionTarget = Vector3.Zero;
                        m_moveToPositionInProgress = false;
                        update_movementflag = true;
                        bAllowUpdateMoveToPosition = false;
                    }

                    if (bAllowUpdateMoveToPosition && (m_moveToPositionInProgress && !m_autopilotMoving))
                    {
                        //Check the error term of the current position in relation to the target position
                        if (Util.GetDistanceTo(AbsolutePosition, m_moveToPositionTarget) <= 0.5f)
                        {
                            // we are close enough to the target
                            m_moveToPositionTarget = Vector3.Zero;
                            m_moveToPositionInProgress = false;
                            update_movementflag = true;
                        }
                        else
                        {
                            try
                            {
                                // move avatar in 2D at one meter/second towards target, in avatar coordinate frame.
                                // This movement vector gets added to the velocity through AddNewMovement().
                                // Theoretically we might need a more complex PID approach here if other 
                                // unknown forces are acting on the avatar and we need to adaptively respond
                                // to such forces, but the following simple approach seems to works fine.
                                Vector3 LocalVectorToTarget3D =
                                    (m_moveToPositionTarget - AbsolutePosition) // vector from cur. pos to target in global coords
                                    * Matrix4.CreateFromQuaternion(Quaternion.Inverse(bodyRotation)); // change to avatar coords
                                // Ignore z component of vector
                                Vector3 LocalVectorToTarget2D = new Vector3((float)(LocalVectorToTarget3D.X), (float)(LocalVectorToTarget3D.Y), 0f);
                                LocalVectorToTarget2D.Normalize();
                                agent_control_v3 += LocalVectorToTarget2D;

                                // update avatar movement flags. the avatar coordinate system is as follows:
                                //
                                //                        +X (forward)
                                //
                                //                        ^
                                //                        |
                                //                        |
                                //                        |
                                //                        |
                                //     (left) +Y <--------o--------> -Y
                                //                       avatar
                                //                        |
                                //                        |
                                //                        |
                                //                        |
                                //                        v
                                //                        -X
                                //

                                // based on the above avatar coordinate system, classify the movement into 
                                // one of left/right/back/forward.
                                if (LocalVectorToTarget2D.Y > 0)//MoveLeft
                                {
                                    m_movementflag += (byte)(uint)Dir_ControlFlags.DIR_CONTROL_FLAG_LEFT;
                                    //AgentControlFlags
                                    AgentControlFlags |= (uint)Dir_ControlFlags.DIR_CONTROL_FLAG_LEFT;
                                    update_movementflag = true;
                                }
                                else if (LocalVectorToTarget2D.Y < 0) //MoveRight
                                {
                                    m_movementflag += (byte)(uint)Dir_ControlFlags.DIR_CONTROL_FLAG_RIGHT;
                                    AgentControlFlags |= (uint)Dir_ControlFlags.DIR_CONTROL_FLAG_RIGHT;
                                    update_movementflag = true;
                                }
                                if (LocalVectorToTarget2D.X < 0) //MoveBack
                                {
                                    m_movementflag += (byte)(uint)Dir_ControlFlags.DIR_CONTROL_FLAG_BACK;
                                    AgentControlFlags |= (uint)Dir_ControlFlags.DIR_CONTROL_FLAG_BACK;
                                    update_movementflag = true;
                                }
                                else if (LocalVectorToTarget2D.X > 0) //Move Forward
                                {
                                    m_movementflag += (byte)(uint)Dir_ControlFlags.DIR_CONTROL_FLAG_FORWARD;
                                    AgentControlFlags |= (uint)Dir_ControlFlags.DIR_CONTROL_FLAG_FORWARD;
                                    update_movementflag = true;
                                }
                            }
                            catch (Exception e)
                            {
                                //Avoid system crash, can be slower but...
                                m_log.DebugFormat("Crash! {0}", e.ToString());
                            }
                        }
                    }
                }

                // Cause the avatar to stop flying if it's colliding
                // with something with the down arrow pressed.

                // Only do this if we're flying
                if (m_physicsActor != null && m_physicsActor.Flying && !m_forceFly)
                {
                    // Landing detection code

                    // Are the landing controls requirements filled?
                    bool controlland = (((flags & AgentManager.ControlFlags.AGENT_CONTROL_UP_NEG) != 0) ||
                                        ((flags & AgentManager.ControlFlags.AGENT_CONTROL_NUDGE_UP_NEG) != 0));

                    // Are the collision requirements fulfilled?
                    bool colliding = (m_physicsActor.IsColliding == true);

                    if (m_physicsActor.Flying && colliding && controlland)
                    {
                        // nesting this check because LengthSquared() is expensive and we don't 
                        // want to do it every step when flying.
                        if ((Velocity.LengthSquared() <= LAND_VELOCITYMAG_MAX))
                            StopFlying();
                    }
                }

                // If the agent update does move the avatar, then calculate the force ready for the velocity update,
                // which occurs later in the main scene loop
                if (update_movementflag || (update_rotation && DCFlagKeyPressed))
                {
                    //                    m_log.DebugFormat("{0} {1}", update_movementflag, (update_rotation && DCFlagKeyPressed));
                    //                    m_log.DebugFormat(
                    //                        "In {0} adding velocity to {1} of {2}", m_scene.RegionInfo.RegionName, Name, agent_control_v3);

                    AddNewMovement(agent_control_v3, q);

                    
                }
            }

            if (update_movementflag && ((flags & AgentManager.ControlFlags.AGENT_CONTROL_SIT_ON_GROUND) == 0) && (m_parentID == 0) && !SitGround)
                Animator.UpdateMovementAnimations();

            m_scene.EventManager.TriggerOnClientMovement(this);

            m_scene.StatsReporter.AddAgentTime(Util.EnvironmentTickCountSubtract(m_perfMonMS));
        }

        public void DoAutoPilot(uint not_used, Vector3 Pos, IClientAPI remote_client)
        {
            m_autopilotMoving = true;
            m_autoPilotTarget = Pos;
            m_sitAtAutoTarget = false;
            PrimitiveBaseShape proxy = PrimitiveBaseShape.Default;
            //proxy.PCode = (byte)PCode.ParticleSystem;

            proxyObjectGroup = new SceneObjectGroup(UUID, Pos, Rotation, proxy);
            proxyObjectGroup.AttachToScene(m_scene);
            
            // Commented out this code since it could never have executed, but might still be informative.
//            if (proxyObjectGroup != null)
//            {
                proxyObjectGroup.SendGroupFullUpdate();
                remote_client.SendSitResponse(proxyObjectGroup.UUID, Vector3.Zero, Quaternion.Identity, true, Vector3.Zero, Vector3.Zero, false);
                m_scene.DeleteSceneObject(proxyObjectGroup, false);
//            }
//            else
//            {
//                m_autopilotMoving = false;
//                m_autoPilotTarget = Vector3.Zero;
//                ControllingClient.SendAlertMessage("Autopilot cancelled");
//            }
        }

        public void DoMoveToPosition(Object sender, string method, List<String> args)
        {
            try
            {
                float locx = 0f;
                float locy = 0f;
                float locz = 0f;
                uint regionX = 0;
                uint regionY = 0;
                try
                {
                    Utils.LongToUInts(Scene.RegionInfo.RegionHandle, out regionX, out regionY);
                    locx = Convert.ToSingle(args[0]) - (float)regionX;
                    locy = Convert.ToSingle(args[1]) - (float)regionY;
                    locz = Convert.ToSingle(args[2]);
                }
                catch (InvalidCastException)
                {
                    m_log.Error("[CLIENT]: Invalid autopilot request");
                    return;
                }
                m_moveToPositionInProgress = true;
                m_moveToPositionTarget = new Vector3(locx, locy, locz);
            }
            catch (Exception ex)
            {
                //Why did I get this error?
               m_log.Error("[SCENEPRESENCE]: DoMoveToPosition" + ex);
            }
        }

        private void CheckAtSitTarget()
        {
            //m_log.Debug("[AUTOPILOT]: " + Util.GetDistanceTo(AbsolutePosition, m_autoPilotTarget).ToString());
            if (Util.GetDistanceTo(AbsolutePosition, m_autoPilotTarget) <= 1.5)
            {
                if (m_sitAtAutoTarget)
                {
                    SceneObjectPart part = m_scene.GetSceneObjectPart(m_requestedSitTargetUUID);
                    if (part != null)
                    {
                        AbsolutePosition = part.AbsolutePosition;
                        Velocity = Vector3.Zero;
                        SendAvatarDataToAllAgents();

                        //HandleAgentSit(ControllingClient, m_requestedSitTargetUUID);
                    }
                    //ControllingClient.SendSitResponse(m_requestedSitTargetID, m_requestedSitOffset, Quaternion.Identity, false, Vector3.Zero, Vector3.Zero, false);
                    m_requestedSitTargetUUID = UUID.Zero;
                }
                    /*
                else
                {
                    //ControllingClient.SendAlertMessage("Autopilot cancelled");
                    //SendTerseUpdateToAllClients();
                    //PrimitiveBaseShape proxy = PrimitiveBaseShape.Default;
                    //proxy.PCode = (byte)PCode.ParticleSystem;
                    ////uint nextUUID = m_scene.NextLocalId;

                    //proxyObjectGroup = new SceneObjectGroup(m_scene, m_scene.RegionInfo.RegionHandle, UUID, nextUUID, m_autoPilotTarget, Quaternion.Identity, proxy);
                    //if (proxyObjectGroup != null)
                    //{
                        //proxyObjectGroup.SendGroupFullUpdate();
                        //ControllingClient.SendSitResponse(UUID.Zero, m_autoPilotTarget, Quaternion.Identity, true, Vector3.Zero, Vector3.Zero, false);
                        //m_scene.DeleteSceneObject(proxyObjectGroup);
                    //}
                }
                */
                m_autoPilotTarget = Vector3.Zero;
                m_autopilotMoving = false;
            }
        }
        /// <summary>
        /// Perform the logic necessary to stand the avatar up.  This method also executes
        /// the stand animation.
        /// </summary>
        public void StandUp()
        {
            SitGround = false;

            if (m_parentID != 0)
            {
                m_log.Debug("StandupCode Executed");
                SceneObjectPart part = m_scene.GetSceneObjectPart(m_parentID);
                if (part != null)
                {
                    TaskInventoryDictionary taskIDict = part.TaskInventory;
                    if (taskIDict != null)
                    {
                        lock (taskIDict)
                        {
                            foreach (UUID taskID in taskIDict.Keys)
                            {
                                UnRegisterControlEventsToScript(LocalId, taskID);
                                taskIDict[taskID].PermsMask &= ~(
                                    2048 | //PERMISSION_CONTROL_CAMERA
                                    4); // PERMISSION_TAKE_CONTROLS
                            }
                        }

                    }
                    // Reset sit target.
                    if (part.GetAvatarOnSitTarget() == UUID)
                        part.SetAvatarOnSitTarget(UUID.Zero);

                    m_parentPosition = part.GetWorldPosition();
                    ControllingClient.SendClearFollowCamProperties(part.ParentUUID);
                }

                if (m_physicsActor == null)
                {
                    AddToPhysicalScene(false);
                }

                m_pos += m_parentPosition + new Vector3(0.0f, 0.0f, 2.0f*m_sitAvatarHeight);
                m_parentPosition = Vector3.Zero;

                m_parentID = 0;
                SendAvatarDataToAllAgents();
                m_requestedSitTargetID = 0;
                if (m_physicsActor != null && m_appearance != null)
                {
                    if (m_appearance.AvatarHeight > 0)
                        SetHeight(m_appearance.AvatarHeight);
                }
            }

            Animator.TrySetMovementAnimation("STAND");
        }

        private SceneObjectPart FindNextAvailableSitTarget(UUID targetID)
        {
            SceneObjectPart targetPart = m_scene.GetSceneObjectPart(targetID);
            if (targetPart == null)
                return null;

            // If the primitive the player clicked on has a sit target and that sit target is not full, that sit target is used.
            // If the primitive the player clicked on has no sit target, and one or more other linked objects have sit targets that are not full, the sit target of the object with the lowest link number will be used.

            // Get our own copy of the part array, and sort into the order we want to test
            SceneObjectPart[] partArray = targetPart.ParentGroup.Parts;
            Array.Sort(partArray, delegate(SceneObjectPart p1, SceneObjectPart p2)
                       {
                           // we want the originally selected part first, then the rest in link order -- so make the selected part link num (-1)
                           int linkNum1 = p1==targetPart ? -1 : p1.LinkNum;
                           int linkNum2 = p2==targetPart ? -1 : p2.LinkNum;
                           return linkNum1 - linkNum2;
                       }
                );

            //look for prims with explicit sit targets that are available
            foreach (SceneObjectPart part in partArray)
            {
                // Is a sit target available?
                Vector3 avSitOffSet = part.SitTargetPosition;
                Quaternion avSitOrientation = part.SitTargetOrientation;
                UUID avOnTargetAlready = part.GetAvatarOnSitTarget();

                bool SitTargetUnOccupied = (!(avOnTargetAlready != UUID.Zero));
                bool SitTargetisSet =
                    (!(avSitOffSet.X == 0f && avSitOffSet.Y == 0f && avSitOffSet.Z == 0f && avSitOrientation.W == 1f &&
                       avSitOrientation.X == 0f && avSitOrientation.Y == 0f && avSitOrientation.Z == 0f));

                if (SitTargetisSet && SitTargetUnOccupied)
                {
                    //switch the target to this prim
                    return part;
                }
            }

            // no explicit sit target found - use original target
            return targetPart;
        }

        private void SendSitResponse(IClientAPI remoteClient, UUID targetID, Vector3 offset, Quaternion pSitOrientation)
        {
            bool autopilot = true;
            Vector3 pos = new Vector3();
            Quaternion sitOrientation = pSitOrientation;
            Vector3 cameraEyeOffset = Vector3.Zero;
            Vector3 cameraAtOffset = Vector3.Zero;
            bool forceMouselook = false;

            //SceneObjectPart part =  m_scene.GetSceneObjectPart(targetID);
            SceneObjectPart part =  FindNextAvailableSitTarget(targetID);
            if (part != null)
            {
                // TODO: determine position to sit at based on scene geometry; don't trust offset from client
                // see http://wiki.secondlife.com/wiki/User:Andrew_Linden/Office_Hours/2007_11_06 for details on how LL does it

                // Is a sit target available?
                Vector3 avSitOffSet = part.SitTargetPosition;
                Quaternion avSitOrientation = part.SitTargetOrientation;
                UUID avOnTargetAlready = part.GetAvatarOnSitTarget();

                bool SitTargetUnOccupied = (!(avOnTargetAlready != UUID.Zero));
                bool SitTargetisSet =
                    (!(avSitOffSet.X == 0f && avSitOffSet.Y == 0f && avSitOffSet.Z == 0f &&
                       (
                           avSitOrientation.X == 0f && avSitOrientation.Y == 0f && avSitOrientation.Z == 0f && avSitOrientation.W == 1f // Valid Zero Rotation quaternion
                           || avSitOrientation.X == 0f && avSitOrientation.Y == 0f && avSitOrientation.Z == 1f && avSitOrientation.W == 0f // W-Z Mapping was invalid at one point
                           || avSitOrientation.X == 0f && avSitOrientation.Y == 0f && avSitOrientation.Z == 0f && avSitOrientation.W == 0f // Invalid Quaternion
                       )
                       ));

                if (SitTargetisSet && SitTargetUnOccupied)
                {
                    part.SetAvatarOnSitTarget(UUID);
                    offset = new Vector3(avSitOffSet.X, avSitOffSet.Y, avSitOffSet.Z);
                    sitOrientation = avSitOrientation;
                    autopilot = false;
                }

                pos = part.AbsolutePosition + offset;
                //if (Math.Abs(part.AbsolutePosition.Z - AbsolutePosition.Z) > 1)
                //{
                   // offset = pos;
                    //autopilot = false;
                //}
                if (m_physicsActor != null)
                {
                    // If we're not using the client autopilot, we're immediately warping the avatar to the location
                    // We can remove the physicsActor until they stand up.
                    m_sitAvatarHeight = m_physicsActor.Size.Z;

                    if (autopilot)
                    {
                        if (Util.GetDistanceTo(AbsolutePosition, pos) < 4.5)
                        {
                            autopilot = false;

                            RemoveFromPhysicalScene();
                            AbsolutePosition = pos + new Vector3(0.0f, 0.0f, m_sitAvatarHeight);
                        }
                    }
                    else
                    {
                        RemoveFromPhysicalScene();
                    }
                }

                cameraAtOffset = part.GetCameraAtOffset();
                cameraEyeOffset = part.GetCameraEyeOffset();
                forceMouselook = part.GetForceMouselook();
            }

            ControllingClient.SendSitResponse(targetID, offset, sitOrientation, autopilot, cameraAtOffset, cameraEyeOffset, forceMouselook);
            m_requestedSitTargetUUID = targetID;
            // This calls HandleAgentSit twice, once from here, and the client calls
            // HandleAgentSit itself after it gets to the location
            // It doesn't get to the location until we've moved them there though
            // which happens in HandleAgentSit :P
            m_autopilotMoving = autopilot;
            m_autoPilotTarget = pos;
            m_sitAtAutoTarget = autopilot;
            if (!autopilot)
                HandleAgentSit(remoteClient, UUID);
        }

        public void HandleAgentRequestSit(IClientAPI remoteClient, UUID agentID, UUID targetID, Vector3 offset)
        {
            if (m_parentID != 0)
            {
                StandUp();
            }
            m_nextSitAnimation = "SIT";
            
            //SceneObjectPart part = m_scene.GetSceneObjectPart(targetID);
            SceneObjectPart part = FindNextAvailableSitTarget(targetID);

            if (part != null)
            {
                if (!String.IsNullOrEmpty(part.SitAnimation))
                {
                    m_nextSitAnimation = part.SitAnimation;
                }
                m_requestedSitTargetID = part.LocalId;
                //m_requestedSitOffset = offset;
                m_requestedSitTargetUUID = targetID;
                
                m_log.DebugFormat("[SIT]: Client requested Sit Position: {0}", offset);
                
                if (m_scene.PhysicsScene.SupportsRayCast())
                {
                    //m_scene.PhysicsScene.RaycastWorld(Vector3.Zero,Vector3.Zero, 0.01f,new RaycastCallback());
                    //SitRayCastAvatarPosition(part);
                    //return;
                }
            }
            else
            {
                
                m_log.Warn("Sit requested on unknown object: " + targetID.ToString());
            }

            

            SendSitResponse(remoteClient, targetID, offset, Quaternion.Identity);
        }
        /*
        public void SitRayCastAvatarPosition(SceneObjectPart part)
        {
            Vector3 EndRayCastPosition = part.AbsolutePosition + m_requestedSitOffset;
            Vector3 StartRayCastPosition = AbsolutePosition;
            Vector3 direction = Vector3.Normalize(EndRayCastPosition - StartRayCastPosition);
            float distance = Vector3.Distance(EndRayCastPosition, StartRayCastPosition);
            m_scene.PhysicsScene.RaycastWorld(StartRayCastPosition, direction, distance, SitRayCastAvatarPositionResponse);
        }

        public void SitRayCastAvatarPositionResponse(bool hitYN, Vector3 collisionPoint, uint localid, float pdistance, Vector3 normal)
        {
            SceneObjectPart part =  FindNextAvailableSitTarget(m_requestedSitTargetUUID);
            if (part != null)
            {
                if (hitYN)
                {
                    if (collisionPoint.ApproxEquals(m_requestedSitOffset + part.AbsolutePosition, 0.2f))
                    {
                        SitRaycastFindEdge(collisionPoint, normal);
                        m_log.DebugFormat("[SIT]: Raycast Avatar Position succeeded at point: {0}, normal:{1}", collisionPoint, normal);
                    }
                    else
                    {
                        SitRayCastAvatarPositionCameraZ(part);
                    }
                }
                else
                {
                    SitRayCastAvatarPositionCameraZ(part);
                }
            }
            else
            {
                ControllingClient.SendAlertMessage("Sit position no longer exists");
                m_requestedSitTargetUUID = UUID.Zero;
                m_requestedSitTargetID = 0;
                m_requestedSitOffset = Vector3.Zero;
            }

        }

        public void SitRayCastAvatarPositionCameraZ(SceneObjectPart part)
        {
            // Next, try to raycast from the camera Z position
            Vector3 EndRayCastPosition = part.AbsolutePosition + m_requestedSitOffset;
            Vector3 StartRayCastPosition = AbsolutePosition; StartRayCastPosition.Z = CameraPosition.Z;
            Vector3 direction = Vector3.Normalize(EndRayCastPosition - StartRayCastPosition);
            float distance = Vector3.Distance(EndRayCastPosition, StartRayCastPosition);
            m_scene.PhysicsScene.RaycastWorld(StartRayCastPosition, direction, distance, SitRayCastAvatarPositionCameraZResponse);
        }

        public void SitRayCastAvatarPositionCameraZResponse(bool hitYN, Vector3 collisionPoint, uint localid, float pdistance, Vector3 normal)
        {
            SceneObjectPart part = FindNextAvailableSitTarget(m_requestedSitTargetUUID);
            if (part != null)
            {
                if (hitYN)
                {
                    if (collisionPoint.ApproxEquals(m_requestedSitOffset + part.AbsolutePosition, 0.2f))
                    {
                        SitRaycastFindEdge(collisionPoint, normal);
                        m_log.DebugFormat("[SIT]: Raycast Avatar Position + CameraZ succeeded at point: {0}, normal:{1}", collisionPoint, normal);
                    }
                    else
                    {
                        SitRayCastCameraPosition(part);
                    }
                }
                else
                {
                    SitRayCastCameraPosition(part);
                }
            }
            else
            {
                ControllingClient.SendAlertMessage("Sit position no longer exists");
                m_requestedSitTargetUUID = UUID.Zero;
                m_requestedSitTargetID = 0;
                m_requestedSitOffset = Vector3.Zero;
            }

        }

        public void SitRayCastCameraPosition(SceneObjectPart part)
        {
            // Next, try to raycast from the camera position
            Vector3 EndRayCastPosition = part.AbsolutePosition + m_requestedSitOffset;
            Vector3 StartRayCastPosition = CameraPosition;
            Vector3 direction = Vector3.Normalize(EndRayCastPosition - StartRayCastPosition);
            float distance = Vector3.Distance(EndRayCastPosition, StartRayCastPosition);
            m_scene.PhysicsScene.RaycastWorld(StartRayCastPosition, direction, distance, SitRayCastCameraPositionResponse);
        }

        public void SitRayCastCameraPositionResponse(bool hitYN, Vector3 collisionPoint, uint localid, float pdistance, Vector3 normal)
        {
            SceneObjectPart part = FindNextAvailableSitTarget(m_requestedSitTargetUUID);
            if (part != null)
            {
                if (hitYN)
                {
                    if (collisionPoint.ApproxEquals(m_requestedSitOffset + part.AbsolutePosition, 0.2f))
                    {
                        SitRaycastFindEdge(collisionPoint, normal);
                        m_log.DebugFormat("[SIT]: Raycast Camera Position succeeded at point: {0}, normal:{1}", collisionPoint, normal);
                    }
                    else
                    {
                        SitRayHorizontal(part);
                    }
                }
                else
                {
                    SitRayHorizontal(part);
                }
            }
            else
            {
                ControllingClient.SendAlertMessage("Sit position no longer exists");
                m_requestedSitTargetUUID = UUID.Zero;
                m_requestedSitTargetID = 0;
                m_requestedSitOffset = Vector3.Zero;
            }

        }

        public void SitRayHorizontal(SceneObjectPart part)
        {
            // Next, try to raycast from the avatar position to fwd
            Vector3 EndRayCastPosition = part.AbsolutePosition + m_requestedSitOffset;
            Vector3 StartRayCastPosition = CameraPosition;
            Vector3 direction = Vector3.Normalize(EndRayCastPosition - StartRayCastPosition);
            float distance = Vector3.Distance(EndRayCastPosition, StartRayCastPosition);
            m_scene.PhysicsScene.RaycastWorld(StartRayCastPosition, direction, distance, SitRayCastHorizontalResponse);
        }

        public void SitRayCastHorizontalResponse(bool hitYN, Vector3 collisionPoint, uint localid, float pdistance, Vector3 normal)
        {
            SceneObjectPart part = FindNextAvailableSitTarget(m_requestedSitTargetUUID);
            if (part != null)
            {
                if (hitYN)
                {
                    if (collisionPoint.ApproxEquals(m_requestedSitOffset + part.AbsolutePosition, 0.2f))
                    {
                        SitRaycastFindEdge(collisionPoint, normal);
                        m_log.DebugFormat("[SIT]: Raycast Horizontal Position succeeded at point: {0}, normal:{1}", collisionPoint, normal);
                        // Next, try to raycast from the camera position
                        Vector3 EndRayCastPosition = part.AbsolutePosition + m_requestedSitOffset;
                        Vector3 StartRayCastPosition = CameraPosition;
                        Vector3 direction = Vector3.Normalize(EndRayCastPosition - StartRayCastPosition);
                        float distance = Vector3.Distance(EndRayCastPosition, StartRayCastPosition);
                        //m_scene.PhysicsScene.RaycastWorld(StartRayCastPosition, direction, distance, SitRayCastResponseAvatarPosition);
                    }
                    else
                    {
                        ControllingClient.SendAlertMessage("Sit position not accessable.");
                        m_requestedSitTargetUUID = UUID.Zero;
                        m_requestedSitTargetID = 0;
                        m_requestedSitOffset = Vector3.Zero;
                    }
                }
                else
                {
                    ControllingClient.SendAlertMessage("Sit position not accessable.");
                    m_requestedSitTargetUUID = UUID.Zero;
                    m_requestedSitTargetID = 0;
                    m_requestedSitOffset = Vector3.Zero;
                }
            }
            else
            {
                ControllingClient.SendAlertMessage("Sit position no longer exists");
                m_requestedSitTargetUUID = UUID.Zero;
                m_requestedSitTargetID = 0;
                m_requestedSitOffset = Vector3.Zero;
            }

        }

        private void SitRaycastFindEdge(Vector3 collisionPoint, Vector3 collisionNormal)
        {
            int i = 0;
            //throw new NotImplementedException();
            //m_requestedSitTargetUUID = UUID.Zero;
            //m_requestedSitTargetID = 0;
            //m_requestedSitOffset = Vector3.Zero;

            SendSitResponse(ControllingClient, m_requestedSitTargetUUID, collisionPoint - m_requestedSitOffset, Quaternion.Identity);
        }
        */
        public void HandleAgentRequestSit(IClientAPI remoteClient, UUID agentID, UUID targetID, Vector3 offset, string sitAnimation)
        {
            if (m_parentID != 0)
            {
                StandUp();
            }
            if (!String.IsNullOrEmpty(sitAnimation))
            {
                m_nextSitAnimation = sitAnimation;
            }
            else
            {
                m_nextSitAnimation = "SIT";
            }

            //SceneObjectPart part = m_scene.GetSceneObjectPart(targetID);
            SceneObjectPart part =  FindNextAvailableSitTarget(targetID);
            if (part != null)
            {
                m_requestedSitTargetID = part.LocalId; 
                //m_requestedSitOffset = offset;
                m_requestedSitTargetUUID = targetID;

                m_log.DebugFormat("[SIT]: Client requested Sit Position: {0}", offset);

                if (m_scene.PhysicsScene.SupportsRayCast())
                {
                    //SitRayCastAvatarPosition(part);
                    //return;
                }
            }
            else
            {
                m_log.Warn("Sit requested on unknown object: " + targetID);
            }
            
            SendSitResponse(remoteClient, targetID, offset, Quaternion.Identity);
        }

        public void HandleAgentSit(IClientAPI remoteClient, UUID agentID)
        {
            if (!String.IsNullOrEmpty(m_nextSitAnimation))
            {
                HandleAgentSit(remoteClient, agentID, m_nextSitAnimation);
            }
            else
            {
                HandleAgentSit(remoteClient, agentID, "SIT");
            }
        }
        
        public void HandleAgentSit(IClientAPI remoteClient, UUID agentID, string sitAnimation)
        {
            SceneObjectPart part = m_scene.GetSceneObjectPart(m_requestedSitTargetID);

            if (m_sitAtAutoTarget || !m_autopilotMoving)
            {
                if (part != null)
                {
                    if (part.GetAvatarOnSitTarget() == UUID)
                    {
                        Vector3 sitTargetPos = part.SitTargetPosition;
                        Quaternion sitTargetOrient = part.SitTargetOrientation;

                        //Quaternion vq = new Quaternion(sitTargetPos.X, sitTargetPos.Y+0.2f, sitTargetPos.Z+0.2f, 0);
                        //Quaternion nq = new Quaternion(-sitTargetOrient.X, -sitTargetOrient.Y, -sitTargetOrient.Z, sitTargetOrient.w);

                        //Quaternion result = (sitTargetOrient * vq) * nq;

                        m_pos = new Vector3(sitTargetPos.X, sitTargetPos.Y, sitTargetPos.Z);
                        m_pos += SIT_TARGET_ADJUSTMENT;
                        m_bodyRot = sitTargetOrient;
                        //Rotation = sitTargetOrient;
                        m_parentPosition = part.AbsolutePosition;

                        //SendTerseUpdateToAllClients();
                    }
                    else
                    {
                        m_pos -= part.AbsolutePosition;
                        m_parentPosition = part.AbsolutePosition;
                    }
                }
                else
                {
                    return;
                }
            }
            m_parentID = m_requestedSitTargetID;

            Velocity = Vector3.Zero;
            RemoveFromPhysicalScene();

            Animator.TrySetMovementAnimation(sitAnimation);
            SendAvatarDataToAllAgents();
            // This may seem stupid, but Our Full updates don't send avatar rotation :P
            // So we're also sending a terse update (which has avatar rotation)
            // [Update] We do now.
            //SendTerseUpdateToAllClients();
        }

        /// <summary>
        /// Event handler for the 'Always run' setting on the client
        /// Tells the physics plugin to increase speed of movement.
        /// </summary>
        public void HandleSetAlwaysRun(IClientAPI remoteClient, bool pSetAlwaysRun)
        {
            m_setAlwaysRun = pSetAlwaysRun;
            if (PhysicsActor != null)
            {
                PhysicsActor.SetAlwaysRun = pSetAlwaysRun;
            }
        }

        public void HandleStartAnim(IClientAPI remoteClient, UUID animID)
        {
            Animator.AddAnimation(animID, UUID.Zero);
        }

        public void HandleStopAnim(IClientAPI remoteClient, UUID animID)
        {
            Animator.RemoveAnimation(animID);
        }

        /// <summary>
        /// Rotate the avatar to the given rotation and apply a movement in the given relative vector
        /// </summary>
        /// <param name="vec">The vector in which to move.  This is relative to the rotation argument</param>
        /// <param name="rotation">The direction in which this avatar should now face.</param>
        public void AddNewMovement(Vector3 vec, Quaternion rotation)
        {
            if (m_isChildAgent)
            {
                // WHAT???
                m_log.Debug("[SCENEPRESENCE]: AddNewMovement() called on child agent, making root agent!");

                // we have to reset the user's child agent connections.
                // Likely, here they've lost the eventqueue for other regions so border 
                // crossings will fail at this point unless we reset them.

                List<ulong> regions = new List<ulong>(KnownChildRegionHandles);
                regions.Remove(m_scene.RegionInfo.RegionHandle);

                MakeRootAgent(new Vector3(127f, 127f, 127f), true);

                // Async command
                if (m_scene.SceneGridService != null)
                {
                    m_scene.SceneGridService.SendCloseChildAgentConnections(UUID, regions);

                    // Give the above command some time to try and close the connections.
                    // this is really an emergency..   so sleep, or we'll get all discombobulated.
                    System.Threading.Thread.Sleep(500);
                }
                
                if (m_scene.SceneGridService != null)
                {
                    IEntityTransferModule m_agentTransfer = m_scene.RequestModuleInterface<IEntityTransferModule>();
                    if (m_agentTransfer != null)
                        m_agentTransfer.EnableChildAgents(this);
                }
                
                return;
            }

            m_perfMonMS = Util.EnvironmentTickCount();

            Rotation = rotation;
            Vector3 direc = vec * rotation;
            direc.Normalize();

            direc *= 0.03f * 128f * m_speedModifier;

            PhysicsActor actor = m_physicsActor;
            if (actor != null)
            {
                if (actor.Flying)
                {
                    direc *= 4.0f;
                    //bool controlland = (((m_AgentControlFlags & (uint)AgentManager.ControlFlags.AGENT_CONTROL_UP_NEG) != 0) || ((m_AgentControlFlags & (uint)AgentManager.ControlFlags.AGENT_CONTROL_NUDGE_UP_NEG) != 0));
                    //bool colliding = (m_physicsActor.IsColliding==true);
                    //if (controlland)
                    //    m_log.Info("[AGENT]: landCommand");
                    //if (colliding)
                    //    m_log.Info("[AGENT]: colliding");
                    //if (m_physicsActor.Flying && colliding && controlland)
                    //{
                    //    StopFlying();
                    //    m_log.Info("[AGENT]: Stop FLying");
                    //}
                }
                else if (!actor.Flying && actor.IsColliding)
                {
                    if (direc.Z > 2.0f)
                    {
                        direc.Z *= 3.0f;

                        // TODO: PreJump and jump happen too quickly.  Many times prejump gets ignored.
                        Animator.TrySetMovementAnimation("PREJUMP");
                        Animator.TrySetMovementAnimation("JUMP");
                    }
                }
            }

            // TODO: Add the force instead of only setting it to support multiple forces per frame?
            m_forceToApply = direc;

            m_scene.StatsReporter.AddAgentTime(Util.EnvironmentTickCountSubtract(m_perfMonMS));
        }

        #endregion

        #region Overridden Methods

        public override void Update()
        {
            const float ROTATION_TOLERANCE = 0.01f;
            const float VELOCITY_TOLERANCE = 0.001f;
            const float POSITION_TOLERANCE = 0.05f;
            //const int TIME_MS_TOLERANCE = 3000;

            SendPrimUpdates();

            if (m_isChildAgent == false)
            {
//                PhysicsActor actor = m_physicsActor;

                // NOTE: Velocity is not the same as m_velocity. Velocity will attempt to
                // grab the latest PhysicsActor velocity, whereas m_velocity is often
                // storing a requested force instead of an actual traveling velocity

                // Throw away duplicate or insignificant updates
                if (!m_bodyRot.ApproxEquals(m_lastRotation, ROTATION_TOLERANCE) ||
                    !Velocity.ApproxEquals(m_lastVelocity, VELOCITY_TOLERANCE) ||
                    !m_pos.ApproxEquals(m_lastPosition, POSITION_TOLERANCE))
                    //Environment.TickCount - m_lastTerseSent > TIME_MS_TOLERANCE)
                {
                    SendTerseUpdateToAllClients();

                    // REGION SYNC
                    if(m_scene.IsSyncedServer())
                        m_scene.RegionSyncServerModule.QueuePresenceForTerseUpdate(this);

                    // Update the "last" values
                    m_lastPosition = m_pos;
                    m_lastRotation = m_bodyRot;
                    m_lastVelocity = Velocity;
                    //m_lastTerseSent = Environment.TickCount;
                }

                // followed suggestion from mic bowman. reversed the two lines below.
                if (m_parentID == 0 && m_physicsActor != null || m_parentID != 0) // Check that we have a physics actor or we're sitting on something
                    CheckForBorderCrossing();
                CheckForSignificantMovement(); // sends update to the modules.
            }
        }

        #endregion

        #region Update Client(s)

        /// <summary>
        /// Sends a location update to the client connected to this scenePresence
        /// </summary>
        /// <param name="remoteClient"></param>
        public void SendTerseUpdateToClient(IClientAPI remoteClient)
        {
            // If the client is inactive, it's getting its updates from another
            // server.
            if (remoteClient.IsActive)
            {
                m_perfMonMS = Util.EnvironmentTickCount();

                Vector3 pos = m_pos;
                pos.Z += m_appearance.HipOffset;

                //m_log.DebugFormat("[SCENEPRESENCE]: TerseUpdate: Pos={0} Rot={1} Vel={2}", m_pos, m_bodyRot, m_velocity);

                remoteClient.SendPrimUpdate(
                    this, 
                    PrimUpdateFlags.Position | PrimUpdateFlags.Rotation | PrimUpdateFlags.Velocity 
                    | PrimUpdateFlags.Acceleration | PrimUpdateFlags.AngularVelocity);

                m_scene.StatsReporter.AddAgentTime(Util.EnvironmentTickCountSubtract(m_perfMonMS));
                m_scene.StatsReporter.AddAgentUpdates(1);
            }
        }

        /// <summary>
        /// Send a location/velocity/accelleration update to all agents in scene
        /// </summary>
        public void SendTerseUpdateToAllClients()
        {
            // REGION SYNC
            // The server should not be doing anything via the ForEachScenePresence method
            if (m_scene.IsSyncedServer())
                return;
            m_perfMonMS = Util.EnvironmentTickCount();
            
            m_scene.ForEachClient(SendTerseUpdateToClient);

            m_scene.StatsReporter.AddAgentTime(Util.EnvironmentTickCountSubtract(m_perfMonMS));
        }

        public void SendCoarseLocations(List<Vector3> coarseLocations, List<UUID> avatarUUIDs)
        {
            SendCourseLocationsMethod d = m_sendCourseLocationsMethod;
            if (d != null)
            {
                d.Invoke(m_scene.RegionInfo.originRegionID, this, coarseLocations, avatarUUIDs);
            }
        }

        public void SetSendCourseLocationMethod(SendCourseLocationsMethod d)
        {
            if (d != null)
                m_sendCourseLocationsMethod = d;
        }

        public void SendCoarseLocationsDefault(UUID sceneId, ScenePresence p, List<Vector3> coarseLocations, List<UUID> avatarUUIDs)
        {
            m_perfMonMS = Util.EnvironmentTickCount();
            m_controllingClient.SendCoarseLocationUpdate(avatarUUIDs, coarseLocations);
            m_scene.StatsReporter.AddAgentTime(Util.EnvironmentTickCountSubtract(m_perfMonMS));
        }

        /// <summary>
        /// Do everything required once a client completes its movement into a region and becomes
        /// a root agent.
        /// </summary>
        private void SendInitialData()
        {
            // Moved this into CompleteMovement to ensure that m_appearance is initialized before
            // the inventory arrives
            // m_scene.GetAvatarAppearance(m_controllingClient, out m_appearance);

            bool cachedappearance = false;

            // We have an appearance but we may not have the baked textures. Check the asset cache 
            // to see if all the baked textures are already here. 
            if (m_scene.AvatarFactory != null)
            {
                cachedappearance = m_scene.AvatarFactory.ValidateBakedTextureCache(m_controllingClient);
            }
            else
            {
                m_log.WarnFormat("[SCENEPRESENCE]: AvatarFactory not set for {0}", Name);
            }
            
            // If we aren't using a cached appearance, then clear out the baked textures
            if (! cachedappearance) 
            {
                m_appearance.ResetAppearance();
                if (m_scene.AvatarFactory != null)
                    m_scene.AvatarFactory.QueueAppearanceSave(UUID);
            }
            
            // This agent just became root. We are going to tell everyone about it. The process of
            // getting other avatars information was initiated in the constructor... don't do it 
            // again here... this comes after the cached appearance check because the avatars
            // appearance goes into the avatar update packet
            SendAvatarDataToAllAgents();
            SendAppearanceToAgent(this);

            // If we are using the the cached appearance then send it out to everyone
            if (cachedappearance)
            {
                m_log.InfoFormat("[SCENEPRESENCE]: baked textures are in the cache for {0}", Name);

                // If the avatars baked textures are all in the cache, then we have a 
                // complete appearance... send it out, if not, then we'll send it when
                // the avatar finishes updating its appearance
                SendAppearanceToAllOtherAgents();
            }
        }

        /// <summary>
        /// Send this agent's avatar data to all other root and child agents in the scene
        /// This agent must be root. This avatar will receive its own update. 
        /// </summary>
        public void SendAvatarDataToAllAgents()
        {
<<<<<<< HEAD
            // REGION SYNC
            // The server should not be doing anything via the ForEachScenePresence method
            if (m_scene.IsSyncedServer())
                return;
            m_perfMonMS = Util.EnvironmentTickCount();
            int avUpdates = 0;
            m_scene.ForEachScenePresence(delegate(ScenePresence avatar)
            {
                ++avUpdates;

                // Don't update ourselves
                if (avatar.LocalId == LocalId)
                    return;
                
                // If this is a root agent, then get info about the avatar
                if (!IsChildAgent)
                {
                    m_log.DebugFormat("[SCENE PRESENCE]: SendInitialFullUpdateToAllClients.SendFullUpdateToOtherClient");
                    SendFullUpdateToOtherClient(avatar);
                }
=======
            // only send update from root agents to other clients; children are only "listening posts"
            if (IsChildAgent)
            {
                m_log.Warn("[SCENEPRESENCE] attempt to send avatar data from a child agent");
                return;
            }
            
            m_perfMonMS = Util.EnvironmentTickCount();
>>>>>>> 3675bb29

            int count = 0;
            m_scene.ForEachScenePresence(delegate(ScenePresence scenePresence)
                                         {
                                             SendAvatarDataToAgent(scenePresence);
                                             count++;
                                         });

            m_scene.StatsReporter.AddAgentUpdates(count);
            m_scene.StatsReporter.AddAgentTime(Util.EnvironmentTickCountSubtract(m_perfMonMS));
        }

        /// <summary>
        /// Send avatar data for all other root agents to this agent, this agent
        /// can be either a child or root
        /// </summary>
        public void SendOtherAgentsAvatarDataToMe()
        {
            // REGION SYNC
            // The server should not be doing anything via the ForEachScenePresence method
            if (m_scene.IsSyncedServer())
            {
                m_scene.RegionSyncServerModule.QueuePresenceForTerseUpdate(this);
                return;
            }
            m_perfMonMS = Util.EnvironmentTickCount();

            int count = 0;
            m_scene.ForEachScenePresence(delegate(ScenePresence scenePresence)
                                         {
                                             // only send information about root agents
                                             if (scenePresence.IsChildAgent)
                                                 return;
                                             
                                             // only send information about other root agents
                                             if (scenePresence.UUID == UUID)
                                                 return;
                                             
                                             scenePresence.SendAvatarDataToAgent(this);
                                             count++;
                                         });

            m_scene.StatsReporter.AddAgentUpdates(count);
            m_scene.StatsReporter.AddAgentTime(Util.EnvironmentTickCountSubtract(m_perfMonMS));
        }

        /// <summary>
        /// Send avatar data to an agent.
        /// </summary>
        /// <param name="avatar"></param>
        public void SendAvatarDataToAgent(ScenePresence avatar)
        {
//            m_log.WarnFormat("[SP] Send avatar data from {0} to {1}",m_uuid,avatar.ControllingClient.AgentId);

            avatar.ControllingClient.SendAvatarDataImmediate(this);
            Animator.SendAnimPackToClient(avatar.ControllingClient);
        }

        /// <summary>
        /// Send this agent's appearance to all other root and child agents in the scene
        /// This agent must be root.
        /// </summary>
        public void SendAppearanceToAllOtherAgents()
        {
            // only send update from root agents to other clients; children are only "listening posts"
            if (IsChildAgent)
            {
                m_log.Warn("[SCENEPRESENCE] attempt to send avatar data from a child agent");
                return;
            }
            
            m_perfMonMS = Util.EnvironmentTickCount();

<<<<<<< HEAD
=======
            int count = 0;
            m_scene.ForEachScenePresence(delegate(ScenePresence scenePresence)
                                         {
                                             if (scenePresence.UUID == UUID)
                                                 return;

                                             SendAppearanceToAgent(scenePresence);
                                             count++;
                                         });

            m_scene.StatsReporter.AddAgentUpdates(count);
            m_scene.StatsReporter.AddAgentTime(Util.EnvironmentTickCountSubtract(m_perfMonMS));
>>>>>>> 3675bb29
        }

        /// <summary>
        /// Send appearance from all other root agents to this agent. this agent
        /// can be either root or child
        /// </summary>
        public void SendOtherAgentsAppearanceToMe()
        {
<<<<<<< HEAD
// DEBUG ON
//            m_log.WarnFormat("[SCENEPRESENCE]: Send appearance from {0} to all other agents", m_uuid);
// DEBUG OFF
            // REGION SYNC
            // The server sends appearance to all client managers since there are no local clients
            if (m_scene.IsSyncedServer())
            {
                m_scene.RegionSyncServerModule.SendAppearance(UUID);
                return;
            }
            if (Appearance.Texture == null)
                return;
=======
>>>>>>> 3675bb29
            m_perfMonMS = Util.EnvironmentTickCount();

            int count = 0;
            m_scene.ForEachScenePresence(delegate(ScenePresence scenePresence)
                                         {
                                             // only send information about root agents
                                             if (scenePresence.IsChildAgent)
                                                 return;
                                             
                                             // only send information about other root agents
                                             if (scenePresence.UUID == UUID)
                                                 return;
                                             
                                             scenePresence.SendAppearanceToAgent(this);
                                             count++;
                                         });
<<<<<<< HEAD
=======

            m_scene.StatsReporter.AddAgentUpdates(count);
>>>>>>> 3675bb29
            m_scene.StatsReporter.AddAgentTime(Util.EnvironmentTickCountSubtract(m_perfMonMS));
        }

        /// <summary>
        /// Send appearance data to an agent.
        /// </summary>
        /// <param name="avatar"></param>
        public void SendAppearanceToAgent(ScenePresence avatar)
        {
//          m_log.WarnFormat("[SP] Send appearance from {0} to {1}",m_uuid,avatar.ControllingClient.AgentId);

            avatar.ControllingClient.SendAppearance(
                m_appearance.Owner, m_appearance.VisualParams, m_appearance.Texture.GetBytes());
        }

        // Because appearance setting is in a module, we actually need
        // to give it access to our appearance directly, otherwise we
        // get a synchronization issue.
        public AvatarAppearance Appearance
        {
            get { return m_appearance; }
            set { m_appearance = value; }
        }

        #endregion

        #region Significant Movement Method

        /// <summary>
        /// This checks for a significant movement and sends a courselocationchange update
        /// </summary>
        protected void CheckForSignificantMovement()
        {
            // Movement updates for agents in neighboring regions are sent directly to clients.
            // This value only affects how often agent positions are sent to neighbor regions
            // for things such as distance-based update prioritization
            const float SIGNIFICANT_MOVEMENT = 2.0f;

            if (Util.GetDistanceTo(AbsolutePosition, posLastSignificantMove) > SIGNIFICANT_MOVEMENT)
            {
                posLastSignificantMove = AbsolutePosition;
                m_scene.EventManager.TriggerSignificantClientMovement(m_controllingClient);
            }

            // Minimum Draw distance is 64 meters, the Radius of the draw distance sphere is 32m
            if (Util.GetDistanceTo(AbsolutePosition, m_lastChildAgentUpdatePosition) >= Scene.ChildReprioritizationDistance ||
                Util.GetDistanceTo(CameraPosition, m_lastChildAgentUpdateCamPosition) >= Scene.ChildReprioritizationDistance)
            {
                m_lastChildAgentUpdatePosition = AbsolutePosition;
                m_lastChildAgentUpdateCamPosition = CameraPosition;

                ChildAgentDataUpdate cadu = new ChildAgentDataUpdate();
                cadu.ActiveGroupID = UUID.Zero.Guid;
                cadu.AgentID = UUID.Guid;
                cadu.alwaysrun = m_setAlwaysRun;
                cadu.AVHeight = m_appearance.AvatarHeight;
                Vector3 tempCameraCenter = m_CameraCenter;
                cadu.cameraPosition = tempCameraCenter;
                cadu.drawdistance = m_DrawDistance;
                cadu.GroupAccess = 0;
                cadu.Position = AbsolutePosition;
                cadu.regionHandle = m_rootRegionHandle;
                float multiplier = 1;
                int innacurateNeighbors = m_scene.GetInaccurateNeighborCount();
                if (innacurateNeighbors != 0)
                {
                    multiplier = 1f / (float)innacurateNeighbors;
                }
                if (multiplier <= 0f)
                {
                    multiplier = 0.25f;
                }

                //m_log.Info("[NeighborThrottle]: " + m_scene.GetInaccurateNeighborCount().ToString() + " - m: " + multiplier.ToString());
                cadu.throttles = ControllingClient.GetThrottlesPacked(multiplier);
                cadu.Velocity = Velocity;

                AgentPosition agentpos = new AgentPosition();
                agentpos.CopyFrom(cadu);

                m_scene.SendOutChildAgentUpdates(agentpos, this);
            }
        }

        #endregion

        #region Border Crossing Methods

        /// <summary>
        /// Checks to see if the avatar is in range of a border and calls CrossToNewRegion
        /// </summary>
        public void CheckForBorderCrossing()
        {
            if (IsChildAgent)
                return;

            Vector3 pos2 = AbsolutePosition;
            Vector3 vel = Velocity;
            int neighbor = 0;
            int[] fix = new int[2];

            float timeStep = 0.1f;
            pos2.X = pos2.X + (vel.X*timeStep);
            pos2.Y = pos2.Y + (vel.Y*timeStep);
            pos2.Z = pos2.Z + (vel.Z*timeStep);

            if (!IsInTransit)
            {
                // Checks if where it's headed exists a region

                bool needsTransit = false;
                if (m_scene.TestBorderCross(pos2, Cardinals.W))
                {
                    if (m_scene.TestBorderCross(pos2, Cardinals.S))
                    {
                        needsTransit = true;
                        neighbor = HaveNeighbor(Cardinals.SW, ref fix);
                    }
                    else if (m_scene.TestBorderCross(pos2, Cardinals.N))
                    {
                        needsTransit = true;
                        neighbor = HaveNeighbor(Cardinals.NW, ref fix);
                    }
                    else
                    {
                        needsTransit = true;
                        neighbor = HaveNeighbor(Cardinals.W, ref fix);
                    }
                }
                else if (m_scene.TestBorderCross(pos2, Cardinals.E))
                {
                    if (m_scene.TestBorderCross(pos2, Cardinals.S))
                    {
                        needsTransit = true;
                        neighbor = HaveNeighbor(Cardinals.SE, ref fix);
                    }
                    else if (m_scene.TestBorderCross(pos2, Cardinals.N))
                    {
                        needsTransit = true;
                        neighbor = HaveNeighbor(Cardinals.NE, ref fix);
                    }
                    else
                    {
                        needsTransit = true;
                        neighbor = HaveNeighbor(Cardinals.E, ref fix);
                    }
                }
                else if (m_scene.TestBorderCross(pos2, Cardinals.S))
                {
                    needsTransit = true;
                    neighbor = HaveNeighbor(Cardinals.S, ref fix);
                }
                else if (m_scene.TestBorderCross(pos2, Cardinals.N))
                {
                    needsTransit = true;
                    neighbor = HaveNeighbor(Cardinals.N, ref fix);
                }


                // Makes sure avatar does not end up outside region
                if (neighbor <= 0)
                {
                    if (!needsTransit)
                    {
                        if (m_requestedSitTargetUUID == UUID.Zero)
                        {
                            Vector3 pos = AbsolutePosition;
                            if (AbsolutePosition.X < 0)
                                pos.X += Velocity.X;
                            else if (AbsolutePosition.X > Constants.RegionSize)
                                pos.X -= Velocity.X;
                            if (AbsolutePosition.Y < 0)
                                pos.Y += Velocity.Y;
                            else if (AbsolutePosition.Y > Constants.RegionSize)
                                pos.Y -= Velocity.Y;
                            AbsolutePosition = pos;
                        }
                    }
                }
                else if (neighbor > 0)
                    CrossToNewRegion();
            }
            else
            {
                RemoveFromPhysicalScene();
                // This constant has been inferred from experimentation
                // I'm not sure what this value should be, so I tried a few values.
                timeStep = 0.04f;
                pos2 = AbsolutePosition;
                pos2.X = pos2.X + (vel.X * timeStep);
                pos2.Y = pos2.Y + (vel.Y * timeStep);
                pos2.Z = pos2.Z + (vel.Z * timeStep);
                m_pos = pos2;
            }
        }

        protected int HaveNeighbor(Cardinals car, ref int[] fix)
        {
            uint neighbourx = m_regionInfo.RegionLocX;
            uint neighboury = m_regionInfo.RegionLocY;

            int dir = (int)car;

            if (dir > 1 && dir < 5) //Heading East
                neighbourx++;
            else if (dir > 5) // Heading West
                neighbourx--;

            if (dir < 3 || dir == 8) // Heading North
                neighboury++;
            else if (dir > 3 && dir < 7) // Heading Sout
                neighboury--;

            int x = (int)(neighbourx * Constants.RegionSize);
            int y = (int)(neighboury * Constants.RegionSize);
            GridRegion neighbourRegion = m_scene.GridService.GetRegionByPosition(m_scene.RegionInfo.ScopeID, x, y);

            if (neighbourRegion == null)
            {
                fix[0] = (int)(m_regionInfo.RegionLocX - neighbourx);
                fix[1] = (int)(m_regionInfo.RegionLocY - neighboury);
                return dir * (-1);
            }
            else
                return dir;
        }

        /// <summary>
        /// Moves the agent outside the region bounds
        /// Tells neighbor region that we're crossing to it
        /// If the neighbor accepts, remove the agent's viewable avatar from this scene
        /// set them to a child agent.
        /// </summary>
        protected void CrossToNewRegion()
        {
            InTransit();
            try
            {
                m_scene.CrossAgentToNewRegion(this, m_physicsActor.Flying);
            }
            catch
            {
                m_scene.CrossAgentToNewRegion(this, false);
            }
        }

        public void InTransit()
        {
            m_inTransit = true;

            if ((m_physicsActor != null) && m_physicsActor.Flying)
                m_AgentControlFlags |= AgentManager.ControlFlags.AGENT_CONTROL_FLY;
            else if ((m_AgentControlFlags & AgentManager.ControlFlags.AGENT_CONTROL_FLY) != 0)
                m_AgentControlFlags &= ~AgentManager.ControlFlags.AGENT_CONTROL_FLY;
        }

        public void NotInTransit()
        {
            m_inTransit = false;
        }

        public void RestoreInCurrentScene()
        {
            AddToPhysicalScene(false); // not exactly false
        }

        public void Reset()
        {
            // Put the child agent back at the center
            AbsolutePosition 
                = new Vector3(((float)Constants.RegionSize * 0.5f), ((float)Constants.RegionSize * 0.5f), 70);
            Animator.ResetAnimations();
        }

        /// <summary>
        /// Computes which child agents to close when the scene presence moves to another region.
        /// Removes those regions from m_knownRegions.
        /// </summary>
        /// <param name="newRegionX">The new region's x on the map</param>
        /// <param name="newRegionY">The new region's y on the map</param>
        /// <returns></returns>
        public void CloseChildAgents(uint newRegionX, uint newRegionY)
        {
            List<ulong> byebyeRegions = new List<ulong>();
            m_log.DebugFormat(
                "[SCENE PRESENCE]: Closing child agents. Checking {0} regions in {1}", 
                m_knownChildRegions.Keys.Count, Scene.RegionInfo.RegionName);
            //DumpKnownRegions();

            lock (m_knownChildRegions)
            {
                foreach (ulong handle in m_knownChildRegions.Keys)
                {
                    // Don't close the agent on this region yet
                    if (handle != Scene.RegionInfo.RegionHandle)
                    {
                        uint x, y;
                        Utils.LongToUInts(handle, out x, out y);
                        x = x / Constants.RegionSize;
                        y = y / Constants.RegionSize;

                        //m_log.Debug("---> x: " + x + "; newx:" + newRegionX + "; Abs:" + (int)Math.Abs((int)(x - newRegionX)));
                        //m_log.Debug("---> y: " + y + "; newy:" + newRegionY + "; Abs:" + (int)Math.Abs((int)(y - newRegionY)));
                        if (Util.IsOutsideView(x, newRegionX, y, newRegionY))
                        {
                            byebyeRegions.Add(handle);
                        }
                    }
                }
            }
            
            if (byebyeRegions.Count > 0)
            {
                m_log.Debug("[SCENE PRESENCE]: Closing " + byebyeRegions.Count + " child agents");
                m_scene.SceneGridService.SendCloseChildAgentConnections(m_controllingClient.AgentId, byebyeRegions);
            }
            
            foreach (ulong handle in byebyeRegions)
            {
                RemoveNeighbourRegion(handle);
            }
        }

        #endregion

        /// <summary>
        /// This allows the Sim owner the abiility to kick users from their sim currently.
        /// It tells the client that the agent has permission to do so.
        /// </summary>
        public void GrantGodlikePowers(UUID agentID, UUID sessionID, UUID token, bool godStatus)
        {
            if (godStatus)
            {
                // For now, assign god level 200 to anyone
                // who is granted god powers, but has no god level set.
                //
                UserAccount account = m_scene.UserAccountService.GetUserAccount(m_scene.RegionInfo.ScopeID, agentID);
                if (account != null)
                {
                    if (account.UserLevel > 0)
                        m_godLevel = account.UserLevel;
                    else
                        m_godLevel = 200;
                }
            }
            else
            {
                m_godLevel = 0;
            }

            ControllingClient.SendAdminResponse(token, (uint)m_godLevel);
        }

        #region Child Agent Updates

        public void ChildAgentDataUpdate(AgentData cAgentData)
        {
            //m_log.Debug("   >>> ChildAgentDataUpdate <<< " + Scene.RegionInfo.RegionName);
            if (!IsChildAgent)
                return;

            CopyFrom(cAgentData);
        }

        /// <summary>
        /// This updates important decision making data about a child agent
        /// The main purpose is to figure out what objects to send to a child agent that's in a neighboring region
        /// </summary>
        public void ChildAgentDataUpdate(AgentPosition cAgentData, uint tRegionX, uint tRegionY, uint rRegionX, uint rRegionY)
        {
            if (!IsChildAgent)
                return;

            //m_log.Debug("   >>> ChildAgentPositionUpdate <<< " + rRegionX + "-" + rRegionY);
            int shiftx = ((int)rRegionX - (int)tRegionX) * (int)Constants.RegionSize;
            int shifty = ((int)rRegionY - (int)tRegionY) * (int)Constants.RegionSize;

            Vector3 offset = new Vector3(shiftx, shifty, 0f);

            m_DrawDistance = cAgentData.Far;
            if (cAgentData.Position != new Vector3(-1f, -1f, -1f)) // UGH!!
                m_pos = cAgentData.Position + offset;

            if (Vector3.Distance(AbsolutePosition, posLastSignificantMove) >= Scene.ChildReprioritizationDistance)
            {
                posLastSignificantMove = AbsolutePosition;
                ReprioritizeUpdates();
            }

            m_CameraCenter = cAgentData.Center + offset;

            //SetHeight(cAgentData.AVHeight);

            if ((cAgentData.Throttles != null) && cAgentData.Throttles.Length > 0)
                ControllingClient.SetChildAgentThrottle(cAgentData.Throttles);

            // Sends out the objects in the user's draw distance if m_sendTasksToChild is true.
            if (m_scene.m_seeIntoRegionFromNeighbor)
                m_sceneViewer.Reset();

            //cAgentData.AVHeight;
            m_rootRegionHandle = cAgentData.RegionHandle;
            //m_velocity = cAgentData.Velocity;
        }

        public void CopyTo(AgentData cAgent)
        {
            cAgent.CallbackURI = m_callbackURI;

            cAgent.AgentID = UUID;
            cAgent.RegionID = Scene.RegionInfo.RegionID;

            cAgent.Position = AbsolutePosition;
            cAgent.Velocity = m_velocity;
            cAgent.Center = m_CameraCenter;
            cAgent.AtAxis = m_CameraAtAxis;
            cAgent.LeftAxis = m_CameraLeftAxis;
            cAgent.UpAxis = m_CameraUpAxis;

            cAgent.Far = m_DrawDistance;

            // Throttles 
            float multiplier = 1;
            int innacurateNeighbors = m_scene.GetInaccurateNeighborCount();
            if (innacurateNeighbors != 0)
            {
                multiplier = 1f / innacurateNeighbors;
            }
            if (multiplier <= 0f)
            {
                multiplier = 0.25f;
            }
            //m_log.Info("[NeighborThrottle]: " + m_scene.GetInaccurateNeighborCount().ToString() + " - m: " + multiplier.ToString());
            cAgent.Throttles = ControllingClient.GetThrottlesPacked(multiplier);

            cAgent.HeadRotation = m_headrotation;
            cAgent.BodyRotation = m_bodyRot;
            cAgent.ControlFlags = (uint)m_AgentControlFlags;

            if (m_scene.Permissions.IsGod(new UUID(cAgent.AgentID)))
                cAgent.GodLevel = (byte)m_godLevel;
            else 
                cAgent.GodLevel = (byte) 0;

            cAgent.AlwaysRun = m_setAlwaysRun;

            cAgent.Appearance = new AvatarAppearance(m_appearance);
            
/*
            try
            {
                // We might not pass the Wearables in all cases...
                // They're only needed so that persistent changes to the appearance
                // are preserved in the new region where the user is moving to.
                // But in Hypergrid we might not let this happen.
                int i = 0;
                UUID[] wears = new UUID[m_appearance.Wearables.Length * 2];
                foreach (AvatarWearable aw in m_appearance.Wearables)
                {
                    if (aw != null)
                    {
                        wears[i++] = aw.ItemID;
                        wears[i++] = aw.AssetID;
                    }
                    else
                    {
                        wears[i++] = UUID.Zero;
                        wears[i++] = UUID.Zero;
                    }
                }
                cAgent.Wearables = wears;

                cAgent.VisualParams = m_appearance.VisualParams;

                if (m_appearance.Texture != null)
                    cAgent.AgentTextures = m_appearance.Texture.GetBytes();
            }
            catch (Exception e)
            {
                m_log.Warn("[SCENE PRESENCE]: exception in CopyTo " + e.Message);
            }

            //Attachments
            List<int> attPoints = m_appearance.GetAttachedPoints();
            if (attPoints != null)
            {
                //m_log.DebugFormat("[SCENE PRESENCE]: attachments {0}", attPoints.Count);
                int i = 0;
                AvatarAttachment[] attachs = new AvatarAttachment[attPoints.Count];
                foreach (int point in attPoints)
                {
                    attachs[i++] = new AvatarAttachment(point, m_appearance.GetAttachedItem(point), m_appearance.GetAttachedAsset(point));
                }
                cAgent.Attachments = attachs;
            }
*/
            lock (scriptedcontrols)
            {
                ControllerData[] controls = new ControllerData[scriptedcontrols.Count];
                int i = 0;

                foreach (ScriptControllers c in scriptedcontrols.Values)
                {
                    controls[i++] = new ControllerData(c.itemID, (uint)c.ignoreControls, (uint)c.eventControls);
                }
                cAgent.Controllers = controls;
            }

            // Animations
            try
            {
                cAgent.Anims = Animator.Animations.ToArray();
            }
            catch { }

            // cAgent.GroupID = ??
            // Groups???

        }

        public void CopyFrom(AgentData cAgent)
        {
            m_originRegionID = cAgent.RegionID;

            m_callbackURI = cAgent.CallbackURI;

            m_pos = cAgent.Position;
            m_velocity = cAgent.Velocity;
            m_CameraCenter = cAgent.Center;
            m_CameraAtAxis = cAgent.AtAxis;
            m_CameraLeftAxis = cAgent.LeftAxis;
            m_CameraUpAxis = cAgent.UpAxis;

            m_DrawDistance = cAgent.Far;

            if ((cAgent.Throttles != null) && cAgent.Throttles.Length > 0)
                ControllingClient.SetChildAgentThrottle(cAgent.Throttles);

            m_headrotation = cAgent.HeadRotation;
            m_bodyRot = cAgent.BodyRotation;
            m_AgentControlFlags = (AgentManager.ControlFlags)cAgent.ControlFlags; 

            if (m_scene.Permissions.IsGod(new UUID(cAgent.AgentID)))
                m_godLevel = cAgent.GodLevel;
            m_setAlwaysRun = cAgent.AlwaysRun;

            m_appearance = new AvatarAppearance(cAgent.Appearance);
            if (m_physicsActor != null)
            {
                bool isFlying = m_physicsActor.Flying;
                RemoveFromPhysicalScene();
                AddToPhysicalScene(isFlying);
            }
            
/*
            uint i = 0;
            try
            {
                if (cAgent.Wearables == null)
                   cAgent.Wearables  = new UUID[0];
                AvatarWearable[] wears = new AvatarWearable[cAgent.Wearables.Length / 2];
                for (uint n = 0; n < cAgent.Wearables.Length; n += 2)
                {
                    UUID itemId = cAgent.Wearables[n];
                    UUID assetId = cAgent.Wearables[n + 1];
                    wears[i++] = new AvatarWearable(itemId, assetId);
                }
                // m_appearance.Wearables = wears;
                Primitive.TextureEntry textures = null;
                if (cAgent.AgentTextures != null && cAgent.AgentTextures.Length > 1)
                    textures = new Primitive.TextureEntry(cAgent.AgentTextures, 0, cAgent.AgentTextures.Length);

                byte[] visuals = null;

                if ((cAgent.VisualParams != null) && (cAgent.VisualParams.Length < AvatarAppearance.VISUALPARAM_COUNT))
                    visuals = (byte[])cAgent.VisualParams.Clone();

                m_appearance = new AvatarAppearance(cAgent.AgentID,wears,textures,visuals);
            }
            catch (Exception e)
            {
                m_log.Warn("[SCENE PRESENCE]: exception in CopyFrom " + e.Message);
            }

            // Attachments
            try
            {
                if (cAgent.Attachments != null)
                {
                    m_appearance.ClearAttachments();
                    foreach (AvatarAttachment att in cAgent.Attachments)
                    {
                        m_appearance.SetAttachment(att.AttachPoint, att.ItemID, att.AssetID);
                    }
                }
            }
            catch { } 
*/
            try
            {
                lock (scriptedcontrols)
                {
                    if (cAgent.Controllers != null)
                    {
                        scriptedcontrols.Clear();

                        foreach (ControllerData c in cAgent.Controllers)
                        {
                            ScriptControllers sc = new ScriptControllers();
                            sc.itemID = c.ItemID;
                            sc.ignoreControls = (ScriptControlled)c.IgnoreControls;
                            sc.eventControls = (ScriptControlled)c.EventControls;

                            scriptedcontrols[sc.itemID] = sc;
                        }
                    }
                }
            }
            catch { }
            // Animations
            try
            {
                Animator.ResetAnimations();
                Animator.Animations.FromArray(cAgent.Anims);
            }
            catch {  }

            //cAgent.GroupID = ??
            //Groups???
        }

        public bool CopyAgent(out IAgentData agent)
        {
            agent = new CompleteAgentData();
            CopyTo((AgentData)agent);
            return true;
        }

        #endregion Child Agent Updates

        /// <summary>
        /// Handles part of the PID controller function for moving an avatar.
        /// </summary>
        public override void UpdateMovement()
        {
            if (m_forceToApply.HasValue)
            {
                Vector3 force = m_forceToApply.Value;

                m_updateflag = true;
//                movementvector = force;
                Velocity = force;

                m_forceToApply = null;
            }
        }

        /// <summary>
        /// Adds a physical representation of the avatar to the Physics plugin
        /// </summary>
        public void AddToPhysicalScene(bool isFlying)
        {
            if (m_appearance.AvatarHeight == 0)
                m_appearance.SetHeight();

            PhysicsScene scene = m_scene.PhysicsScene;

            Vector3 pVec = AbsolutePosition;

            // Old bug where the height was in centimeters instead of meters
            m_physicsActor = scene.AddAvatar(Firstname + "." + Lastname, pVec,
                                                 new Vector3(0f, 0f, m_appearance.AvatarHeight), isFlying);

            scene.AddPhysicsActorTaint(m_physicsActor);
            //m_physicsActor.OnRequestTerseUpdate += SendTerseUpdateToAllClients;
            m_physicsActor.OnCollisionUpdate += PhysicsCollisionUpdate;
            m_physicsActor.OnOutOfBounds += OutOfBoundsCall; // Called for PhysicsActors when there's something wrong
            m_physicsActor.SubscribeEvents(500);
            m_physicsActor.LocalID = LocalId;
        }

        private void OutOfBoundsCall(Vector3 pos)
        {
            //bool flying = m_physicsActor.Flying;
            //RemoveFromPhysicalScene();

            //AddToPhysicalScene(flying);
            if (ControllingClient != null)
                ControllingClient.SendAgentAlertMessage("Physics is having a problem with your avatar.  You may not be able to move until you relog.", true);
        }

        // Event called by the physics plugin to tell the avatar about a collision.
        private void PhysicsCollisionUpdate(EventArgs e)
        {
            if (e == null)
                return;

            //if ((Math.Abs(Velocity.X) > 0.1e-9f) || (Math.Abs(Velocity.Y) > 0.1e-9f))
            // The Physics Scene will send updates every 500 ms grep: m_physicsActor.SubscribeEvents(
            // as of this comment the interval is set in AddToPhysicalScene
            if (Animator!=null)
                Animator.UpdateMovementAnimations();

            CollisionEventUpdate collisionData = (CollisionEventUpdate)e;
            Dictionary<uint, ContactPoint> coldata = collisionData.m_objCollisionList;

            CollisionPlane = Vector4.UnitW;

            if (coldata.Count != 0 && Animator != null)
            {
                switch (Animator.CurrentMovementAnimation)
                {
                    case "STAND":
                    case "WALK":
                    case "RUN":
                    case "CROUCH":
                    case "CROUCHWALK":
                        {
                            ContactPoint lowest;
                            lowest.SurfaceNormal = Vector3.Zero;
                            lowest.Position = Vector3.Zero;
                            lowest.Position.Z = Single.NaN;

                            foreach (ContactPoint contact in coldata.Values)
                            {
                                if (Single.IsNaN(lowest.Position.Z) || contact.Position.Z < lowest.Position.Z)
                                {
                                    lowest = contact;
                                }
                            }

                            CollisionPlane = new Vector4(-lowest.SurfaceNormal, -Vector3.Dot(lowest.Position, lowest.SurfaceNormal));
                        }
                        break;
                }
            }

            if (m_invulnerable)
                return;
            
            float starthealth = Health;
            uint killerObj = 0;
            foreach (uint localid in coldata.Keys)
            {
                SceneObjectPart part = Scene.GetSceneObjectPart(localid);

                if (part != null && part.ParentGroup.Damage != -1.0f)
                    Health -= part.ParentGroup.Damage;
                else
                {
                    if (coldata[localid].PenetrationDepth >= 0.10f)
                        Health -= coldata[localid].PenetrationDepth * 5.0f;
                }

                if (Health <= 0.0f)
                {
                    if (localid != 0)
                        killerObj = localid;
                }
                //m_log.Debug("[AVATAR]: Collision with localid: " + localid.ToString() + " at depth: " + coldata[localid].ToString());
            }
            //Health = 100;
            if (!m_invulnerable)
            {
                if (starthealth != Health)
                {
                    ControllingClient.SendHealth(Health);
                }
                if (m_health <= 0)
                    m_scene.EventManager.TriggerAvatarKill(killerObj, this);
            }
        }

        public void setHealthWithUpdate(float health)
        {
            Health = health;
            ControllingClient.SendHealth(Health);
        }

        public void Close()
        {
            lock (m_attachments)
            {
                // Delete attachments from scene
                // Don't try to save, as this thread won't live long
                // enough to complete the save. This would cause no copy
                // attachments to poof!
                //
                foreach (SceneObjectGroup grp in m_attachments)
                {
                    m_scene.DeleteSceneObject(grp, false);
                }
                m_attachments.Clear();
            }
            
            lock (m_knownChildRegions)
            {
                m_knownChildRegions.Clear();
            }

            lock (m_reprioritization_timer)
            {
                m_reprioritization_timer.Enabled = false;
                m_reprioritization_timer.Elapsed -= new ElapsedEventHandler(Reprioritize);
            }
            
            // I don't get it but mono crashes when you try to dispose of this timer,
            // unsetting the elapsed callback should be enough to allow for cleanup however.
            // m_reprioritizationTimer.Dispose(); 

            m_sceneViewer.Close();

            RemoveFromPhysicalScene();
            m_animator.Close();
            m_animator = null;
        }

        public void AddAttachment(SceneObjectGroup gobj)
        {
            lock (m_attachments)
            {
                m_attachments.Add(gobj);
            }
        }
        
        /// <summary>
        /// Get the scene object attached to the given point.
        /// </summary>
        /// <param name="attachmentPoint"></param>
        /// <returns>Returns an empty list if there were no attachments at the point.</returns>
        public List<SceneObjectGroup> GetAttachments(uint attachmentPoint)
        {
            List<SceneObjectGroup> attachments = new List<SceneObjectGroup>();
            
            lock (m_attachments)
            {
                foreach (SceneObjectGroup so in m_attachments)
                {
                    if (attachmentPoint == so.RootPart.AttachmentPoint)
                        attachments.Add(so);
                }
            }
            
            return attachments;
        }

        public bool HasAttachments()
        {
            return m_attachments.Count > 0;
        }

        public bool HasScriptedAttachments()
        {
            lock (m_attachments)
            {
                foreach (SceneObjectGroup gobj in m_attachments)
                {
                    if (gobj != null)
                    {
                        if (gobj.RootPart.Inventory.ContainsScripts())
                            return true;
                    }
                }
            }
            return false;
        }

        public void RemoveAttachment(SceneObjectGroup gobj)
        {
            lock (m_attachments)
            {
                if (m_attachments.Contains(gobj))
                {
                    m_attachments.Remove(gobj);
                }
            }
        }

        public bool ValidateAttachments()
        {
            lock (m_attachments)
            {
                // Validate
                foreach (SceneObjectGroup gobj in m_attachments)
                {
                    if (gobj == null)
                        return false;

                    if (gobj.IsDeleted)
                        return false;
                }
            }
            return true;
        }

        /// <summary>
        /// Send a script event to this scene presence's attachments
        /// </summary>
        /// <param name="eventName">The name of the event</param>
        /// <param name="args">The arguments for the event</param>
        public void SendScriptEventToAttachments(string eventName, Object[] args)
        {
            if (m_scriptEngines != null)
            {
                lock (m_attachments)
                {
                    foreach (SceneObjectGroup grp in m_attachments)
                    {
                        // 16384 is CHANGED_ANIMATION
                        //
                        // Send this to all attachment root prims
                        //
                        foreach (IScriptModule m in m_scriptEngines)
                        {
                            if (m == null) // No script engine loaded
                                continue;

                            m.PostObjectEvent(grp.RootPart.UUID, "changed", new Object[] { (int)Changed.ANIMATION });
                        }
                    }
                }
            }
        }


        public void initializeScenePresence(IClientAPI client, RegionInfo region, Scene scene)
        {
            m_controllingClient = client;
            m_regionInfo = region;
            m_scene = scene;

            RegisterToEvents();

            /*
            AbsolutePosition = client.StartPos;

            Animations = new AvatarAnimations();
            Animations.LoadAnims();

            m_animations = new List<UUID>();
            m_animations.Add(Animations.AnimsUUID["STAND"]);
            m_animationSeqs.Add(m_controllingClient.NextAnimationSequenceNumber);

            SetDirectionVectors();
            */
        }

        internal void PushForce(Vector3 impulse)
        {
            if (PhysicsActor != null)
            {
                PhysicsActor.AddForce(impulse,true);
            }
        }

        public void RegisterControlEventsToScript(int controls, int accept, int pass_on, uint Obj_localID, UUID Script_item_UUID)
        {
            ScriptControllers obj = new ScriptControllers();
            obj.ignoreControls = ScriptControlled.CONTROL_ZERO;
            obj.eventControls = ScriptControlled.CONTROL_ZERO;

            obj.itemID = Script_item_UUID;
            if (pass_on == 0 && accept == 0)
            {
                IgnoredControls |= (ScriptControlled)controls;
                obj.ignoreControls = (ScriptControlled)controls;
            }

            if (pass_on == 0 && accept == 1)
            {
                IgnoredControls |= (ScriptControlled)controls;
                obj.ignoreControls = (ScriptControlled)controls;
                obj.eventControls = (ScriptControlled)controls;
            }
            if (pass_on == 1 && accept == 1)
            {
                IgnoredControls = ScriptControlled.CONTROL_ZERO;
                obj.eventControls = (ScriptControlled)controls;
                obj.ignoreControls = ScriptControlled.CONTROL_ZERO;
            }

            lock (scriptedcontrols)
            {
                if (pass_on == 1 && accept == 0)
                {
                    IgnoredControls &= ~(ScriptControlled)controls;
                    if (scriptedcontrols.ContainsKey(Script_item_UUID))
                        scriptedcontrols.Remove(Script_item_UUID);
                }
                else
                {
                    scriptedcontrols[Script_item_UUID] = obj;
                }
            }
            ControllingClient.SendTakeControls(controls, pass_on == 1 ? true : false, true);
        }

        public void HandleForceReleaseControls(IClientAPI remoteClient, UUID agentID)
        {
            IgnoredControls = ScriptControlled.CONTROL_ZERO;
            lock (scriptedcontrols)
            {
                scriptedcontrols.Clear();
            }
            ControllingClient.SendTakeControls(int.MaxValue, false, false);
        }

        public void UnRegisterControlEventsToScript(uint Obj_localID, UUID Script_item_UUID)
        {
            ScriptControllers takecontrols;

            lock (scriptedcontrols)
            {
                if (scriptedcontrols.TryGetValue(Script_item_UUID, out takecontrols))
                {
                    ScriptControlled sctc = takecontrols.eventControls;

                    ControllingClient.SendTakeControls((int)sctc, false, false);
                    ControllingClient.SendTakeControls((int)sctc, true, false);

                    scriptedcontrols.Remove(Script_item_UUID);
                    IgnoredControls = ScriptControlled.CONTROL_ZERO;
                    foreach (ScriptControllers scData in scriptedcontrols.Values)
                    {
                        IgnoredControls |= scData.ignoreControls;
                    }
                }
            }
        }

        internal void SendControlToScripts(uint flags)
        {
            ScriptControlled allflags = ScriptControlled.CONTROL_ZERO;

            if (MouseDown)
            {
                allflags = LastCommands & (ScriptControlled.CONTROL_ML_LBUTTON | ScriptControlled.CONTROL_LBUTTON);
                if ((flags & (uint)AgentManager.ControlFlags.AGENT_CONTROL_LBUTTON_UP) != 0 || (flags & unchecked((uint)AgentManager.ControlFlags.AGENT_CONTROL_ML_LBUTTON_UP)) != 0)
                {
                    allflags = ScriptControlled.CONTROL_ZERO;
                    MouseDown = true;
                }
            }

            if ((flags & (uint)AgentManager.ControlFlags.AGENT_CONTROL_ML_LBUTTON_DOWN) != 0)
            {
                allflags |= ScriptControlled.CONTROL_ML_LBUTTON;
                MouseDown = true;
            }
            if ((flags & (uint)AgentManager.ControlFlags.AGENT_CONTROL_LBUTTON_DOWN) != 0)
            {
                allflags |= ScriptControlled.CONTROL_LBUTTON;
                MouseDown = true;
            }

            // find all activated controls, whether the scripts are interested in them or not
            if ((flags & (uint)AgentManager.ControlFlags.AGENT_CONTROL_AT_POS) != 0 || (flags & (uint)AgentManager.ControlFlags.AGENT_CONTROL_NUDGE_AT_POS) != 0)
            {
                allflags |= ScriptControlled.CONTROL_FWD;
            }
            if ((flags & (uint)AgentManager.ControlFlags.AGENT_CONTROL_AT_NEG) != 0 || (flags & (uint)AgentManager.ControlFlags.AGENT_CONTROL_NUDGE_AT_NEG) != 0)
            {
                allflags |= ScriptControlled.CONTROL_BACK;
            }
            if ((flags & (uint)AgentManager.ControlFlags.AGENT_CONTROL_UP_POS) != 0 || (flags & (uint)AgentManager.ControlFlags.AGENT_CONTROL_NUDGE_UP_POS) != 0)
            {
                allflags |= ScriptControlled.CONTROL_UP;
            }
            if ((flags & (uint)AgentManager.ControlFlags.AGENT_CONTROL_UP_NEG) != 0 || (flags & (uint)AgentManager.ControlFlags.AGENT_CONTROL_NUDGE_UP_NEG) != 0)
            {
                allflags |= ScriptControlled.CONTROL_DOWN;
            }
            if ((flags & (uint)AgentManager.ControlFlags.AGENT_CONTROL_LEFT_POS) != 0 || (flags & (uint)AgentManager.ControlFlags.AGENT_CONTROL_NUDGE_LEFT_POS) != 0)
            {
                allflags |= ScriptControlled.CONTROL_LEFT;
            }
            if ((flags & (uint)AgentManager.ControlFlags.AGENT_CONTROL_LEFT_NEG) != 0 || (flags & (uint)AgentManager.ControlFlags.AGENT_CONTROL_NUDGE_LEFT_NEG) != 0)
            {
                allflags |= ScriptControlled.CONTROL_RIGHT;
            }
            if ((flags & (uint)AgentManager.ControlFlags.AGENT_CONTROL_YAW_NEG) != 0)
            {
                allflags |= ScriptControlled.CONTROL_ROT_RIGHT;
            }
            if ((flags & (uint)AgentManager.ControlFlags.AGENT_CONTROL_YAW_POS) != 0)
            {
                allflags |= ScriptControlled.CONTROL_ROT_LEFT;
            }
            // optimization; we have to check per script, but if nothing is pressed and nothing changed, we can skip that
            if (allflags != ScriptControlled.CONTROL_ZERO || allflags != LastCommands)
            {
                lock (scriptedcontrols)
                {
                    foreach (KeyValuePair<UUID, ScriptControllers> kvp in scriptedcontrols)
                    {
                        UUID scriptUUID = kvp.Key;
                        ScriptControllers scriptControlData = kvp.Value;

                        ScriptControlled localHeld = allflags & scriptControlData.eventControls;     // the flags interesting for us
                        ScriptControlled localLast = LastCommands & scriptControlData.eventControls; // the activated controls in the last cycle
                        ScriptControlled localChange = localHeld ^ localLast;                        // the changed bits
                        if (localHeld != ScriptControlled.CONTROL_ZERO || localChange != ScriptControlled.CONTROL_ZERO)
                        {
                            // only send if still pressed or just changed
                            m_scene.EventManager.TriggerControlEvent(scriptUUID, UUID, (uint)localHeld, (uint)localChange);
                        }
                    }
                }
            }

            LastCommands = allflags;
        }

        internal static AgentManager.ControlFlags RemoveIgnoredControls(AgentManager.ControlFlags flags, ScriptControlled ignored)
        {
            if (ignored == ScriptControlled.CONTROL_ZERO)
                return flags;

            if ((ignored & ScriptControlled.CONTROL_BACK) != 0)
                flags &= ~(AgentManager.ControlFlags.AGENT_CONTROL_AT_NEG | AgentManager.ControlFlags.AGENT_CONTROL_NUDGE_AT_NEG);
            if ((ignored & ScriptControlled.CONTROL_FWD) != 0)
                flags &= ~(AgentManager.ControlFlags.AGENT_CONTROL_NUDGE_AT_POS | AgentManager.ControlFlags.AGENT_CONTROL_AT_POS);
            if ((ignored & ScriptControlled.CONTROL_DOWN) != 0)
                flags &= ~(AgentManager.ControlFlags.AGENT_CONTROL_UP_NEG | AgentManager.ControlFlags.AGENT_CONTROL_NUDGE_UP_NEG);
            if ((ignored & ScriptControlled.CONTROL_UP) != 0)
                flags &= ~(AgentManager.ControlFlags.AGENT_CONTROL_NUDGE_UP_POS | AgentManager.ControlFlags.AGENT_CONTROL_UP_POS);
            if ((ignored & ScriptControlled.CONTROL_LEFT) != 0)
                flags &= ~(AgentManager.ControlFlags.AGENT_CONTROL_LEFT_POS | AgentManager.ControlFlags.AGENT_CONTROL_NUDGE_LEFT_POS);
            if ((ignored & ScriptControlled.CONTROL_RIGHT) != 0)
                flags &= ~(AgentManager.ControlFlags.AGENT_CONTROL_NUDGE_LEFT_NEG | AgentManager.ControlFlags.AGENT_CONTROL_LEFT_NEG);
            if ((ignored & ScriptControlled.CONTROL_ROT_LEFT) != 0)
                flags &= ~(AgentManager.ControlFlags.AGENT_CONTROL_YAW_NEG);
            if ((ignored & ScriptControlled.CONTROL_ROT_RIGHT) != 0)
                flags &= ~(AgentManager.ControlFlags.AGENT_CONTROL_YAW_POS);
            if ((ignored & ScriptControlled.CONTROL_ML_LBUTTON) != 0)
                flags &= ~(AgentManager.ControlFlags.AGENT_CONTROL_ML_LBUTTON_DOWN);
            if ((ignored & ScriptControlled.CONTROL_LBUTTON) != 0)
                flags &= ~(AgentManager.ControlFlags.AGENT_CONTROL_LBUTTON_UP | AgentManager.ControlFlags.AGENT_CONTROL_LBUTTON_DOWN);

            //DIR_CONTROL_FLAG_FORWARD = AgentManager.ControlFlags.AGENT_CONTROL_AT_POS,
            //DIR_CONTROL_FLAG_BACK = AgentManager.ControlFlags.AGENT_CONTROL_AT_NEG,
            //DIR_CONTROL_FLAG_LEFT = AgentManager.ControlFlags.AGENT_CONTROL_LEFT_POS,
            //DIR_CONTROL_FLAG_RIGHT = AgentManager.ControlFlags.AGENT_CONTROL_LEFT_NEG,
            //DIR_CONTROL_FLAG_UP = AgentManager.ControlFlags.AGENT_CONTROL_UP_POS,
            //DIR_CONTROL_FLAG_DOWN = AgentManager.ControlFlags.AGENT_CONTROL_UP_NEG,
            //DIR_CONTROL_FLAG_DOWN_NUDGE = AgentManager.ControlFlags.AGENT_CONTROL_NUDGE_UP_NEG

            return flags;
        }

        /// <summary>
        /// RezAttachments. This should only be called upon login on the first region.
        /// Attachment rezzings on crossings and TPs are done in a different way.
        /// </summary>
        public void RezAttachments()
        {
            if (null == m_appearance)
            {
                m_log.WarnFormat("[ATTACHMENT]: Appearance has not been initialized for agent {0}", UUID);
                return;
            }

            List<AvatarAttachment> attachments = m_appearance.GetAttachments();
            foreach (AvatarAttachment attach in attachments)
            {
                if (m_isDeleted)
                    return;

                int p = attach.AttachPoint;
                UUID itemID = attach.ItemID;

                //UUID assetID = attach.AssetID;
                // For some reason assetIDs are being written as Zero's in the DB -- need to track tat down
                // But they're not used anyway, the item is being looked up for now, so let's proceed.
                //if (UUID.Zero == assetID) 
                //{
                //    m_log.DebugFormat("[ATTACHMENT]: Cannot rez attachment in point {0} with itemID {1}", p, itemID);
                //    continue;
                //}

                try
                {
                    m_scene.AttachmentsModule.RezSingleAttachmentFromInventory(ControllingClient, itemID, (uint)p);
                }
                catch (Exception e)
                {
                    m_log.ErrorFormat("[ATTACHMENT]: Unable to rez attachment: {0}{1}", e.Message, e.StackTrace);
                }
            }
        }

        private void ReprioritizeUpdates()
        {
            if (Scene.IsReprioritizationEnabled && Scene.UpdatePrioritizationScheme != UpdatePrioritizationSchemes.Time)
            {
                lock (m_reprioritization_timer)
                {
                    if (!m_reprioritizing)
                        m_reprioritization_timer.Enabled = m_reprioritizing = true;
                    else
                        m_reprioritization_called = true;
                }
            }
        }

        private void Reprioritize(object sender, ElapsedEventArgs e)
        {
            m_controllingClient.ReprioritizeUpdates();

            lock (m_reprioritization_timer)
            {
                m_reprioritization_timer.Enabled = m_reprioritizing = m_reprioritization_called;
                m_reprioritization_called = false;
            }
        }

        public void SaveChangedAttachments()
        {
            // Need to copy this list because DetachToInventoryPrep mods it
            List<SceneObjectGroup> attachments = new List<SceneObjectGroup>(Attachments.ToArray());

            IAttachmentsModule attachmentsModule = m_scene.AttachmentsModule;
            if (attachmentsModule != null)
            {
                foreach (SceneObjectGroup grp in attachments)
                {
                    if (grp.HasGroupChanged) // Resizer scripts?
                    {
                        grp.RootPart.IsAttachment = false;
                        grp.AbsolutePosition = grp.RootPart.AttachedPos;
//                        grp.DetachToInventoryPrep();
                        attachmentsModule.UpdateKnownItem(ControllingClient,
                                grp, grp.GetFromItemID(), grp.OwnerID);
                        grp.RootPart.IsAttachment = true;
                    }
                }
            }
        }
    }
}<|MERGE_RESOLUTION|>--- conflicted
+++ resolved
@@ -2548,28 +2548,6 @@
         /// </summary>
         public void SendAvatarDataToAllAgents()
         {
-<<<<<<< HEAD
-            // REGION SYNC
-            // The server should not be doing anything via the ForEachScenePresence method
-            if (m_scene.IsSyncedServer())
-                return;
-            m_perfMonMS = Util.EnvironmentTickCount();
-            int avUpdates = 0;
-            m_scene.ForEachScenePresence(delegate(ScenePresence avatar)
-            {
-                ++avUpdates;
-
-                // Don't update ourselves
-                if (avatar.LocalId == LocalId)
-                    return;
-                
-                // If this is a root agent, then get info about the avatar
-                if (!IsChildAgent)
-                {
-                    m_log.DebugFormat("[SCENE PRESENCE]: SendInitialFullUpdateToAllClients.SendFullUpdateToOtherClient");
-                    SendFullUpdateToOtherClient(avatar);
-                }
-=======
             // only send update from root agents to other clients; children are only "listening posts"
             if (IsChildAgent)
             {
@@ -2578,7 +2556,6 @@
             }
             
             m_perfMonMS = Util.EnvironmentTickCount();
->>>>>>> 3675bb29
 
             int count = 0;
             m_scene.ForEachScenePresence(delegate(ScenePresence scenePresence)
@@ -2600,10 +2577,7 @@
             // REGION SYNC
             // The server should not be doing anything via the ForEachScenePresence method
             if (m_scene.IsSyncedServer())
-            {
-                m_scene.RegionSyncServerModule.QueuePresenceForTerseUpdate(this);
                 return;
-            }
             m_perfMonMS = Util.EnvironmentTickCount();
 
             int count = 0;
@@ -2643,6 +2617,13 @@
         /// </summary>
         public void SendAppearanceToAllOtherAgents()
         {
+            // REGION SYNC
+            // The server should not be doing anything via the ForEachScenePresence method
+            if (m_scene.IsSyncedServer())
+            {
+                m_scene.RegionSyncServerModule.QueuePresenceForTerseUpdate(this);
+                return;
+            }
             // only send update from root agents to other clients; children are only "listening posts"
             if (IsChildAgent)
             {
@@ -2652,8 +2633,6 @@
             
             m_perfMonMS = Util.EnvironmentTickCount();
 
-<<<<<<< HEAD
-=======
             int count = 0;
             m_scene.ForEachScenePresence(delegate(ScenePresence scenePresence)
                                          {
@@ -2666,7 +2645,6 @@
 
             m_scene.StatsReporter.AddAgentUpdates(count);
             m_scene.StatsReporter.AddAgentTime(Util.EnvironmentTickCountSubtract(m_perfMonMS));
->>>>>>> 3675bb29
         }
 
         /// <summary>
@@ -2675,21 +2653,6 @@
         /// </summary>
         public void SendOtherAgentsAppearanceToMe()
         {
-<<<<<<< HEAD
-// DEBUG ON
-//            m_log.WarnFormat("[SCENEPRESENCE]: Send appearance from {0} to all other agents", m_uuid);
-// DEBUG OFF
-            // REGION SYNC
-            // The server sends appearance to all client managers since there are no local clients
-            if (m_scene.IsSyncedServer())
-            {
-                m_scene.RegionSyncServerModule.SendAppearance(UUID);
-                return;
-            }
-            if (Appearance.Texture == null)
-                return;
-=======
->>>>>>> 3675bb29
             m_perfMonMS = Util.EnvironmentTickCount();
 
             int count = 0;
@@ -2706,11 +2669,7 @@
                                              scenePresence.SendAppearanceToAgent(this);
                                              count++;
                                          });
-<<<<<<< HEAD
-=======
-
             m_scene.StatsReporter.AddAgentUpdates(count);
->>>>>>> 3675bb29
             m_scene.StatsReporter.AddAgentTime(Util.EnvironmentTickCountSubtract(m_perfMonMS));
         }
 
