/*
 * Copyright (c) Contributors, http://opensimulator.org/
 * See CONTRIBUTORS.TXT for a full list of copyright holders.
 *
 * Redistribution and use in source and binary forms, with or without
 * modification, are permitted provided that the following conditions are met:
 *     * Redistributions of source code must retain the above copyright
 *       notice, this list of conditions and the following disclaimer.
 *     * Redistributions in binary form must reproduce the above copyright
 *       notice, this list of conditions and the following disclaimer in the
 *       documentation and/or other materials provided with the distribution.
 *     * Neither the name of the OpenSimulator Project nor the
 *       names of its contributors may be used to endorse or promote products
 *       derived from this software without specific prior written permission.
 *
 * THIS SOFTWARE IS PROVIDED BY THE DEVELOPERS ``AS IS'' AND ANY
 * EXPRESS OR IMPLIED WARRANTIES, INCLUDING, BUT NOT LIMITED TO, THE IMPLIED
 * WARRANTIES OF MERCHANTABILITY AND FITNESS FOR A PARTICULAR PURPOSE ARE
 * DISCLAIMED. IN NO EVENT SHALL THE CONTRIBUTORS BE LIABLE FOR ANY
 * DIRECT, INDIRECT, INCIDENTAL, SPECIAL, EXEMPLARY, OR CONSEQUENTIAL DAMAGES
 * (INCLUDING, BUT NOT LIMITED TO, PROCUREMENT OF SUBSTITUTE GOODS OR SERVICES;
 * LOSS OF USE, DATA, OR PROFITS; OR BUSINESS INTERRUPTION) HOWEVER CAUSED AND
 * ON ANY THEORY OF LIABILITY, WHETHER IN CONTRACT, STRICT LIABILITY, OR TORT
 * (INCLUDING NEGLIGENCE OR OTHERWISE) ARISING IN ANY WAY OUT OF THE USE OF THIS
 * SOFTWARE, EVEN IF ADVISED OF THE POSSIBILITY OF SUCH DAMAGE.
 */

using System;
using System.Collections.Generic;
using System.Data;
using System.Reflection;
using log4net;
using MySql.Data.MySqlClient;
using OpenMetaverse;
using OpenSim.Framework;
using OpenSim.Region.Framework.Interfaces;

namespace OpenSim.Data.MySQL
{
    public class MySQLGenericTableHandler<T> : MySqlFramework where T: class, new()
    {
        private static readonly ILog m_log =
            LogManager.GetLogger(MethodBase.GetCurrentMethod().DeclaringType);


        protected Dictionary<string, FieldInfo> m_Fields =
                new Dictionary<string, FieldInfo>();

        protected List<string> m_ColumnNames = null;
        protected string m_Realm;
        protected FieldInfo m_DataField = null;

        public MySQLGenericTableHandler(string connectionString,
                string realm, string storeName) : base(connectionString)
        {
            m_Realm = realm;
            m_connectionString = connectionString;
            
            if (storeName != String.Empty)
            {
                using (MySqlConnection dbcon = new MySqlConnection(m_connectionString))
                {
                    dbcon.Open();
                    Migration m = new Migration(dbcon, GetType().Assembly, storeName);
                    m.Update();
                }
            }

            Type t = typeof(T);
            FieldInfo[] fields = t.GetFields(BindingFlags.Public |
                                             BindingFlags.Instance |
                                             BindingFlags.DeclaredOnly);

            if (fields.Length == 0)
                return;

            foreach (FieldInfo f in  fields)
            {
                if (f.Name != "Data")
                    m_Fields[f.Name] = f;
                else
                    m_DataField = f;
            }
        }

        private void CheckColumnNames(IDataReader reader)
        {
            if (m_ColumnNames != null)
                return;

            m_ColumnNames = new List<string>();

            DataTable schemaTable = reader.GetSchemaTable();
            foreach (DataRow row in schemaTable.Rows)
            {
                if (row["ColumnName"] != null &&
                        (!m_Fields.ContainsKey(row["ColumnName"].ToString())))
                    m_ColumnNames.Add(row["ColumnName"].ToString());
            }
        }

        public virtual T[] Get(string field, string key)
        {
            return Get(new string[] { field }, new string[] { key });
        }

        public virtual T[] Get(string[] fields, string[] keys)
        {
            if (fields.Length != keys.Length)
                return new T[0];

            List<string> terms = new List<string>();

            using (MySqlCommand cmd = new MySqlCommand())
            {
                for (int i = 0 ; i < fields.Length ; i++)
                {
                    cmd.Parameters.AddWithValue(fields[i], keys[i]);
                    terms.Add("`" + fields[i] + "` = ?" + fields[i]);
                }

                string where = String.Join(" and ", terms.ToArray());

                string query = String.Format("select * from {0} where {1}",
                                             m_Realm, where);

                cmd.CommandText = query;
                
                return DoQuery(cmd);
            }
        }

        protected T[] DoQuery(MySqlCommand cmd)
        {
            List<T> result = new List<T>();

            using (MySqlConnection dbcon = new MySqlConnection(m_connectionString))
            {
                dbcon.Open();
                cmd.Connection = dbcon;

                using (IDataReader reader = cmd.ExecuteReader())
                {
                    if (reader == null)
                        return new T[0];

                    CheckColumnNames(reader);

                    while (reader.Read())
                    {
                        T row = new T();

                        foreach (string name in m_Fields.Keys)
                        {
                            if (m_Fields[name].GetValue(row) is bool)
                            {
                                int v = Convert.ToInt32(reader[name]);
                                m_Fields[name].SetValue(row, v != 0 ? true : false);
                            }
                            else if (m_Fields[name].GetValue(row) is UUID)
                            {
                                UUID uuid = UUID.Zero;

                                UUID.TryParse(reader[name].ToString(), out uuid);
                                m_Fields[name].SetValue(row, uuid);
                            }
                            else if (m_Fields[name].GetValue(row) is int)
                            {
                                int v = Convert.ToInt32(reader[name]);
                                m_Fields[name].SetValue(row, v);
                            }
                            else
                            {
                                m_Fields[name].SetValue(row, reader[name]);
                            }
                        }
                
                        if (m_DataField != null)
                        {
                            Dictionary<string, string> data =
                                new Dictionary<string, string>();

                            foreach (string col in m_ColumnNames)
                            {
                                data[col] = reader[col].ToString();
                                if (data[col] == null)
                                    data[col] = String.Empty;
                            }

                            m_DataField.SetValue(row, data);
                        }

                        result.Add(row);
                    }
                }
            }

<<<<<<< HEAD
            reader.Close();

            CloseReaderCommand(cmd);

=======
>>>>>>> 70a0d7aa
            return result.ToArray();
        }

        public virtual T[] Get(string where)
        {
            using (MySqlCommand cmd = new MySqlCommand())
            {
            
                string query = String.Format("select * from {0} where {1}",
                                             m_Realm, where);
                
                cmd.CommandText = query;
                
                return DoQuery(cmd);
            }
        }

        public virtual bool Store(T row)
        {
            using (MySqlCommand cmd = new MySqlCommand())
            {

                string query = "";
                List<String> names = new List<String>();
                List<String> values = new List<String>();

                foreach (FieldInfo fi in m_Fields.Values)
                {
                    names.Add(fi.Name);
                    values.Add("?" + fi.Name);
                    cmd.Parameters.AddWithValue(fi.Name, fi.GetValue(row).ToString());
                }

                if (m_DataField != null)
                {
                    Dictionary<string, string> data =
                        (Dictionary<string, string>)m_DataField.GetValue(row);

                    foreach (KeyValuePair<string, string> kvp in data)
                    {
                        names.Add(kvp.Key);
                        values.Add("?" + kvp.Key);
                        cmd.Parameters.AddWithValue("?" + kvp.Key, kvp.Value);
                    }
                }

                query = String.Format("replace into {0} (`", m_Realm) + String.Join("`,`", names.ToArray()) + "`) values (" + String.Join(",", values.ToArray()) + ")";

                cmd.CommandText = query;

                if (ExecuteNonQuery(cmd) > 0)
                    return true;

                return false;
            }
        }

        public virtual bool Delete(string field, string val)
        {
            using (MySqlCommand cmd = new MySqlCommand())
            {

                cmd.CommandText = String.Format("delete from {0} where `{1}` = ?{1}", m_Realm, field);
                cmd.Parameters.AddWithValue(field, val);

                if (ExecuteNonQuery(cmd) > 0)
                    return true;

                return false;
            }
        }
    }
}<|MERGE_RESOLUTION|>--- conflicted
+++ resolved
@@ -195,13 +195,6 @@
                 }
             }
 
-<<<<<<< HEAD
-            reader.Close();
-
-            CloseReaderCommand(cmd);
-
-=======
->>>>>>> 70a0d7aa
             return result.ToArray();
         }
 
